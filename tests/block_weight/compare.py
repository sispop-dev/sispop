--- conflicted
+++ resolved
@@ -4,13 +4,6 @@
 import sys
 import subprocess
 
-<<<<<<< HEAD
-print 'running: ', sys.argv[1]
-S0 = subprocess.check_output(sys.argv[1], stderr=subprocess.STDOUT)
-print 'running: ', sys.argv[2]
-S1 = subprocess.check_output(sys.argv[2], stderr=subprocess.STDOUT)
-print 'comparing'
-=======
 if len(sys.argv) == 4:
   first = [sys.argv[1], sys.argv[2]]
   second = [sys.argv[3]]
@@ -23,7 +16,6 @@
 print('running: ', second)
 S1 = subprocess.check_output(second, stderr=subprocess.STDOUT)
 print('comparing')
->>>>>>> 4308a2e1
 if S0 != S1:
   sys.exit(1)
 sys.exit(0)