// Copyright (c) 2014-2018, The Monero Project
// 
// All rights reserved.
// 
// Redistribution and use in source and binary forms, with or without modification, are
// permitted provided that the following conditions are met:
// 
// 1. Redistributions of source code must retain the above copyright notice, this list of
//    conditions and the following disclaimer.
// 
// 2. Redistributions in binary form must reproduce the above copyright notice, this list
//    of conditions and the following disclaimer in the documentation and/or other
//    materials provided with the distribution.
// 
// 3. Neither the name of the copyright holder nor the names of its contributors may be
//    used to endorse or promote products derived from this software without specific
//    prior written permission.
// 
// THIS SOFTWARE IS PROVIDED BY THE COPYRIGHT HOLDERS AND CONTRIBUTORS "AS IS" AND ANY
// EXPRESS OR IMPLIED WARRANTIES, INCLUDING, BUT NOT LIMITED TO, THE IMPLIED WARRANTIES OF
// MERCHANTABILITY AND FITNESS FOR A PARTICULAR PURPOSE ARE DISCLAIMED. IN NO EVENT SHALL
// THE COPYRIGHT HOLDER OR CONTRIBUTORS BE LIABLE FOR ANY DIRECT, INDIRECT, INCIDENTAL,
// SPECIAL, EXEMPLARY, OR CONSEQUENTIAL DAMAGES (INCLUDING, BUT NOT LIMITED TO,
// PROCUREMENT OF SUBSTITUTE GOODS OR SERVICES; LOSS OF USE, DATA, OR PROFITS; OR BUSINESS
// INTERRUPTION) HOWEVER CAUSED AND ON ANY THEORY OF LIABILITY, WHETHER IN CONTRACT,
// STRICT LIABILITY, OR TORT (INCLUDING NEGLIGENCE OR OTHERWISE) ARISING IN ANY WAY OUT OF
// THE USE OF THIS SOFTWARE, EVEN IF ADVISED OF THE POSSIBILITY OF SUCH DAMAGE.
// 
// Parts of this file are originally copyright (c) 2012-2013 The Cryptonote developers

#include "chaingen.h"
#include "tx_validation.h"
#include "device/device.hpp"

using namespace crypto;
using namespace cryptonote;

namespace
{
  struct tx_builder
  {
    void step1_init(txversion version = txversion::v2_ringct, uint64_t unlock_time = 0)
    {
      m_tx.vin.clear();
      m_tx.vout.clear();
      m_tx.signatures.clear();

      m_tx.version = version;
      m_tx.unlock_time = unlock_time;

      m_tx_key = keypair::generate(hw::get_device("default"));
      add_tx_extra<tx_extra_pub_key>(m_tx, m_tx_key.pub);
    }

    void step2_fill_inputs(const account_keys& sender_account_keys, const std::vector<tx_source_entry>& sources)
    {
      for (const auto &src_entr : sources)
      {
        m_in_contexts.push_back(keypair());
        keypair& in_ephemeral = m_in_contexts.back();
        crypto::key_image img;
        std::unordered_map<crypto::public_key, cryptonote::subaddress_index> subaddresses;
        subaddresses[sender_account_keys.m_account_address.m_spend_public_key] = {0,0};
        auto& out_key = reinterpret_cast<const crypto::public_key&>(src_entr.outputs[src_entr.real_output].second.dest);
        generate_key_image_helper(sender_account_keys, subaddresses, out_key, src_entr.real_out_tx_key, src_entr.real_out_additional_tx_keys, src_entr.real_output_in_tx_index, in_ephemeral, img, hw::get_device(("default")));

        // put key image into tx input
        txin_to_key input_to_key;
        input_to_key.amount = src_entr.amount;
        input_to_key.k_image = img;

        // fill outputs array and use relative offsets
        for (const auto &out_entry : src_entr.outputs)
          input_to_key.key_offsets.push_back(out_entry.first);

        input_to_key.key_offsets = absolute_output_offsets_to_relative(input_to_key.key_offsets);
        m_tx.vin.push_back(input_to_key);
      }
    }

    void step3_fill_outputs(const std::vector<tx_destination_entry>& destinations)
    {
      size_t output_index = 0;
      for (const auto &dst_entr : destinations)
      {
        crypto::key_derivation derivation;
        crypto::public_key out_eph_public_key;
        crypto::generate_key_derivation(dst_entr.addr.m_view_public_key, m_tx_key.sec, derivation);
        crypto::derive_public_key(derivation, output_index, dst_entr.addr.m_spend_public_key, out_eph_public_key);

        tx_out out;
        out.amount = dst_entr.amount;
        txout_to_key tk;
        tk.key = out_eph_public_key;
        out.target = tk;
        m_tx.vout.push_back(out);
        output_index++;
      }
    }

    void step4_calc_hash()
    {
      get_transaction_prefix_hash(m_tx, m_tx_prefix_hash);
    }

    void step5_sign(const std::vector<tx_source_entry>& sources)
    {
      m_tx.signatures.clear();

      size_t i = 0;
      for (const auto &src_entr : sources)
      {
        std::vector<const crypto::public_key*> keys_ptrs;
        std::vector<crypto::public_key> keys(src_entr.outputs.size());
        size_t j = 0;
        for (const auto &o : src_entr.outputs)
        {
          keys[j] = rct::rct2pk(o.second.dest);
          keys_ptrs.push_back(&keys[j]);
          ++j;
        }

        m_tx.signatures.push_back(std::vector<crypto::signature>());
        std::vector<crypto::signature>& sigs = m_tx.signatures.back();
        sigs.resize(src_entr.outputs.size());
        generate_ring_signature(m_tx_prefix_hash, std::get<txin_to_key>(m_tx.vin[i]).k_image, keys_ptrs, m_in_contexts[i].sec, src_entr.real_output, sigs.data());
        i++;
      }
    }

    transaction m_tx;
    keypair m_tx_key;
    std::vector<keypair> m_in_contexts;
    crypto::hash m_tx_prefix_hash;
  };

  transaction make_simple_tx_with_unlock_time(const std::vector<test_event_entry>& events,
    const cryptonote::block& blk_head, const cryptonote::account_base& from, const cryptonote::account_base& to,
    uint64_t amount, uint64_t unlock_time)
  {
    std::vector<tx_source_entry> sources;
    std::vector<tx_destination_entry> destinations;
    fill_tx_sources_and_destinations(events, blk_head, from, get_address(to), amount, TESTS_DEFAULT_FEE, 0, sources, destinations);

    tx_builder builder;
    builder.step1_init(cryptonote::txversion::v2_ringct, unlock_time);
    builder.step2_fill_inputs(from.get_keys(), sources);
    builder.step3_fill_outputs(destinations);
    builder.step4_calc_hash();
    builder.step5_sign(sources);
    return builder.m_tx;
  };

  crypto::public_key generate_invalid_pub_key()
  {
    for (int i = 0; i <= 0xFF; ++i)
    {
      crypto::public_key key;
      memset(&key, i, sizeof(crypto::public_key));
      if (!crypto::check_key(key))
      {
        return key;
      }
    }

    throw std::runtime_error("invalid public key wasn't found");
    return crypto::public_key();
  }

  crypto::key_image generate_invalid_key_image()
  {
    crypto::key_image key_image;
    // a random key image plucked from the blockchain
    if (!epee::string_tools::hex_to_pod("6b9f5d1be7c950dc6e4e258c6ef75509412ba9ecaaf90e6886140151d1365b5e", key_image))
      throw std::runtime_error("invalid key image wasn't found");
    return key_image;
  }
}

//----------------------------------------------------------------------------------------------------------------------
// Tests

bool gen_tx_big_version::generate(std::vector<test_event_entry>& events) const
{
  uint64_t ts_start = 1338224400;

  GENERATE_ACCOUNT(miner_account);
  MAKE_GENESIS_BLOCK(events, blk_tail, miner_account, ts_start);
  REWIND_BLOCKS_N(events, blk_money_unlocked, blk_tail, miner_account, 30);
  REWIND_BLOCKS(events, blk_head, blk_money_unlocked, miner_account);

  std::vector<tx_source_entry> sources;
  std::vector<tx_destination_entry> destinations;
  fill_tx_sources_and_destinations(events, blk_money_unlocked, miner_account, get_address(miner_account), MK_COINS(1), TESTS_DEFAULT_FEE, 0, sources, destinations);

  transaction tx = {};
  sispop_tx_builder(events, tx, blk_money_unlocked, miner_account, miner_account.get_keys().m_account_address, MK_COINS(1), -1).build();
  DO_CALLBACK(events, "mark_invalid_tx");
  events.push_back(tx);

  return true;
}

bool gen_tx_unlock_time::generate(std::vector<test_event_entry>& events) const
{
  uint64_t ts_start = 1338224400;

  GENERATE_ACCOUNT  (miner_account);
  MAKE_GENESIS_BLOCK(events, blk_tail, miner_account, ts_start);
  REWIND_BLOCKS_N   (events, blk_money_unlocked, blk_tail,           miner_account, 40);
  REWIND_BLOCKS     (events, blk_head,           blk_money_unlocked, miner_account);

  std::list<transaction> txs_0;

  transaction tx       = {};
  uint64_t unlock_time = 0;
  sispop_tx_builder(events, tx, blk_money_unlocked, miner_account, miner_account.get_keys().m_account_address, MK_COINS(1), cryptonote::network_version_7).with_unlock_time(unlock_time).build();
  events.push_back(tx);
  txs_0.push_back(tx);

  tx          = {};
  unlock_time = get_block_height(blk_money_unlocked) - 1;
  sispop_tx_builder(events, tx, blk_money_unlocked, miner_account, miner_account.get_keys().m_account_address, MK_COINS(1), cryptonote::network_version_7).with_unlock_time(unlock_time).build();
  events.push_back(tx);
  txs_0.push_back(tx);

  tx          = {};
  unlock_time = get_block_height(blk_money_unlocked);
  sispop_tx_builder(events, tx, blk_money_unlocked, miner_account, miner_account.get_keys().m_account_address, MK_COINS(1), cryptonote::network_version_7).with_unlock_time(unlock_time).build();
  events.push_back(tx);
  txs_0.push_back(tx);

  tx          = {};
  unlock_time = get_block_height(blk_money_unlocked) + 1;
  sispop_tx_builder(events, tx, blk_money_unlocked, miner_account, miner_account.get_keys().m_account_address, MK_COINS(1), cryptonote::network_version_7).with_unlock_time(unlock_time).build();
  events.push_back(tx);
  txs_0.push_back(tx);

  tx          = {};
  unlock_time = get_block_height(blk_money_unlocked) + 2;
  sispop_tx_builder(events, tx, blk_money_unlocked, miner_account, miner_account.get_keys().m_account_address, MK_COINS(1), cryptonote::network_version_7).with_unlock_time(unlock_time).build();
  events.push_back(tx);
  txs_0.push_back(tx);

  tx          = {};
  unlock_time = ts_start - 1;
  sispop_tx_builder(events, tx, blk_money_unlocked, miner_account, miner_account.get_keys().m_account_address, MK_COINS(1), cryptonote::network_version_7).with_unlock_time(unlock_time).build();
  events.push_back(tx);
  txs_0.push_back(tx);

  tx          = {};
  unlock_time = time(0) + 60 * 60;
  sispop_tx_builder(events, tx, blk_money_unlocked, miner_account, miner_account.get_keys().m_account_address, MK_COINS(1), cryptonote::network_version_7).with_unlock_time(unlock_time).build();
  events.push_back(tx);
  txs_0.push_back(tx);

  MAKE_NEXT_BLOCK_TX_LIST(events, blk_tmp, blk_money_unlocked, miner_account, txs_0);
  return true;
}

bool gen_tx_input_is_not_txin_to_key::generate(std::vector<test_event_entry>& events) const
{
  uint64_t ts_start = 1338224400;

  GENERATE_ACCOUNT(miner_account);
  MAKE_GENESIS_BLOCK(events, blk_tail, miner_account, ts_start);
  REWIND_BLOCKS_N   (events, blk_money_unlocked, blk_tail,           miner_account, 40);
  REWIND_BLOCKS     (events, blk_head,           blk_money_unlocked, miner_account);

  MAKE_NEXT_BLOCK(events, blk_tmp, blk_head, miner_account);
  events.pop_back();

  DO_CALLBACK(events, "mark_invalid_tx");
  events.push_back(blk_tmp.miner_tx);

  auto make_tx_with_input = [&](const txin_v& tx_input) -> transaction
  {
    std::vector<tx_source_entry> sources;
    std::vector<tx_destination_entry> destinations;
    fill_tx_sources_and_destinations(events, blk_money_unlocked, miner_account, miner_account.get_keys().m_account_address, MK_COINS(1), TESTS_DEFAULT_FEE, 0, sources, destinations);

    tx_builder builder;
    builder.step1_init();
    builder.m_tx.vin.push_back(tx_input);
    builder.step3_fill_outputs(destinations);
    return builder.m_tx;
  };

  DO_CALLBACK(events, "mark_invalid_tx");
<<<<<<< HEAD
  transaction tx = {};
  sispop_tx_builder(events, tx, blk_money_unlocked, miner_account, miner_account.get_keys().m_account_address, MK_COINS(1), cryptonote::network_version_7).build();
  tx.vin.push_back(txin_to_script());
  events.push_back(tx);

  DO_CALLBACK(events, "mark_invalid_tx");
  tx = {};
  sispop_tx_builder(events, tx, blk_money_unlocked, miner_account, miner_account.get_keys().m_account_address, MK_COINS(1), cryptonote::network_version_7).build();
  tx.vin.push_back(txin_to_scripthash());
  events.push_back(tx);
=======
  events.push_back(make_tx_with_input(txin_to_script()));

  DO_CALLBACK(events, "mark_invalid_tx");
  events.push_back(make_tx_with_input(txin_to_scripthash()));
>>>>>>> 5da9b81e

  return true;
}

bool gen_tx_no_inputs_no_outputs::generate(std::vector<test_event_entry>& events) const
{
  uint64_t ts_start = 1338224400;

  GENERATE_ACCOUNT(miner_account);
  MAKE_GENESIS_BLOCK(events, blk_0, miner_account, ts_start);

  transaction tx = {};
  tx.version     = cryptonote::txversion::v2_ringct;
  add_tx_extra<tx_extra_pub_key>(tx, keypair::generate(hw::get_device("default")).pub);

  DO_CALLBACK(events, "mark_invalid_tx");
  events.push_back(tx);
  return true;
}

bool gen_tx_no_inputs_has_outputs::generate(std::vector<test_event_entry>& events) const
{
  uint64_t ts_start = 1338224400;

  GENERATE_ACCOUNT  (miner_account);
  MAKE_GENESIS_BLOCK(events, blk_tail, miner_account, ts_start);
  REWIND_BLOCKS_N   (events, blk_money_unlocked, blk_tail,           miner_account, 40);
  REWIND_BLOCKS     (events, blk_head,           blk_money_unlocked, miner_account);

  transaction tx = {};
  sispop_tx_builder(events, tx, blk_money_unlocked, miner_account, miner_account.get_keys().m_account_address, MK_COINS(1), cryptonote::network_version_7).build();
  tx.vin.clear();

  DO_CALLBACK(events, "mark_invalid_tx");
  events.push_back(tx);
  return true;
}

bool gen_tx_has_inputs_no_outputs::generate(std::vector<test_event_entry>& events) const
{
  uint64_t ts_start = 1338224400;

  GENERATE_ACCOUNT  (miner_account);
  MAKE_GENESIS_BLOCK(events, blk_tail, miner_account, ts_start);
  REWIND_BLOCKS_N   (events, blk_money_unlocked, blk_tail,           miner_account, 40);
  REWIND_BLOCKS     (events, blk_head,           blk_money_unlocked, miner_account);

  transaction tx = {};
  sispop_tx_builder(events, tx, blk_money_unlocked, miner_account, miner_account.get_keys().m_account_address, MK_COINS(1), cryptonote::network_version_7).build();
  tx.vout.clear();

  DO_CALLBACK(events, "mark_invalid_tx"); // NOTE(sispop): This used to be valid in Monero pre RCT, but not anymore with our transactions because we start with RCT type TXs
  events.push_back(tx);
  return true;
}

bool gen_tx_invalid_input_amount::generate(std::vector<test_event_entry>& events) const
{
  uint64_t ts_start = 1338224400;

  GENERATE_ACCOUNT(miner_account);
  MAKE_GENESIS_BLOCK(events, blk_tail, miner_account, ts_start);
  REWIND_BLOCKS_N   (events, blk_money_unlocked, blk_tail,           miner_account, 40);
  REWIND_BLOCKS     (events, blk_head,           blk_money_unlocked, miner_account);

  std::vector<tx_source_entry>      sources;
  std::vector<tx_destination_entry> destinations;
  uint64_t                          change_amount;
  fill_tx_sources_and_destinations(events, blk_money_unlocked, miner_account, get_address(miner_account), MK_COINS(1), TESTS_DEFAULT_FEE, CRYPTONOTE_DEFAULT_TX_MIXIN, sources, destinations, &change_amount);
  sources.front().amount++;

  transaction tx = {};
  cryptonote::tx_destination_entry change_addr{ change_amount, miner_account.get_keys().m_account_address, false /*is_subaddress*/ };
  assert(cryptonote::construct_tx(miner_account.get_keys(), sources, destinations, change_addr, {} /*tx_extra*/, tx, 0 /*unlock_time*/, {}));

  DO_CALLBACK(events, "mark_invalid_tx");
  events.push_back(tx);
  return true;
}

bool gen_tx_input_wo_key_offsets::generate(std::vector<test_event_entry>& events) const
{
  uint64_t ts_start = 1338224400;

  GENERATE_ACCOUNT(miner_account);
  MAKE_GENESIS_BLOCK(events, blk_tail, miner_account, ts_start);
  REWIND_BLOCKS_N   (events, blk_money_unlocked, blk_tail,           miner_account, 40);
  REWIND_BLOCKS     (events, blk_head,           blk_money_unlocked, miner_account);

  std::vector<tx_source_entry> sources;
  std::vector<tx_destination_entry> destinations;
  fill_tx_sources_and_destinations(events, blk_money_unlocked, miner_account, get_address(miner_account), MK_COINS(1), TESTS_DEFAULT_FEE, CRYPTONOTE_DEFAULT_TX_MIXIN, sources, destinations);

  transaction tx = {};
<<<<<<< HEAD
  sispop_tx_builder(events, tx, blk_money_unlocked, miner_account, miner_account.get_keys().m_account_address, MK_COINS(1), cryptonote::network_version_7).build();
  txin_to_key& in_to_key = boost::get<txin_to_key>(tx.vin.front());
=======
  loki_tx_builder(events, tx, blk_money_unlocked, miner_account, miner_account.get_keys().m_account_address, MK_COINS(1), cryptonote::network_version_7).build();
  txin_to_key& in_to_key = std::get<txin_to_key>(tx.vin.front());
>>>>>>> 5da9b81e
  while (!in_to_key.key_offsets.empty())
    in_to_key.key_offsets.pop_back();

  DO_CALLBACK(events, "mark_invalid_tx");
  events.push_back(tx);
  return true;
}

bool gen_tx_key_offset_points_to_foreign_key::generate(std::vector<test_event_entry>& events) const
{
  uint64_t ts_start = 1338224400;
  GENERATE_ACCOUNT  (miner_account);
  MAKE_GENESIS_BLOCK(events, blk_tail, miner_account, ts_start);
  REWIND_BLOCKS_N   (events, blk_1, blk_tail, miner_account, 40);
  REWIND_BLOCKS     (events, blk_2, blk_1,    miner_account);

  MAKE_ACCOUNT      (events, alice_account);
  MAKE_ACCOUNT      (events, bob_account);

  MAKE_TX_LIST_START     (events, txs_0, miner_account, bob_account,   MK_COINS(15) + 1, blk_2);
  MAKE_TX_LIST           (events, txs_0, miner_account, alice_account, MK_COINS(15) + 1, blk_2);
  MAKE_NEXT_BLOCK_TX_LIST(events, blk_money_unlocked, blk_2,              miner_account, txs_0);
  REWIND_BLOCKS          (events, blk_head,           blk_money_unlocked, miner_account);

  transaction bob_tx = {};
  sispop_tx_builder(events, bob_tx, blk_money_unlocked, bob_account, miner_account.get_keys().m_account_address, MK_COINS(15) + 1 - TESTS_DEFAULT_FEE, cryptonote::network_version_7).with_fee(TESTS_DEFAULT_FEE).build();

  std::vector<tx_source_entry>      sources_alice;
  std::vector<tx_destination_entry> destinations_alice;
  fill_tx_sources_and_destinations(events, blk_money_unlocked, alice_account, get_address(miner_account), MK_COINS(15) + 1 - TESTS_DEFAULT_FEE, TESTS_DEFAULT_FEE, CRYPTONOTE_DEFAULT_TX_MIXIN, sources_alice, destinations_alice);

  txin_to_key& bob_in_to_key        = std::get<txin_to_key>(bob_tx.vin.front());
  bob_in_to_key.key_offsets.front() = sources_alice.front().outputs.back().first;

  // TODO(sispop): This used to be first(), but in the debugger bob's front() is
  // 0 and alice's front() is 0 .. sooo ??  Reassigning the first offset
  // wouldn't change the test.  Now this test returns the same error as
  // gen_tx_sender_key_offset_not_exist so I don't think this test is correct
  // using back().
  // bob_in_to_key.key_offsets.front() = sources_alice.front().outputs.first().first;

  DO_CALLBACK(events, "mark_invalid_tx");
  events.push_back(bob_tx);
  return true;
}

bool gen_tx_sender_key_offset_not_exist::generate(std::vector<test_event_entry>& events) const
{
  uint64_t ts_start = 1338224400;

  GENERATE_ACCOUNT  (miner_account);
  MAKE_GENESIS_BLOCK(events, blk_tail, miner_account, ts_start);
  REWIND_BLOCKS_N   (events, blk_money_unlocked, blk_tail,           miner_account, 40);
  REWIND_BLOCKS     (events, blk_head,           blk_money_unlocked, miner_account);

  transaction tx = {};
<<<<<<< HEAD
  sispop_tx_builder(events, tx, blk_money_unlocked, miner_account, miner_account.get_keys().m_account_address, MK_COINS(1), cryptonote::network_version_7).build();
  txin_to_key& in_to_key        = boost::get<txin_to_key>(tx.vin.front());
=======
  loki_tx_builder(events, tx, blk_money_unlocked, miner_account, miner_account.get_keys().m_account_address, MK_COINS(1), cryptonote::network_version_7).build();
  txin_to_key& in_to_key        = std::get<txin_to_key>(tx.vin.front());
>>>>>>> 5da9b81e
  in_to_key.key_offsets.front() = std::numeric_limits<uint64_t>::max();

  DO_CALLBACK(events, "mark_invalid_tx");
  events.push_back(tx);
  return true;
}

bool gen_tx_mixed_key_offset_not_exist::generate(std::vector<test_event_entry>& events) const
{
  uint64_t ts_start = 1338224400;

  // TODO(sispop): This test looks broken. step2_fill_inputs calls
  // generate_key_image_helper() which returns false and doesn't write to the TX
  // if it fails. This test fails and early outs before the the key image is
  // even made so, we can't really test putting this onto the chain? This would
  // be more like a unit test.

  // Monero version
#if 0
  GENERATE_ACCOUNT(miner_account);
  MAKE_GENESIS_BLOCK(events, blk_0, miner_account, ts_start);
  MAKE_NEXT_BLOCK(events, blk_1, blk_0, miner_account);
  REWIND_BLOCKS(events, blk_1r, blk_1, miner_account);
  MAKE_ACCOUNT(events, alice_account);
  MAKE_ACCOUNT(events, bob_account);
  MAKE_TX_LIST_START(events, txs_0, miner_account, bob_account, MK_COINS(1) + TESTS_DEFAULT_FEE, blk_1);
  MAKE_TX_LIST(events, txs_0, miner_account, alice_account, MK_COINS(1) + TESTS_DEFAULT_FEE, blk_1);
  MAKE_NEXT_BLOCK_TX_LIST(events, blk_2, blk_1r, miner_account, txs_0);

  std::vector<tx_source_entry> sources;
  std::vector<tx_destination_entry> destinations;
  fill_tx_sources_and_destinations(events, blk_2, bob_account, miner_account, MK_COINS(1), TESTS_DEFAULT_FEE, 1, sources, destinations);

  sources.front().outputs[(sources.front().real_output + 1) % 2].first = std::numeric_limits<uint64_t>::max();

  tx_builder builder;
  builder.step1_init();
  builder.step2_fill_inputs(bob_account.get_keys(), sources);
  builder.step3_fill_outputs(destinations);
  builder.step4_calc_hash();
  builder.step5_sign(sources);

  DO_CALLBACK(events, "mark_invalid_tx");
  events.push_back(builder.m_tx);
#endif

  // Sispop version
#if 0
  GENERATE_ACCOUNT  (miner_account);
  MAKE_GENESIS_BLOCK(events, blk_tail, miner_account, ts_start);
  REWIND_BLOCKS_N   (events, blk_1, blk_tail, miner_account, 40);
  REWIND_BLOCKS     (events, blk_2, blk_1,    miner_account);

  MAKE_ACCOUNT      (events, alice_account);
  MAKE_ACCOUNT      (events, bob_account);

  MAKE_TX_LIST_START     (events, txs_0, miner_account, bob_account,   MK_COINS(1) + TESTS_DEFAULT_FEE, blk_2);
  MAKE_TX_LIST           (events, txs_0, miner_account, alice_account, MK_COINS(1) + TESTS_DEFAULT_FEE, blk_2);
  MAKE_NEXT_BLOCK_TX_LIST(events, blk_money_unlocked, blk_2,              miner_account, txs_0);
  REWIND_BLOCKS          (events, blk_head,           blk_money_unlocked, miner_account);

  std::vector<tx_source_entry>      sources;
  std::vector<tx_destination_entry> destinations;
  uint64_t                          change_amount;
  fill_tx_sources_and_destinations(events, blk_money_unlocked, bob_account, miner_account, MK_COINS(1), TESTS_DEFAULT_FEE, CRYPTONOTE_DEFAULT_TX_MIXIN, sources, destinations, &change_amount);
  sources.front().outputs[(sources.front().real_output + 1) % 2].first = std::numeric_limits<uint64_t>::max();

  transaction tx = {};
  cryptonote::tx_destination_entry change_addr{ change_amount, miner_account.get_keys().m_account_address, false /*is_subaddress*/ };
  assert(cryptonote::construct_tx(miner_account.get_keys(), sources, destinations, change_addr, {} /*tx_extra*/, tx, 0 /*unlock_time*/, cryptonote::network_version_7));

  DO_CALLBACK(events, "mark_invalid_tx");
  events.push_back(tx);
#endif
  return true;
}

bool gen_tx_key_image_not_derive_from_tx_key::generate(std::vector<test_event_entry>& events) const
{
  uint64_t ts_start = 1338224400;
  GENERATE_ACCOUNT  (miner_account);
  MAKE_GENESIS_BLOCK(events, blk_tail, miner_account, ts_start);
  REWIND_BLOCKS_N   (events, blk_money_unlocked, blk_tail,           miner_account, 40);
  REWIND_BLOCKS     (events, blk_head,           blk_money_unlocked, miner_account);

  transaction tx = {};
<<<<<<< HEAD
  sispop_tx_builder(events, tx, blk_money_unlocked, miner_account, miner_account.get_keys().m_account_address, MK_COINS(1), cryptonote::network_version_7).build();
  txin_to_key& in_to_key        = boost::get<txin_to_key>(tx.vin.front());
=======
  loki_tx_builder(events, tx, blk_money_unlocked, miner_account, miner_account.get_keys().m_account_address, MK_COINS(1), cryptonote::network_version_7).build();
  txin_to_key& in_to_key        = std::get<txin_to_key>(tx.vin.front());
>>>>>>> 5da9b81e

  // Use fake key image
  keypair keys = keypair::generate(hw::get_device("default"));
  key_image fake_key_image;
  crypto::generate_key_image(keys.pub, keys.sec, fake_key_image);
  in_to_key.k_image = fake_key_image;

  // Tx with invalid key image can't be subscribed, so create empty signature
  tx.signatures.resize(1);
  tx.signatures[0].resize(1);
  tx.signatures[0][0] = {};

  DO_CALLBACK(events, "mark_invalid_tx");
  events.push_back(tx);
  return true;
}

bool gen_tx_key_image_is_invalid::generate(std::vector<test_event_entry>& events) const
{
  uint64_t ts_start = 1338224400;
  GENERATE_ACCOUNT  (miner_account);
  MAKE_GENESIS_BLOCK(events, blk_tail, miner_account, ts_start);
  REWIND_BLOCKS_N   (events, blk_money_unlocked, blk_tail,           miner_account, 40);
  REWIND_BLOCKS     (events, blk_head,           blk_money_unlocked, miner_account);

  transaction tx = {};
<<<<<<< HEAD
  sispop_tx_builder(events, tx, blk_money_unlocked, miner_account, miner_account.get_keys().m_account_address, MK_COINS(1), cryptonote::network_version_7).build();
  txin_to_key& in_to_key = boost::get<txin_to_key>(tx.vin.front());
=======
  loki_tx_builder(events, tx, blk_money_unlocked, miner_account, miner_account.get_keys().m_account_address, MK_COINS(1), cryptonote::network_version_7).build();
  txin_to_key& in_to_key = std::get<txin_to_key>(tx.vin.front());
>>>>>>> 5da9b81e
  in_to_key.k_image      = generate_invalid_key_image();

  // Tx with invalid key image can't be subscribed, so create empty signature
  tx.signatures.resize(1);
  tx.signatures[0].resize(1);
  tx.signatures[0][0] = {};

  DO_CALLBACK(events, "mark_invalid_tx");
  events.push_back(tx);
  return true;
}

bool gen_tx_check_input_unlock_time::generate(std::vector<test_event_entry>& events) const
{
  static const size_t tests_count = 6;

  uint64_t ts_start = 1338224400;

  GENERATE_ACCOUNT  (miner_account);
  MAKE_GENESIS_BLOCK(events, blk_0, miner_account, ts_start);
  REWIND_BLOCKS_N   (events, blk_1, blk_0, miner_account, tests_count - 1);
  REWIND_BLOCKS     (events, blk_1r, blk_1, miner_account);

  std::array<account_base, tests_count> accounts;
  for (size_t i = 0; i < tests_count; ++i)
  {
    MAKE_ACCOUNT(events, acc);
    accounts[i] = acc;
  }

  std::list<transaction> txs_0;
  auto make_tx_to_acc = [&](size_t acc_idx, uint64_t unlock_time)
  {
    txs_0.push_back(make_simple_tx_with_unlock_time(events, blk_1, miner_account, accounts[acc_idx],
      MK_COINS(1) + TESTS_DEFAULT_FEE, unlock_time));
    events.push_back(txs_0.back());
  };

  uint64_t blk_3_height = get_block_height(blk_1r) + 2;
  make_tx_to_acc(0, 0);
  make_tx_to_acc(1, blk_3_height - 1);
  make_tx_to_acc(2, blk_3_height);
  make_tx_to_acc(3, blk_3_height + 1);
  make_tx_to_acc(4, time(0) - 1);
  make_tx_to_acc(5, time(0) + 60 * 60);
  MAKE_NEXT_BLOCK_TX_LIST(events, blk_2, blk_1r, miner_account, txs_0);

  std::list<transaction> txs_1;
  auto make_tx_from_acc = [&](size_t acc_idx, bool invalid)
  {
    transaction tx = make_simple_tx_with_unlock_time(events, blk_2, accounts[acc_idx], miner_account, MK_COINS(1), 0);
    if (invalid)
    {
      DO_CALLBACK(events, "mark_invalid_tx");
    }
    else
    {
      txs_1.push_back(tx);
    }
    events.push_back(tx);
  };

  make_tx_from_acc(0, false);
  make_tx_from_acc(1, false);
  make_tx_from_acc(2, false);
  make_tx_from_acc(3, true);
  make_tx_from_acc(4, false);
  make_tx_from_acc(5, true);
  MAKE_NEXT_BLOCK_TX_LIST(events, blk_3, blk_2, miner_account, txs_1);

  return true;
}

bool gen_tx_txout_to_key_has_invalid_key::generate(std::vector<test_event_entry>& events) const
{
  uint64_t ts_start = 1338224400;
  GENERATE_ACCOUNT  (miner_account);
  MAKE_GENESIS_BLOCK(events, blk_tail, miner_account, ts_start);
  REWIND_BLOCKS_N   (events, blk_money_unlocked, blk_tail,           miner_account, 40);
  REWIND_BLOCKS     (events, blk_head,           blk_money_unlocked, miner_account);

  transaction tx           = {};
<<<<<<< HEAD
  sispop_tx_builder(events, tx, blk_money_unlocked, miner_account, miner_account.get_keys().m_account_address, MK_COINS(1), cryptonote::network_version_7).build();
  txout_to_key& out_to_key = boost::get<txout_to_key>(tx.vout.front().target);
=======
  loki_tx_builder(events, tx, blk_money_unlocked, miner_account, miner_account.get_keys().m_account_address, MK_COINS(1), cryptonote::network_version_7).build();
  txout_to_key& out_to_key = std::get<txout_to_key>(tx.vout.front().target);
>>>>>>> 5da9b81e
  out_to_key.key           = generate_invalid_pub_key();

  DO_CALLBACK(events, "mark_invalid_tx");
  events.push_back(tx);
  return true;
}

bool gen_tx_output_with_zero_amount::generate(std::vector<test_event_entry>& events) const
{
  uint64_t ts_start = 1338224400;
  GENERATE_ACCOUNT  (miner_account);
  MAKE_GENESIS_BLOCK(events, blk_tail, miner_account, ts_start);
  REWIND_BLOCKS_N   (events, blk_money_unlocked, blk_tail,           miner_account, 40);
  REWIND_BLOCKS     (events, blk_head,           blk_money_unlocked, miner_account);

  // TODO(sispop): Hmm. Can't use sispop_tx_builder approach because RCT masks amounts
  // after it's constructed, so vout amounts is already zero. It seems to be
  // valid to be able to send a transaction whos output is zero, so this test
  // might not be valid anymore post RCT.
#if 1
  std::vector<tx_source_entry>      sources;
  std::vector<tx_destination_entry> destinations;
  uint64_t                          change_amount;
  fill_tx_sources_and_destinations(events, blk_money_unlocked, miner_account, get_address(miner_account), MK_COINS(1), TESTS_DEFAULT_FEE, CRYPTONOTE_DEFAULT_TX_MIXIN, sources, destinations, &change_amount);

  for (tx_destination_entry &entry : destinations)
    entry.amount = 0;

  transaction tx = {};
  cryptonote::tx_destination_entry change_addr{ change_amount, miner_account.get_keys().m_account_address, false /*is_subaddress*/ };
  assert(cryptonote::construct_tx(miner_account.get_keys(), sources, destinations, change_addr, {} /*tx_extra*/, tx, 0 /*unlock_time*/, {}));

#else
  transaction tx           = {};
  sispop_tx_builder(events, tx, blk_money_unlocked, miner_account, miner_account.get_keys().m_account_address, MK_COINS(1), cryptonote::network_version_7).build();
  tx.vout.front().amount = 0;

#endif

  DO_CALLBACK(events, "mark_invalid_tx");
  events.push_back(tx);
  return true;
}

bool gen_tx_output_is_not_txout_to_key::generate(std::vector<test_event_entry>& events) const
{
  uint64_t ts_start = 1338224400;
  GENERATE_ACCOUNT  (miner_account);
  MAKE_GENESIS_BLOCK(events, blk_tail, miner_account, ts_start);
  REWIND_BLOCKS_N   (events, blk_money_unlocked, blk_tail,           miner_account, 40);
  REWIND_BLOCKS     (events, blk_head,           blk_money_unlocked, miner_account);

  transaction tx = {};
  sispop_tx_builder(events, tx, blk_money_unlocked, miner_account, miner_account.get_keys().m_account_address, MK_COINS(1), cryptonote::network_version_7).build();
  tx.vout.back().target = txout_to_script();

  DO_CALLBACK(events, "mark_invalid_tx");
  events.push_back(tx);

  tx = {};
  sispop_tx_builder(events, tx, blk_money_unlocked, miner_account, miner_account.get_keys().m_account_address, MK_COINS(1), cryptonote::network_version_7).build();
  tx.vout.back().target = txout_to_scripthash();

  DO_CALLBACK(events, "mark_invalid_tx");
  events.push_back(tx);
  return true;
}

bool gen_tx_signatures_are_invalid::generate(std::vector<test_event_entry>& events) const
{
  uint64_t ts_start = 1338224400;
  GENERATE_ACCOUNT  (miner_account);
  MAKE_GENESIS_BLOCK(events, blk_tail, miner_account, ts_start);
  REWIND_BLOCKS_N   (events, blk_1, blk_tail, miner_account, 40);
  REWIND_BLOCKS     (events, blk_2, blk_1,    miner_account);

  MAKE_ACCOUNT      (events, alice_account);
  MAKE_ACCOUNT      (events, bob_account);

  MAKE_TX_LIST_START     (events, txs_0, miner_account, bob_account,   MK_COINS(1) + TESTS_DEFAULT_FEE, blk_2);
  MAKE_TX_LIST           (events, txs_0, miner_account, alice_account, MK_COINS(1) + TESTS_DEFAULT_FEE, blk_2);
  MAKE_NEXT_BLOCK_TX_LIST(events, blk_money_unlocked, blk_2,              miner_account, txs_0);
  REWIND_BLOCKS          (events, blk_head,           blk_money_unlocked, miner_account);

  transaction miner_tx = {};
  sispop_tx_builder(events, miner_tx, blk_money_unlocked, miner_account, miner_account.get_keys().m_account_address, MK_COINS(60), cryptonote::network_version_7).with_fee(TESTS_DEFAULT_FEE).build();

  // TX without signatures
  DO_CALLBACK(events, "mark_invalid_tx");
  blobdata sr_tx = t_serializable_object_to_blob(static_cast<transaction_prefix>(miner_tx));
  events.push_back(serialized_transaction(sr_tx));

  // TX have a few inputs, and not enough signatures
  DO_CALLBACK(events, "mark_invalid_tx");
  sr_tx = t_serializable_object_to_blob(miner_tx);
  sr_tx.resize(sr_tx.size() - sizeof(crypto::signature));
  events.push_back(serialized_transaction(sr_tx));

  // TX have a few inputs, and too many signatures
  DO_CALLBACK(events, "mark_invalid_tx");
  sr_tx = t_serializable_object_to_blob(miner_tx);
  sr_tx.insert(sr_tx.end(), sr_tx.end() - sizeof(crypto::signature), sr_tx.end());
  events.push_back(serialized_transaction(sr_tx));

  transaction bob_tx = {};
  sispop_tx_builder(events, bob_tx, blk_money_unlocked, bob_account, miner_account.get_keys().m_account_address, MK_COINS(1), cryptonote::network_version_7).with_fee(TESTS_DEFAULT_FEE).build();

  // TX without signatures
  DO_CALLBACK(events, "mark_invalid_tx");
  sr_tx = t_serializable_object_to_blob(static_cast<transaction_prefix>(bob_tx));
  events.push_back(serialized_transaction(sr_tx));

  // TX have not enough signatures
  DO_CALLBACK(events, "mark_invalid_tx");
  sr_tx = t_serializable_object_to_blob(bob_tx);
  sr_tx.resize(sr_tx.size() - sizeof(crypto::signature));
  events.push_back(serialized_transaction(sr_tx));

  // TX have too many signatures
  DO_CALLBACK(events, "mark_invalid_tx");
  sr_tx = t_serializable_object_to_blob(bob_tx);
  sr_tx.insert(sr_tx.end(), sr_tx.end() - sizeof(crypto::signature), sr_tx.end());
  events.push_back(serialized_transaction(sr_tx));
  return true;
}<|MERGE_RESOLUTION|>--- conflicted
+++ resolved
@@ -287,23 +287,10 @@
   };
 
   DO_CALLBACK(events, "mark_invalid_tx");
-<<<<<<< HEAD
-  transaction tx = {};
-  sispop_tx_builder(events, tx, blk_money_unlocked, miner_account, miner_account.get_keys().m_account_address, MK_COINS(1), cryptonote::network_version_7).build();
-  tx.vin.push_back(txin_to_script());
-  events.push_back(tx);
-
-  DO_CALLBACK(events, "mark_invalid_tx");
-  tx = {};
-  sispop_tx_builder(events, tx, blk_money_unlocked, miner_account, miner_account.get_keys().m_account_address, MK_COINS(1), cryptonote::network_version_7).build();
-  tx.vin.push_back(txin_to_scripthash());
-  events.push_back(tx);
-=======
   events.push_back(make_tx_with_input(txin_to_script()));
 
   DO_CALLBACK(events, "mark_invalid_tx");
   events.push_back(make_tx_with_input(txin_to_scripthash()));
->>>>>>> 5da9b81e
 
   return true;
 }
@@ -398,13 +385,8 @@
   fill_tx_sources_and_destinations(events, blk_money_unlocked, miner_account, get_address(miner_account), MK_COINS(1), TESTS_DEFAULT_FEE, CRYPTONOTE_DEFAULT_TX_MIXIN, sources, destinations);
 
   transaction tx = {};
-<<<<<<< HEAD
-  sispop_tx_builder(events, tx, blk_money_unlocked, miner_account, miner_account.get_keys().m_account_address, MK_COINS(1), cryptonote::network_version_7).build();
-  txin_to_key& in_to_key = boost::get<txin_to_key>(tx.vin.front());
-=======
-  loki_tx_builder(events, tx, blk_money_unlocked, miner_account, miner_account.get_keys().m_account_address, MK_COINS(1), cryptonote::network_version_7).build();
+  sispop_tx_builder(events, tx, blk_money_unlocked, miner_account, miner_account.get_keys().m_account_address, MK_COINS(1), cryptonote::network_version_7).build();
   txin_to_key& in_to_key = std::get<txin_to_key>(tx.vin.front());
->>>>>>> 5da9b81e
   while (!in_to_key.key_offsets.empty())
     in_to_key.key_offsets.pop_back();
 
@@ -461,13 +443,8 @@
   REWIND_BLOCKS     (events, blk_head,           blk_money_unlocked, miner_account);
 
   transaction tx = {};
-<<<<<<< HEAD
-  sispop_tx_builder(events, tx, blk_money_unlocked, miner_account, miner_account.get_keys().m_account_address, MK_COINS(1), cryptonote::network_version_7).build();
-  txin_to_key& in_to_key        = boost::get<txin_to_key>(tx.vin.front());
-=======
-  loki_tx_builder(events, tx, blk_money_unlocked, miner_account, miner_account.get_keys().m_account_address, MK_COINS(1), cryptonote::network_version_7).build();
+  sispop_tx_builder(events, tx, blk_money_unlocked, miner_account, miner_account.get_keys().m_account_address, MK_COINS(1), cryptonote::network_version_7).build();
   txin_to_key& in_to_key        = std::get<txin_to_key>(tx.vin.front());
->>>>>>> 5da9b81e
   in_to_key.key_offsets.front() = std::numeric_limits<uint64_t>::max();
 
   DO_CALLBACK(events, "mark_invalid_tx");
@@ -554,13 +531,8 @@
   REWIND_BLOCKS     (events, blk_head,           blk_money_unlocked, miner_account);
 
   transaction tx = {};
-<<<<<<< HEAD
-  sispop_tx_builder(events, tx, blk_money_unlocked, miner_account, miner_account.get_keys().m_account_address, MK_COINS(1), cryptonote::network_version_7).build();
-  txin_to_key& in_to_key        = boost::get<txin_to_key>(tx.vin.front());
-=======
-  loki_tx_builder(events, tx, blk_money_unlocked, miner_account, miner_account.get_keys().m_account_address, MK_COINS(1), cryptonote::network_version_7).build();
+  sispop_tx_builder(events, tx, blk_money_unlocked, miner_account, miner_account.get_keys().m_account_address, MK_COINS(1), cryptonote::network_version_7).build();
   txin_to_key& in_to_key        = std::get<txin_to_key>(tx.vin.front());
->>>>>>> 5da9b81e
 
   // Use fake key image
   keypair keys = keypair::generate(hw::get_device("default"));
@@ -587,13 +559,8 @@
   REWIND_BLOCKS     (events, blk_head,           blk_money_unlocked, miner_account);
 
   transaction tx = {};
-<<<<<<< HEAD
-  sispop_tx_builder(events, tx, blk_money_unlocked, miner_account, miner_account.get_keys().m_account_address, MK_COINS(1), cryptonote::network_version_7).build();
-  txin_to_key& in_to_key = boost::get<txin_to_key>(tx.vin.front());
-=======
-  loki_tx_builder(events, tx, blk_money_unlocked, miner_account, miner_account.get_keys().m_account_address, MK_COINS(1), cryptonote::network_version_7).build();
+  sispop_tx_builder(events, tx, blk_money_unlocked, miner_account, miner_account.get_keys().m_account_address, MK_COINS(1), cryptonote::network_version_7).build();
   txin_to_key& in_to_key = std::get<txin_to_key>(tx.vin.front());
->>>>>>> 5da9b81e
   in_to_key.k_image      = generate_invalid_key_image();
 
   // Tx with invalid key image can't be subscribed, so create empty signature
@@ -676,13 +643,8 @@
   REWIND_BLOCKS     (events, blk_head,           blk_money_unlocked, miner_account);
 
   transaction tx           = {};
-<<<<<<< HEAD
-  sispop_tx_builder(events, tx, blk_money_unlocked, miner_account, miner_account.get_keys().m_account_address, MK_COINS(1), cryptonote::network_version_7).build();
-  txout_to_key& out_to_key = boost::get<txout_to_key>(tx.vout.front().target);
-=======
-  loki_tx_builder(events, tx, blk_money_unlocked, miner_account, miner_account.get_keys().m_account_address, MK_COINS(1), cryptonote::network_version_7).build();
+  sispop_tx_builder(events, tx, blk_money_unlocked, miner_account, miner_account.get_keys().m_account_address, MK_COINS(1), cryptonote::network_version_7).build();
   txout_to_key& out_to_key = std::get<txout_to_key>(tx.vout.front().target);
->>>>>>> 5da9b81e
   out_to_key.key           = generate_invalid_pub_key();
 
   DO_CALLBACK(events, "mark_invalid_tx");
