// Copyright (c) 2014-2018, The Monero Project
// 
// All rights reserved.
// 
// Redistribution and use in source and binary forms, with or without modification, are
// permitted provided that the following conditions are met:
// 
// 1. Redistributions of source code must retain the above copyright notice, this list of
//    conditions and the following disclaimer.
// 
// 2. Redistributions in binary form must reproduce the above copyright notice, this list
//    of conditions and the following disclaimer in the documentation and/or other
//    materials provided with the distribution.
// 
// 3. Neither the name of the copyright holder nor the names of its contributors may be
//    used to endorse or promote products derived from this software without specific
//    prior written permission.
// 
// THIS SOFTWARE IS PROVIDED BY THE COPYRIGHT HOLDERS AND CONTRIBUTORS "AS IS" AND ANY
// EXPRESS OR IMPLIED WARRANTIES, INCLUDING, BUT NOT LIMITED TO, THE IMPLIED WARRANTIES OF
// MERCHANTABILITY AND FITNESS FOR A PARTICULAR PURPOSE ARE DISCLAIMED. IN NO EVENT SHALL
// THE COPYRIGHT HOLDER OR CONTRIBUTORS BE LIABLE FOR ANY DIRECT, INDIRECT, INCIDENTAL,
// SPECIAL, EXEMPLARY, OR CONSEQUENTIAL DAMAGES (INCLUDING, BUT NOT LIMITED TO,
// PROCUREMENT OF SUBSTITUTE GOODS OR SERVICES; LOSS OF USE, DATA, OR PROFITS; OR BUSINESS
// INTERRUPTION) HOWEVER CAUSED AND ON ANY THEORY OF LIABILITY, WHETHER IN CONTRACT,
// STRICT LIABILITY, OR TORT (INCLUDING NEGLIGENCE OR OTHERWISE) ARISING IN ANY WAY OUT OF
// THE USE OF THIS SOFTWARE, EVEN IF ADVISED OF THE POSSIBILITY OF SUCH DAMAGE.
// 
// Parts of this file are originally copyright (c) 2012-2013 The Cryptonote developers

#include <limits>
#include <vector>
#include <iostream>
#include <sstream>
#include <algorithm>
#include <array>
#include <random>
#include <sstream>
#include <fstream>

#include "console_handler.h"
#include "common/rules.h"

#include "p2p/net_node.h"
#include "cryptonote_basic/cryptonote_basic.h"
#include "cryptonote_basic/cryptonote_basic_impl.h"
#include "cryptonote_basic/cryptonote_format_utils.h"
<<<<<<< HEAD
#include "cryptonote_core/miner.h"
#include "sispop_economy.h"
=======
#include "cryptonote_basic/miner.h"
#include "loki_economy.h"
>>>>>>> 5da9b81e

#include "chaingen.h"
#include "device/device.hpp"
#include "crypto/crypto.h"

extern "C"
{
#include <sodium.h>
}

#include <sqlite3.h>
void sispop_register_callback(std::vector<test_event_entry> &events,
                            std::string const &callback_name,
                            sispop_callback callback)
{
  events.push_back(sispop_callback_entry{callback_name, callback});
}

std::vector<std::pair<uint8_t, uint64_t>>
sispop_generate_sequential_hard_fork_table(uint8_t max_hf_version)
{
  assert(max_hf_version < cryptonote::network_version_count);
  std::vector<std::pair<uint8_t, uint64_t>> result = {};
  uint64_t version_height = 0;
  for (uint8_t version = cryptonote::network_version_7; version <= max_hf_version; version++)
  {
    if (version == cryptonote::network_version_15_lns)
    {
      version_height += 60;
      result.emplace_back(std::make_pair(version, version_height++));
    }
    else
    {
      result.emplace_back(std::make_pair(version, version_height++));
    }
  }
  return result;
}

cryptonote::block sispop_chain_generator_db::get_block_from_height(const uint64_t &height) const
{
  assert(height < blocks.size());
  cryptonote::block result = this->blocks[height].block;
  return result;
}

service_nodes::service_node_keys sispop_chain_generator::get_cached_keys(const crypto::public_key &pubkey) const {
  service_nodes::service_node_keys keys;
  keys.pub = pubkey;
  auto it = service_node_keys_.find(keys.pub);
  assert(it != service_node_keys_.end());
  if (it != service_node_keys_.end())
    keys.key = it->second;
  return keys;
}

bool sispop_chain_generator_db::get_tx(const crypto::hash &h, cryptonote::transaction &tx) const
{
  auto it = tx_table.find(h);
  if (it == tx_table.end()) return false;
  tx = it->second;
  return true;
}

std::vector<cryptonote::checkpoint_t>
sispop_chain_generator_db::get_checkpoints_range(uint64_t start, uint64_t end, size_t num_desired_checkpoints) const
{
  assert(start < blocks.size());
  assert(end < blocks.size());

  std::vector<cryptonote::checkpoint_t> result = {};
  int offset = 1;
  if (start >= end) offset = -1;
  for (int index = static_cast<int>(start);
       index != static_cast<int>(end);
       index += offset)
  {
    if (result.size() >= num_desired_checkpoints) break;
    if (blocks[index].checkpointed) result.push_back(blocks[index].checkpoint);
  }

  if (result.size() < num_desired_checkpoints && blocks[end].checkpointed)
      result.push_back(blocks[end].checkpoint);
  return result;
}

sispop_chain_generator::sispop_chain_generator(std::vector<test_event_entry> &events, const std::vector<std::pair<uint8_t, uint64_t>> &hard_forks)
: events_(events)
, hard_forks_(hard_forks)
{
  bool init = lns_db_->init(nullptr, cryptonote::FAKECHAIN, lns::init_sispop_name_system("", false /*read_only*/));
  assert(init);

  first_miner_.generate();
  sispop_blockchain_entry genesis = sispop_chain_generator::create_genesis_block(first_miner_, 1338224400);
  events_.push_back(genesis.block);
  db_.blocks.push_back(genesis);

  // NOTE: Load hard forks into the event vector which gets extracted out at
  // run-time. This is preferred over-overriding a get_test_options<> struct
  // since this forces the hard fork information to be specified inline at the
  // testing site, so modifying and updating tests is localised to one spot.
  event_replay_settings settings = {};
  settings.hard_forks            = hard_forks;
  events_.push_back(settings);
}

service_nodes::quorum_manager sispop_chain_generator::top_quorum() const
{
  service_nodes::quorum_manager result = top().service_node_state.quorums;
  return result;
}

service_nodes::quorum_manager sispop_chain_generator::quorum(uint64_t height) const
{
  assert(height > 0 && height < db_.blocks.size());
  service_nodes::quorum_manager result = db_.blocks[height].service_node_state.quorums;
  return result;
}

std::shared_ptr<const service_nodes::quorum> sispop_chain_generator::get_quorum(service_nodes::quorum_type type, uint64_t height) const
{
  // TODO(sispop): Bad copy pasta from get_quorum, if it ever changes at the source this will break :<
  if (type == service_nodes::quorum_type::checkpointing)
  {
    assert(height >= service_nodes::REORG_SAFETY_BUFFER_BLOCKS_POST_HF12);
    height -= service_nodes::REORG_SAFETY_BUFFER_BLOCKS_POST_HF12;
  }

  assert(height > 0 && height < db_.blocks.size());
  service_nodes::quorum_manager manager = db_.blocks[height].service_node_state.quorums;
  std::shared_ptr<const service_nodes::quorum> result = manager.get(type);
  return result;
}

sispop_blockchain_entry &sispop_chain_generator::add_block(sispop_blockchain_entry const &entry, bool can_be_added_to_blockchain, std::string const &fail_msg)
{
  crypto::hash block_hash = get_block_hash(entry.block);
  if (can_be_added_to_blockchain)
  {
    db_.blocks.push_back(entry);
    assert(db_.block_table.count(block_hash) == 0);
    db_.block_table[block_hash] = db_.blocks.back();
  }
  else
  {
    assert(db_.block_table.count(block_hash) == 0);
    db_.block_table[block_hash] = entry;
  }

  sispop_blockchain_entry &result = (can_be_added_to_blockchain) ? db_.blocks.back() : db_.block_table[block_hash];
  for (cryptonote::transaction &tx : result.txs)
  {
    crypto::hash tx_hash = get_transaction_hash(tx);
    assert(db_.tx_table.count(tx_hash) == 0);
    db_.tx_table[tx_hash] = tx;
  }

  if (can_be_added_to_blockchain && entry.block.major_version >= cryptonote::network_version_15_lns)
  {
    lns_db_->add_block(entry.block, entry.txs);
  }

  // TODO(sispop): State history culling and alt states
  state_history_.emplace_hint(state_history_.end(), result.service_node_state);

  if (result.checkpointed)
  {
    sispop_block_with_checkpoint data = {};
    data.has_checkpoint             = true;
    data.block                      = result.block;
    data.checkpoint                 = result.checkpoint;
    events_.push_back(sispop_blockchain_addable<sispop_block_with_checkpoint>(data, can_be_added_to_blockchain, fail_msg));
  }
  else
  {
    events_.push_back(sispop_blockchain_addable<cryptonote::block>(result.block, can_be_added_to_blockchain, fail_msg));
  }

  return result;
}

cryptonote::account_base sispop_chain_generator::add_account()
{
  cryptonote::account_base account;
  account.generate();
  events_.push_back(account);
  return account;
}

void sispop_chain_generator::add_blocks_until_version(uint8_t hf_version)
{
  assert(hard_forks_.size());
  assert(hf_version_ <= hard_forks_.back().first);
  assert(db_.blocks.size() >= 1); // NOTE: We must have genesis block
  for (;;)
  {
    sispop_blockchain_entry &entry = create_and_add_next_block();
    if (entry.block.major_version == hf_version) return;
  }
}

void sispop_chain_generator::add_n_blocks(int n)
{
  for (auto i = 0; i < n; ++i) {
    create_and_add_next_block();
  }
}

void sispop_chain_generator::add_blocks_until_next_checkpointable_height()
{
  if (height() % service_nodes::CHECKPOINT_INTERVAL == 0)
  {
      add_n_blocks(service_nodes::CHECKPOINT_INTERVAL);
  }
  else
  {
    while (height() % service_nodes::CHECKPOINT_INTERVAL != 0)
      create_and_add_next_block();
  }
}

void sispop_chain_generator::add_service_node_checkpoint(uint64_t block_height, size_t num_votes)
{
  sispop_blockchain_entry &entry = db_.blocks[block_height];
  entry.checkpointed           = true;
  entry.checkpoint             = create_service_node_checkpoint(block_height, num_votes);
  events_.push_back(entry.checkpoint);
}

void sispop_chain_generator::add_mined_money_unlock_blocks()
{
  add_n_blocks(CRYPTONOTE_MINED_MONEY_UNLOCK_WINDOW);
}

void sispop_chain_generator::add_tx(cryptonote::transaction const &tx, bool can_be_added_to_blockchain, std::string const &fail_msg, bool kept_by_block)
{
  sispop_transaction tx_entry                       = {tx, kept_by_block};
  sispop_blockchain_addable<sispop_transaction> entry = {std::move(tx_entry), can_be_added_to_blockchain, fail_msg};
  events_.push_back(entry);
}

cryptonote::transaction
sispop_chain_generator::create_and_add_sispop_name_system_tx(cryptonote::account_base const &src,
                                                         lns::mapping_type type,
                                                         std::string const &name,
                                                         lns::mapping_value const &value,
                                                         lns::generic_owner const *owner,
                                                         lns::generic_owner const *backup_owner,
                                                         bool kept_by_block)
{
  cryptonote::transaction t = create_sispop_name_system_tx(src, type, name, value, owner, backup_owner);
  add_tx(t, true /*can_be_added_to_blockchain*/, ""/*fail_msg*/, kept_by_block);
  return t;
}

cryptonote::transaction
sispop_chain_generator::create_and_add_sispop_name_system_tx_update(cryptonote::account_base const &src,
                                                                lns::mapping_type type,
                                                                std::string const &name,
                                                                lns::mapping_value const *value,
                                                                lns::generic_owner const *owner,
                                                                lns::generic_owner const *backup_owner,
                                                                lns::generic_signature *signature,
                                                                bool kept_by_block)
{
  cryptonote::transaction t = create_sispop_name_system_tx_update(src, type, name, value, owner, backup_owner, signature);
  add_tx(t, true /*can_be_added_to_blockchain*/, ""/*fail_msg*/, kept_by_block);
  return t;
}

cryptonote::transaction sispop_chain_generator::create_and_add_tx(const cryptonote::account_base &src,
                                                                const cryptonote::account_public_address &dest,
                                                                uint64_t amount,
                                                                uint64_t fee,
                                                                bool kept_by_block)
{
  cryptonote::transaction t = create_tx(src, dest, amount, fee);
  sispop_tx_builder(events_, t, db_.blocks.back().block, src, dest, amount, hf_version_).with_fee(fee).build();
  add_tx(t, true /*can_be_added_to_blockchain*/, ""/*fail_msg*/, kept_by_block);
  return t;
}

cryptonote::transaction sispop_chain_generator::create_and_add_state_change_tx(service_nodes::new_state state, const crypto::public_key &pub_key, uint64_t height, const std::vector<uint64_t> &voters, uint64_t fee, bool kept_by_block)
{
  cryptonote::transaction result = create_state_change_tx(state, pub_key, height, voters, fee);
  add_tx(result, true /*can_be_added_to_blockchain*/, "" /*fail_msg*/, kept_by_block);
  return result;
}

cryptonote::transaction sispop_chain_generator::create_and_add_registration_tx(const cryptonote::account_base &src, const cryptonote::keypair &sn_keys, bool kept_by_block)
{
  cryptonote::transaction result = create_registration_tx(src, sn_keys);
  add_tx(result, true /*can_be_added_to_blockchain*/, "" /*fail_msg*/, kept_by_block);
  return result;
}

cryptonote::transaction sispop_chain_generator::create_and_add_staking_tx(const crypto::public_key &pub_key, const cryptonote::account_base &src, uint64_t amount, bool kept_by_block)
{
  cryptonote::transaction result = create_staking_tx(pub_key, src, amount);
  add_tx(result, true /*can_be_added_to_blockchain*/, "" /*fail_msg*/, kept_by_block);
  return result;
}

sispop_blockchain_entry &sispop_chain_generator::create_and_add_next_block(const std::vector<cryptonote::transaction>& txs, cryptonote::checkpoint_t const *checkpoint, bool can_be_added_to_blockchain, std::string const &fail_msg)
{
  sispop_blockchain_entry entry   = create_next_block(txs, checkpoint);
  sispop_blockchain_entry &result = add_block(entry, can_be_added_to_blockchain, fail_msg);
  return result;
}

cryptonote::transaction sispop_chain_generator::create_tx(const cryptonote::account_base &src,
                                                        const cryptonote::account_public_address &dest,
                                                        uint64_t amount,
                                                        uint64_t fee) const
{
  cryptonote::transaction t;
  sispop_tx_builder(events_, t, db_.blocks.back().block, src, dest, amount, hf_version_).with_fee(fee).build();
  return t;
}

cryptonote::transaction
sispop_chain_generator::create_registration_tx(const cryptonote::account_base &src,
                                             const cryptonote::keypair &service_node_keys,
                                             uint64_t src_portions,
                                             uint64_t src_operator_cut,
                                             std::array<sispop_service_node_contribution, 3> const &contributions,
                                             int num_contributors) const
{
  cryptonote::transaction result = {};
  {
    std::vector<cryptonote::account_public_address> contributors;
    std::vector<uint64_t> portions;

    contributors.reserve(1 + num_contributors);
    portions.reserve    (1 + num_contributors);

    contributors.push_back(src.get_keys().m_account_address);
    portions.push_back(src_portions);
    for (int i = 0; i < num_contributors; i++)
    {
      sispop_service_node_contribution const &entry = contributions[i];
      contributors.push_back(entry.contributor);
      portions.push_back    (entry.portions);
    }

    uint64_t new_height    = get_block_height(top().block) + 1;
    uint8_t new_hf_version = get_hf_version_at(new_height);
    const auto staking_requirement = service_nodes::get_staking_requirement(cryptonote::FAKECHAIN, new_height, new_hf_version);
    uint64_t amount                = service_nodes::portions_to_amount(portions[0], staking_requirement);

    uint64_t unlock_time = 0;
    if (new_hf_version < cryptonote::network_version_11_infinite_staking)
      unlock_time = new_height + service_nodes::staking_num_lock_blocks(cryptonote::FAKECHAIN);

    std::vector<uint8_t> extra;
    cryptonote::add_service_node_pubkey_to_tx_extra(extra, service_node_keys.pub);
    const uint64_t exp_timestamp = time(nullptr) + STAKING_AUTHORIZATION_EXPIRATION_WINDOW;

    crypto::hash hash;
    if (!cryptonote::get_registration_hash(contributors, src_operator_cut, portions, exp_timestamp, hash))
    {
      MERROR("Could not make registration hash from addresses and portions");
      return {};
    }

    crypto::signature signature;
    crypto::generate_signature(hash, service_node_keys.pub, service_node_keys.sec, signature);
    add_service_node_register_to_tx_extra(extra, contributors, src_operator_cut, portions, exp_timestamp, signature);
    add_service_node_contributor_to_tx_extra(extra, contributors.at(0));
    sispop_tx_builder(events_, result, top().block, src /*from*/, src.get_keys().m_account_address /*to*/, amount, new_hf_version)
        .with_tx_type(cryptonote::txtype::stake)
        .with_unlock_time(unlock_time)
        .with_extra(extra)
        .build();
  }

  service_node_keys_[service_node_keys.pub] = service_node_keys.sec; // NOTE: Save generated key for reuse later if we need to interact with the node again
  return result;
}

cryptonote::transaction sispop_chain_generator::create_staking_tx(const crypto::public_key &pub_key, const cryptonote::account_base &src, uint64_t amount) const
{
  cryptonote::transaction result = {};
  std::vector<uint8_t> extra;
  cryptonote::add_service_node_pubkey_to_tx_extra(extra, pub_key);
  cryptonote::add_service_node_contributor_to_tx_extra(extra, src.get_keys().m_account_address);

  uint64_t new_height    = get_block_height(top().block) + 1;
  uint8_t new_hf_version = get_hf_version_at(new_height);

  uint64_t unlock_time = 0;
  if (new_hf_version < cryptonote::network_version_11_infinite_staking)
    unlock_time = new_height + service_nodes::staking_num_lock_blocks(cryptonote::FAKECHAIN);

  sispop_tx_builder(events_, result, top().block, src /*from*/, src.get_keys().m_account_address /*to*/, amount, new_hf_version)
      .with_tx_type(cryptonote::txtype::stake)
      .with_unlock_time(unlock_time)
      .with_extra(extra)
      .build();
  return result;
}

cryptonote::transaction sispop_chain_generator::create_state_change_tx(service_nodes::new_state state, const crypto::public_key &pub_key, uint64_t height, const std::vector<uint64_t>& voters, uint64_t fee) const
{
  if (height == UINT64_MAX)
    height = this->height();

  service_nodes::quorum_manager const &quorums                   = quorum(height);
  std::vector<crypto::public_key> const &validator_service_nodes = quorums.obligations->validators;
  std::vector<crypto::public_key> const &worker_service_nodes    = quorums.obligations->workers;

  size_t worker_index = std::numeric_limits<size_t>::max();
  for (size_t i = 0; i < worker_service_nodes.size(); i++)
  {
    crypto::public_key const &check_key = worker_service_nodes[i];
    if (pub_key == check_key) worker_index = i;
  }
  assert(worker_index < worker_service_nodes.size());

  cryptonote::tx_extra_service_node_state_change state_change_extra(state, height, worker_index);
  if (voters.size())
  {
    for (const auto voter_index : voters)
    {
      auto voter_keys = get_cached_keys(validator_service_nodes[voter_index]);
      service_nodes::quorum_vote_t vote = service_nodes::make_state_change_vote(state_change_extra.block_height, voter_index, state_change_extra.service_node_index, state, voter_keys);
      state_change_extra.votes.push_back({vote.signature, (uint32_t)voter_index});
    }
  }
  else
  {
    for (size_t i = 0; i < service_nodes::STATE_CHANGE_MIN_VOTES_TO_CHANGE_STATE; i++)
    {
      auto voter_keys = get_cached_keys(validator_service_nodes[i]);

      service_nodes::quorum_vote_t vote = service_nodes::make_state_change_vote(state_change_extra.block_height, i, state_change_extra.service_node_index, state, voter_keys);
      state_change_extra.votes.push_back({vote.signature, (uint32_t)i});
    }
  }

  cryptonote::transaction result;
  {
    std::vector<uint8_t> extra;
    const bool full_tx_made = cryptonote::add_service_node_state_change_to_tx_extra(result.extra, state_change_extra, get_hf_version_at(height + 1));
    assert(full_tx_made);
    if (fee) sispop_tx_builder(events_, result, top().block, first_miner_, first_miner_.get_keys().m_account_address, 0 /*amount*/, get_hf_version_at(height + 1)).with_tx_type(cryptonote::txtype::state_change).with_fee(fee).with_extra(extra).build();
    else
    {
      result.type    = cryptonote::txtype::state_change;
      result.version = cryptonote::transaction::get_max_version_for_hf(get_hf_version_at(height + 1));
    }
  }

  return result;
}

cryptonote::checkpoint_t sispop_chain_generator::create_service_node_checkpoint(uint64_t block_height, size_t num_votes) const
{
  assert(block_height % service_nodes::CHECKPOINT_INTERVAL == 0);
  service_nodes::quorum const &quorum = *get_quorum(service_nodes::quorum_type::checkpointing, block_height);
  assert(num_votes < quorum.validators.size());

  sispop_blockchain_entry const &entry = db_.blocks[block_height];
  crypto::hash const block_hash      = cryptonote::get_block_hash(entry.block);
  cryptonote::checkpoint_t result    = service_nodes::make_empty_service_node_checkpoint(block_hash, block_height);
  result.signatures.reserve(num_votes);
  for (size_t i = 0; i < num_votes; i++)
  {
    auto keys = get_cached_keys(quorum.validators[i]);
    service_nodes::quorum_vote_t vote = service_nodes::make_checkpointing_vote(entry.block.major_version, result.block_hash, block_height, i, keys);
    result.signatures.push_back(service_nodes::voter_to_signature(vote));
  }

  return result;
}

cryptonote::transaction sispop_chain_generator::create_sispop_name_system_tx(cryptonote::account_base const &src,
                                                                         lns::mapping_type type,
                                                                         std::string const &name,
                                                                         lns::mapping_value const &value,
                                                                         lns::generic_owner const *owner,
                                                                         lns::generic_owner const *backup_owner,
                                                                         uint64_t burn) const
{
  lns::generic_owner generic_owner = {};
  if (owner)
  {
    generic_owner = *owner;
  }
  else
  {
    generic_owner = lns::make_monero_owner(src.get_keys().m_account_address, false /*subaddress*/);
  }

  cryptonote::block const &head = top().block;
  uint64_t new_height           = get_block_height(top().block) + 1;
  uint8_t new_hf_version        = get_hf_version_at(new_height);
  if (burn == LNS_AUTO_BURN)
    burn = lns::burn_needed(new_hf_version, type);

  crypto::hash name_hash       = lns::name_to_hash(name);
  std::string name_base64_hash = lns::name_to_base64_hash(name);
  crypto::hash prev_txid = crypto::null_hash;
  if (lns::mapping_record mapping = lns_db_->get_mapping(type, name_base64_hash))
    prev_txid = mapping.txid;

  lns::mapping_value encrypted_value = {};
  bool encrypted = lns::encrypt_mapping_value(name, value, encrypted_value);
  assert(encrypted);

  std::vector<uint8_t> extra;
  cryptonote::tx_extra_sispop_name_system data = cryptonote::tx_extra_sispop_name_system::make_buy(generic_owner, backup_owner, type, name_hash, encrypted_value.to_string(), prev_txid);
  cryptonote::add_sispop_name_system_to_tx_extra(extra, data);
  cryptonote::add_burned_amount_to_tx_extra(extra, burn);
  cryptonote::transaction result = {};
  sispop_tx_builder(events_, result, head, src /*from*/, src.get_keys().m_account_address, 0 /*amount*/, new_hf_version)
      .with_tx_type(cryptonote::txtype::sispop_name_system)
      .with_extra(extra)
      .with_fee(burn + TESTS_DEFAULT_FEE)
      .build();

  return result;
}

cryptonote::transaction sispop_chain_generator::create_sispop_name_system_tx_update(cryptonote::account_base const &src,
                                                                                lns::mapping_type type,
                                                                                std::string const &name,
                                                                                lns::mapping_value const *value,
                                                                                lns::generic_owner const *owner,
                                                                                lns::generic_owner const *backup_owner,
                                                                                lns::generic_signature *signature,
                                                                                bool use_asserts) const
{
  crypto::hash name_hash = lns::name_to_hash(name);
  crypto::hash prev_txid = {};
  {
    std::string name_base64_hash = lns::name_to_base64_hash(name);
    lns::mapping_record mapping  = lns_db_->get_mapping(type, name_base64_hash);
    if (use_asserts) assert(mapping);
    prev_txid = mapping.txid;
  }

  lns::mapping_value encrypted_value = {};
  if (value)
  {
    bool encrypted = lns::encrypt_mapping_value(name, *value, encrypted_value);
    if (use_asserts) assert(encrypted);
  }

  lns::generic_signature signature_ = {};
  if (!signature)
  {
    signature = &signature_;
    crypto::hash hash = lns::tx_extra_signature_hash(encrypted_value.to_view(), owner, backup_owner, prev_txid);
    *signature = lns::make_monero_signature(hash, src.get_keys().m_account_address.m_spend_public_key, src.get_keys().m_spend_secret_key);
  }

  std::vector<uint8_t> extra;
<<<<<<< HEAD
  cryptonote::tx_extra_sispop_name_system data = cryptonote::tx_extra_sispop_name_system::make_update(*signature, type, name_hash, encrypted_value.to_view(), owner, backup_owner, prev_txid);
  cryptonote::add_sispop_name_system_to_tx_extra(extra, data);
=======
  cryptonote::tx_extra_loki_name_system data = cryptonote::tx_extra_loki_name_system::make_update(*signature, type, name_hash, encrypted_value.to_view(), owner, backup_owner, prev_txid);
  cryptonote::add_loki_name_system_to_tx_extra(extra, data);
>>>>>>> 5da9b81e

  cryptonote::block const &head = top().block;
  uint64_t new_height           = get_block_height(top().block) + 1;
  uint8_t new_hf_version        = get_hf_version_at(new_height);

  cryptonote::transaction result = {};
  sispop_tx_builder(events_, result, head, src /*from*/, src.get_keys().m_account_address, 0 /*amount*/, new_hf_version)
      .with_tx_type(cryptonote::txtype::sispop_name_system)
      .with_extra(extra)
      .with_fee(TESTS_DEFAULT_FEE)
      .build();

  return result;
}

cryptonote::transaction
sispop_chain_generator::create_sispop_name_system_tx_update_w_extra(cryptonote::account_base const &src, cryptonote::tx_extra_sispop_name_system const &lns_extra) const
{
  std::vector<uint8_t> extra;
  cryptonote::add_sispop_name_system_to_tx_extra(extra, lns_extra);

  cryptonote::block const &head = top().block;
  uint64_t new_height           = get_block_height(top().block) + 1;
  uint8_t new_hf_version        = get_hf_version_at(new_height);

  cryptonote::transaction result = {};
  sispop_tx_builder(events_, result, head, src /*from*/, src.get_keys().m_account_address, 0 /*amount*/, new_hf_version)
      .with_tx_type(cryptonote::txtype::sispop_name_system)
      .with_extra(extra)
      .with_fee(TESTS_DEFAULT_FEE)
      .build();
  return result;
}

static void fill_nonce_with_test_generator(test_generator *generator, cryptonote::block& blk, const cryptonote::difficulty_type& diffic, uint64_t height)
{
  cryptonote::randomx_longhash_context randomx_context = {};
  if (generator->m_hf_version >= cryptonote::network_version_12_checkpointing)
  {
    randomx_context.seed_height = crypto::rx_seedheight(height);
    cryptonote::block prev      = blk;
    do
    {
      prev = generator->m_blocks_info[prev.prev_id].block;
    }
    while (cryptonote::get_block_height(prev) != randomx_context.seed_height);

    randomx_context.seed_block_hash           = cryptonote::get_block_hash(prev);
    randomx_context.current_blockchain_height = height;
  }

  blk.nonce = 0;
  auto get_block_hash = [&randomx_context](const cryptonote::block &b, uint64_t height, unsigned int threads, crypto::hash &hash) {
    hash = cryptonote::get_block_longhash(randomx_context, b, height, threads);
    return true;
  };

  while (!cryptonote::miner::find_nonce_for_given_block(get_block_hash, blk, diffic, height))
    blk.timestamp++;
}

static void fill_nonce_with_loki_generator(loki_chain_generator const *generator, cryptonote::block& blk, const cryptonote::difficulty_type& diffic, uint64_t height)
{
  cryptonote::randomx_longhash_context randomx_context = {};
  if (generator->blocks().size() && generator->hardfork() >= cryptonote::network_version_12_checkpointing)
  {
    randomx_context.seed_height = crypto::rx_seedheight(height);
    randomx_context.seed_block_hash = cryptonote::get_block_hash(generator->blocks()[randomx_context.seed_height].block);
    randomx_context.current_blockchain_height = height;
  }

  blk.nonce = 0;
  auto get_block_hash = [&randomx_context](const cryptonote::block &blk, uint64_t height, unsigned int threads, crypto::hash &hash) {
    hash = cryptonote::get_block_longhash(randomx_context, blk, height, threads);
    return true;
  };

  while (!cryptonote::miner::find_nonce_for_given_block(get_block_hash, blk, TEST_DEFAULT_DIFFICULTY, height))
    blk.timestamp++;

}

sispop_blockchain_entry sispop_chain_generator::create_genesis_block(const cryptonote::account_base &miner, uint64_t timestamp)
{
  uint64_t height              = 0;
  sispop_blockchain_entry result = {};
  cryptonote::block &blk       = result.block;
  blk.major_version            = hf_version_;
  blk.minor_version            = hf_version_;
  blk.timestamp                = timestamp;
  blk.prev_id                  = crypto::null_hash;

  // TODO(doyle): Does this evaluate to 0? If so we can simplify this a lot more
  size_t target_block_weight = get_transaction_weight(blk.miner_tx);
  cryptonote::sispop_miner_tx_context miner_tx_context(cryptonote::FAKECHAIN, {} /*winner*/);

  while (true)
  {
    bool constructed = construct_miner_tx(height,
                                          0 /*median_weight*/,
                                          0 /*already_generated_coins*/,
                                          target_block_weight,
                                          0 /*total_fee*/,
                                          miner.get_keys().m_account_address,
                                          blk.miner_tx,
                                          cryptonote::blobdata(),
                                          hf_version_,
                                          miner_tx_context);
    assert(constructed);

    size_t actual_block_weight = get_transaction_weight(blk.miner_tx);
    if (target_block_weight < actual_block_weight)
    {
      target_block_weight = actual_block_weight;
    }
    else if (actual_block_weight < target_block_weight)
    {
      size_t delta = target_block_weight - actual_block_weight;
      blk.miner_tx.extra.resize(blk.miner_tx.extra.size() + delta, 0);
      actual_block_weight = get_transaction_weight(blk.miner_tx);
      if (actual_block_weight == target_block_weight)
      {
        break;
      }
      else
      {
        assert(target_block_weight < actual_block_weight);
        delta = actual_block_weight - target_block_weight;
        blk.miner_tx.extra.resize(blk.miner_tx.extra.size() - delta);
        actual_block_weight = get_transaction_weight(blk.miner_tx);
        if (actual_block_weight == target_block_weight)
        {
          break;
        }
        else
        {
          assert(actual_block_weight < target_block_weight);
          blk.miner_tx.extra.resize(blk.miner_tx.extra.size() + delta, 0);
          target_block_weight = get_transaction_weight(blk.miner_tx);
        }
      }
    }
    else
    {
      break;
    }
  }

  fill_nonce_with_loki_generator(this, blk, TEST_DEFAULT_DIFFICULTY, height);
  result.block_weight = get_transaction_weight(blk.miner_tx);
  uint64_t block_reward, block_reward_unpenalized;
  cryptonote::get_base_block_reward(0 /*median_weight*/, result.block_weight, 0 /*already_generated_coins*/, block_reward, block_reward_unpenalized, hf_version_, height);
  result.already_generated_coins = block_reward;
  return result;
}

bool sispop_chain_generator::create_block(sispop_blockchain_entry &entry,
                                        uint8_t hf_version,
                                        sispop_blockchain_entry const &prev,
                                        const cryptonote::account_base &miner_acc,
                                        uint64_t timestamp,
                                        std::vector<uint64_t> &block_weights,
                                        const std::vector<cryptonote::transaction> &tx_list,
                                        const service_nodes::block_winner &block_winner,
                                        uint64_t total_fee) const
{
  assert(hf_version >= prev.block.major_version);
  uint64_t height        = get_block_height(prev.block) + 1;
  entry                  = {};
  cryptonote::block &blk = entry.block;
  blk.major_version      = hf_version;
  blk.minor_version      = hf_version;
  blk.timestamp          = timestamp;
  blk.prev_id            = get_block_hash(prev.block);

  bool calc_total_fee = total_fee == 0;
  size_t txs_weight  = 0;
  blk.tx_hashes.reserve(tx_list.size());
  for(const cryptonote::transaction &tx : tx_list)
  {
    blk.tx_hashes.push_back(get_transaction_hash(tx));
    uint64_t fee = 0;
    bool r       = get_tx_miner_fee(tx, fee, blk.major_version >= HF_VERSION_FEE_BURNING);
    CHECK_AND_ASSERT_MES(r, false, "wrong transaction passed to construct_block");
    txs_weight  += get_transaction_weight(tx);
    if (calc_total_fee) total_fee += fee;
  }

  // NOTE: Calculate governance
  cryptonote::sispop_miner_tx_context miner_tx_context(cryptonote::FAKECHAIN, block_winner);
  if (hf_version >= cryptonote::network_version_10_bulletproofs &&
      cryptonote::height_has_governance_output(cryptonote::FAKECHAIN, hf_version, height))
  {
    const cryptonote::config_t &network = cryptonote::get_config(cryptonote::FAKECHAIN, hf_version);
    uint64_t num_blocks                 = network.GOVERNANCE_REWARD_INTERVAL_IN_BLOCKS;
    uint64_t start_height               = height - num_blocks;

    if (hf_version == cryptonote::network_version_15_lns)
      miner_tx_context.batched_governance = FOUNDATION_REWARD_HF15 * num_blocks;
    else if (hf_version == cryptonote::network_version_16)
      miner_tx_context.batched_governance = FOUNDATION_REWARD_HF16 * num_blocks;
    else
    {
      for (int i = (int)get_block_height(prev.block), count = 0;
           i >= 0 && count <= (int)num_blocks;
           i--, count++)
      {
        sispop_blockchain_entry const &historical_entry = db_.blocks[i];
        if (historical_entry.block.major_version < cryptonote::network_version_10_bulletproofs) break;
        miner_tx_context.batched_governance += cryptonote::derive_governance_from_block_reward(cryptonote::FAKECHAIN, historical_entry.block, hf_version);
      }
    }
  }

  size_t target_block_weight = txs_weight + get_transaction_weight(blk.miner_tx);
  while (true)
  {
    if (!construct_miner_tx(height,
                            epee::misc_utils::median(block_weights),
                            prev.already_generated_coins,
                            target_block_weight,
                            total_fee,
                            miner_acc.get_keys().m_account_address,
                            blk.miner_tx,
                            cryptonote::blobdata(),
                            hf_version,
                            miner_tx_context))
      return false;

    entry.block_weight = txs_weight + get_transaction_weight(blk.miner_tx);
    if (target_block_weight < entry.block_weight)
    {
      target_block_weight = entry.block_weight;
    }
    else if (entry.block_weight < target_block_weight)
    {
      size_t delta = target_block_weight - entry.block_weight;
      blk.miner_tx.extra.resize(blk.miner_tx.extra.size() + delta, 0);
      entry.block_weight = txs_weight + get_transaction_weight(blk.miner_tx);
      if (entry.block_weight == target_block_weight)
      {
        break;
      }
      else
      {
        CHECK_AND_ASSERT_MES(target_block_weight < entry.block_weight, false, "Unexpected block size");
        delta = entry.block_weight - target_block_weight;
        blk.miner_tx.extra.resize(blk.miner_tx.extra.size() - delta);
        entry.block_weight = txs_weight + get_transaction_weight(blk.miner_tx);
        if (entry.block_weight == target_block_weight)
        {
          break;
        }
        else
        {
          CHECK_AND_ASSERT_MES(entry.block_weight < target_block_weight, false, "Unexpected block size");
          blk.miner_tx.extra.resize(blk.miner_tx.extra.size() + delta, 0);
          target_block_weight = txs_weight + get_transaction_weight(blk.miner_tx);
        }
      }
    }
    else
    {
      break;
    }
  }

  fill_nonce_with_loki_generator(this, blk, TEST_DEFAULT_DIFFICULTY, height);
  entry.txs = tx_list;
  entry.service_node_state = prev.service_node_state;
  entry.service_node_state.update_from_block(db_, cryptonote::FAKECHAIN, state_history_, {} /*state_archive*/, {} /*alt_states*/, entry.block, entry.txs, nullptr);

  uint64_t block_reward, block_reward_unpenalized;
  cryptonote::get_base_block_reward(epee::misc_utils::median(block_weights), entry.block_weight, prev.already_generated_coins, block_reward, block_reward_unpenalized, hf_version, height);
  entry.already_generated_coins = block_reward + prev.already_generated_coins;
  return true;
}

sispop_blockchain_entry sispop_chain_generator::create_next_block(const std::vector<cryptonote::transaction>& txs, cryptonote::checkpoint_t const *checkpoint, uint64_t total_fee)
{
  sispop_blockchain_entry result      = {};
  sispop_blockchain_entry const &prev = top();
  {
    uint64_t new_height                 = height() + 1;
    uint8_t desired_hf                  = get_hf_version_at(new_height);
    service_nodes::block_winner winner  = prev.service_node_state.get_block_winner();
    std::vector<uint64_t> block_weights = last_n_block_weights(new_height - 1, CRYPTONOTE_REWARD_BLOCKS_WINDOW);
    create_block(result,
                 desired_hf,
                 prev,
                 first_miner_,
                 prev.block.timestamp + DIFFICULTY_TARGET_V2,
                 block_weights,
                 txs,
                 winner,
                 total_fee);
    if (checkpoint)
    {
      result.checkpoint   = *checkpoint;
      result.checkpointed = true;
    }
  }

  hf_version_ = result.block.major_version;
  return result;
}

uint8_t sispop_chain_generator::get_hf_version_at(uint64_t height) const {

  uint8_t cur_hf_ver = 0;
  for (auto i = 0u; i < hard_forks_.size(); ++i)
  {
    if (height < hard_forks_[i].second) break;
    cur_hf_ver = hard_forks_[i].first;
  }

  assert(cur_hf_ver != 0);
  return cur_hf_ver;
}

std::vector<uint64_t> sispop_chain_generator::last_n_block_weights(uint64_t height, uint64_t num) const
{
  std::vector<uint64_t> result;
  if (num > height) num = height;
  result.reserve(num);
  assert(height < db_.blocks.size());

  for (size_t i = 0; i < num; i++)
  {
    uint64_t index = height - num + i;
    result.push_back(db_.blocks[index].block_weight);
    if ((height - i) == 0) break;
  }
  return result;
}

/// --------------------------------------------------------------
void test_generator::get_block_chain(std::vector<block_info>& blockchain, const crypto::hash& head, size_t n) const
{
  crypto::hash curr = head;
  while (crypto::null_hash != curr && blockchain.size() < n)
  {
    auto it = m_blocks_info.find(curr);
    if (m_blocks_info.end() == it)
    {
      throw std::runtime_error("block hash wasn't found");
    }

    blockchain.push_back(it->second);
    curr = it->second.prev_id;
  }

  std::reverse(blockchain.begin(), blockchain.end());
}

// TODO(sispop): Copypasta
void test_generator::get_block_chain(std::vector<cryptonote::block> &blockchain,
                                     const crypto::hash &head,
                                     size_t n) const
{
  crypto::hash curr = head;
  while (crypto::null_hash != curr && blockchain.size() < n)
  {
    auto it = m_blocks_info.find(curr);
    if (m_blocks_info.end() == it)
    {
      throw std::runtime_error("block hash wasn't found");
    }

    blockchain.push_back(it->second.block);
    curr = it->second.prev_id;
  }

  std::reverse(blockchain.begin(), blockchain.end());
}

void test_generator::get_last_n_block_weights(std::vector<uint64_t>& block_weights, const crypto::hash& head, size_t n) const
{
  std::vector<block_info> blockchain;
  get_block_chain(blockchain, head, n);
  for (auto& bi : blockchain)
  {
    block_weights.push_back(bi.block_weight);
  }
}

uint64_t test_generator::get_already_generated_coins(const crypto::hash& blk_id) const
{
  auto it = m_blocks_info.find(blk_id);
  if (it == m_blocks_info.end())
    throw std::runtime_error("block hash wasn't found");

  return it->second.already_generated_coins;
}

uint64_t test_generator::get_already_generated_coins(const cryptonote::block& blk) const
{
  crypto::hash blk_hash;
  get_block_hash(blk, blk_hash);
  return get_already_generated_coins(blk_hash);
}

void test_generator::add_block(const cryptonote::block& blk, size_t txs_weight, std::vector<uint64_t>& block_weights, uint64_t already_generated_coins)
{
  const size_t block_weight = txs_weight + get_transaction_weight(blk.miner_tx);
  uint64_t block_reward, block_reward_unpenalized;
  cryptonote::get_base_block_reward(epee::misc_utils::median(block_weights), block_weight, already_generated_coins, block_reward, block_reward_unpenalized, m_hf_version, 0);
  m_blocks_info.insert({get_block_hash(blk), block_info(blk.prev_id, already_generated_coins + block_reward, block_weight, blk)});
}

static void manual_calc_batched_governance(const test_generator &generator,
                                           const crypto::hash &head,
                                           cryptonote::sispop_miner_tx_context &miner_tx_context,
                                           int hard_fork_version,
                                           uint64_t height)
{
  miner_tx_context.batched_governance = 0;
  if (hard_fork_version >= cryptonote::network_version_10_bulletproofs &&
      cryptonote::height_has_governance_output(cryptonote::FAKECHAIN, hard_fork_version, height))
  {
    const cryptonote::config_t &network = cryptonote::get_config(cryptonote::FAKECHAIN, hard_fork_version);
    uint64_t num_blocks                 = network.GOVERNANCE_REWARD_INTERVAL_IN_BLOCKS;
    uint64_t start_height               = height - num_blocks;

    if (hard_fork_version >= cryptonote::network_version_15_lns)
    {
      miner_tx_context.batched_governance = num_blocks * cryptonote::governance_reward_formula(0, hard_fork_version);
      return;
    }

    if (height < num_blocks)
    {
      start_height = 0;
      num_blocks   = height;
    }

    std::vector<cryptonote::block> blockchain;
    blockchain.reserve(num_blocks);
    generator.get_block_chain(blockchain, head, num_blocks);

    for (const cryptonote::block &entry : blockchain)
    {
      uint64_t block_height = cryptonote::get_block_height(entry);
      if (block_height < start_height)
        continue;

      if (entry.major_version >= cryptonote::network_version_10_bulletproofs)
        miner_tx_context.batched_governance += cryptonote::derive_governance_from_block_reward(cryptonote::FAKECHAIN, entry, hard_fork_version);
    }
  }
}

bool test_generator::construct_block(cryptonote::block &blk,
                                     uint64_t height,
                                     const crypto::hash &prev_id,
                                     const cryptonote::account_base &miner_acc,
                                     uint64_t timestamp,
                                     uint64_t already_generated_coins,
                                     std::vector<uint64_t> &block_weights,
                                     const std::list<cryptonote::transaction> &tx_list,
                                     const service_nodes::block_winner &winner)
{
  /// a temporary workaround
  blk.major_version = m_hf_version;
  blk.minor_version = m_hf_version;

  blk.timestamp = timestamp;
  blk.prev_id = prev_id;

  blk.tx_hashes.reserve(tx_list.size());
  for (const cryptonote::transaction &tx : tx_list)
  {
    crypto::hash tx_hash;
    cryptonote::get_transaction_hash(tx, tx_hash);
    blk.tx_hashes.push_back(tx_hash);
  }

  uint64_t total_fee = 0;
  size_t txs_weight = 0;
  for (auto& tx : tx_list)
  {
    uint64_t fee = 0;
    bool r = get_tx_miner_fee(tx, fee, blk.major_version >= HF_VERSION_FEE_BURNING);
    CHECK_AND_ASSERT_MES(r, false, "wrong transaction passed to construct_block");
    total_fee += fee;
    txs_weight += get_transaction_weight(tx);
  }

  blk.miner_tx = {};
  size_t target_block_weight = txs_weight + get_transaction_weight(blk.miner_tx);
  cryptonote::sispop_miner_tx_context miner_tx_context(cryptonote::FAKECHAIN, winner);
  manual_calc_batched_governance(*this, prev_id, miner_tx_context, m_hf_version, height);

  while (true)
  {
    if (!construct_miner_tx(height,
                            epee::misc_utils::median(block_weights),
                            already_generated_coins,
                            target_block_weight,
                            total_fee,
                            miner_acc.get_keys().m_account_address,
                            blk.miner_tx,
                            cryptonote::blobdata(),
                            m_hf_version,
                            miner_tx_context))
      return false;

    size_t actual_block_weight = txs_weight + get_transaction_weight(blk.miner_tx);
    if (target_block_weight < actual_block_weight)
    {
      target_block_weight = actual_block_weight;
    }
    else if (actual_block_weight < target_block_weight)
    {
      size_t delta = target_block_weight - actual_block_weight;
      blk.miner_tx.extra.resize(blk.miner_tx.extra.size() + delta, 0);
      actual_block_weight = txs_weight + get_transaction_weight(blk.miner_tx);
      if (actual_block_weight == target_block_weight)
      {
        break;
      }
      else
      {
        CHECK_AND_ASSERT_MES(target_block_weight < actual_block_weight, false, "Unexpected block size");
        delta = actual_block_weight - target_block_weight;
        blk.miner_tx.extra.resize(blk.miner_tx.extra.size() - delta);
        actual_block_weight = txs_weight + get_transaction_weight(blk.miner_tx);
        if (actual_block_weight == target_block_weight)
        {
          break;
        }
        else
        {
          CHECK_AND_ASSERT_MES(actual_block_weight < target_block_weight, false, "Unexpected block size");
          blk.miner_tx.extra.resize(blk.miner_tx.extra.size() + delta, 0);
          target_block_weight = txs_weight + get_transaction_weight(blk.miner_tx);
        }
      }
    }
    else
    {
      break;
    }
  }

  //blk.tree_root_hash = get_tx_tree_hash(blk);
  fill_nonce_with_test_generator(this, blk, TEST_DEFAULT_DIFFICULTY, height);
  add_block(blk, txs_weight, block_weights, already_generated_coins);

  return true;
}

bool test_generator::construct_block(cryptonote::block &blk,
                                     const cryptonote::account_base &miner_acc,
                                     uint64_t timestamp)
{
  std::vector<uint64_t> block_weights;
  std::list<cryptonote::transaction> tx_list;
  return construct_block(blk, 0, crypto::null_hash, miner_acc, timestamp, 0, block_weights, tx_list);
}

bool test_generator::construct_block(cryptonote::block &blk,
                                     const cryptonote::block &blk_prev,
                                     const cryptonote::account_base &miner_acc,
                                     const std::list<cryptonote::transaction> &tx_list /* = {}*/,
                                     const service_nodes::block_winner &winner)
{
  uint64_t height = std::get<cryptonote::txin_gen>(blk_prev.miner_tx.vin.front()).height + 1;
  crypto::hash prev_id = get_block_hash(blk_prev);
  // Keep difficulty unchanged
  uint64_t timestamp = blk_prev.timestamp + DIFFICULTY_TARGET_V2; // DIFFICULTY_BLOCKS_ESTIMATE_TIMESPAN;
  uint64_t already_generated_coins = get_already_generated_coins(prev_id);
  std::vector<uint64_t> block_weights;
  get_last_n_block_weights(block_weights, prev_id, CRYPTONOTE_REWARD_BLOCKS_WINDOW);

  return construct_block(blk, height, prev_id, miner_acc, timestamp, already_generated_coins, block_weights, tx_list, winner);
}

bool test_generator::construct_block_manually(cryptonote::block& blk, const cryptonote::block& prev_block, const cryptonote::account_base& miner_acc,
                                              int actual_params/* = bf_none*/, uint8_t major_ver/* = 0*/,
                                              uint8_t minor_ver/* = 0*/, uint64_t timestamp/* = 0*/,
                                              const crypto::hash& prev_id/* = crypto::hash()*/, const cryptonote::difficulty_type& diffic/* = 1*/,
                                              const cryptonote::transaction& miner_tx/* = transaction()*/,
                                              const std::vector<crypto::hash>& tx_hashes/* = std::vector<crypto::hash>()*/,
                                              size_t txs_weight/* = 0*/)
{
  blk.major_version = actual_params & bf_major_ver ? major_ver : static_cast<uint8_t>(cryptonote::network_version_7);
  blk.minor_version = actual_params & bf_minor_ver ? minor_ver : static_cast<uint8_t>(cryptonote::network_version_7);
  blk.timestamp     = actual_params & bf_timestamp ? timestamp : prev_block.timestamp + DIFFICULTY_BLOCKS_ESTIMATE_TIMESPAN; // Keep difficulty unchanged
  blk.prev_id       = actual_params & bf_prev_id   ? prev_id   : get_block_hash(prev_block);
  blk.tx_hashes     = actual_params & bf_tx_hashes ? tx_hashes : std::vector<crypto::hash>();

  size_t height = get_block_height(prev_block) + 1;
  uint64_t already_generated_coins = get_already_generated_coins(prev_block);
  std::vector<uint64_t> block_weights;
  get_last_n_block_weights(block_weights, get_block_hash(prev_block), CRYPTONOTE_REWARD_BLOCKS_WINDOW);
  if (actual_params & bf_miner_tx)
  {
    blk.miner_tx = miner_tx;
  }
  else
  {
    // TODO: This will work, until size of constructed block is less then CRYPTONOTE_BLOCK_GRANTED_FULL_REWARD_ZONE
    cryptonote::sispop_miner_tx_context miner_tx_context(cryptonote::FAKECHAIN);
    manual_calc_batched_governance(*this, prev_id, miner_tx_context, m_hf_version, height);

    size_t current_block_weight = txs_weight + get_transaction_weight(blk.miner_tx);
    if (!construct_miner_tx(height, epee::misc_utils::median(block_weights), already_generated_coins, current_block_weight, 0, miner_acc.get_keys().m_account_address, blk.miner_tx, cryptonote::blobdata(), m_hf_version, miner_tx_context))
      return false;
  }

  //blk.tree_root_hash = get_tx_tree_hash(blk);

  cryptonote::difficulty_type a_diffic = actual_params & bf_diffic ? diffic : TEST_DEFAULT_DIFFICULTY;
  fill_nonce_with_test_generator(this, blk, a_diffic, height);

  add_block(blk, txs_weight, block_weights, already_generated_coins);

  return true;
}

bool test_generator::construct_block_manually_tx(cryptonote::block& blk, const cryptonote::block& prev_block,
                                                 const cryptonote::account_base& miner_acc,
                                                 const std::vector<crypto::hash>& tx_hashes, size_t txs_weight)
{
  return construct_block_manually(blk, prev_block, miner_acc, bf_tx_hashes, 0, 0, 0, crypto::hash(), 0, cryptonote::transaction(), tx_hashes, txs_weight);
}

cryptonote::transaction make_registration_tx(std::vector<test_event_entry>& events,
                                             const cryptonote::account_base& account,
                                             const cryptonote::keypair& service_node_keys,
                                             uint64_t operator_cut,
                                             const std::vector<cryptonote::account_public_address>& contributors,
                                             const std::vector<uint64_t>& portions,
                                             const cryptonote::block& head,
                                             uint8_t hf_version)
{
  const auto new_height          = cryptonote::get_block_height(head) + 1;
  const auto staking_requirement = service_nodes::get_staking_requirement(cryptonote::FAKECHAIN, new_height, hf_version);
  uint64_t amount                = service_nodes::portions_to_amount(portions[0], staking_requirement);

  cryptonote::transaction tx;
  uint64_t unlock_time = 0;
  if (hf_version < cryptonote::network_version_11_infinite_staking)
    unlock_time = new_height + service_nodes::staking_num_lock_blocks(cryptonote::FAKECHAIN);

  std::vector<uint8_t> extra;
  cryptonote::add_service_node_pubkey_to_tx_extra(extra, service_node_keys.pub);
  const uint64_t exp_timestamp = time(nullptr) + STAKING_AUTHORIZATION_EXPIRATION_WINDOW;

  crypto::hash hash;
  if (!cryptonote::get_registration_hash(contributors, operator_cut, portions, exp_timestamp, hash))
  {
    MERROR("Could not make registration hash from addresses and portions");
    return {};
  }

  crypto::signature signature;
  crypto::generate_signature(hash, service_node_keys.pub, service_node_keys.sec, signature);
  add_service_node_register_to_tx_extra(extra, contributors, operator_cut, portions, exp_timestamp, signature);
  add_service_node_contributor_to_tx_extra(extra, contributors.at(0));

  cryptonote::txtype tx_type = cryptonote::txtype::standard;
  if (hf_version >= cryptonote::network_version_15_lns) tx_type = cryptonote::txtype::stake; // NOTE: txtype stake was not introduced until HF14
  sispop_tx_builder(events, tx, head, account, account.get_keys().m_account_address, amount, hf_version).with_tx_type(tx_type).with_extra(extra).with_unlock_time(unlock_time).build();
  events.push_back(tx);
  return tx;
}

namespace
{
  uint64_t get_inputs_amount(const std::vector<cryptonote::tx_source_entry> &s)
  {
    uint64_t r = 0;
    for (const cryptonote::tx_source_entry &e : s)
    {
      r += e.amount;
    }

    return r;
  }
}

uint64_t get_amount(const cryptonote::account_base& account, const cryptonote::transaction& tx, rct::key& mask, int i)
{
  crypto::public_key tx_pub_key = get_tx_pub_key_from_extra(tx);
  crypto::key_derivation derivation;
  if (!crypto::generate_key_derivation(tx_pub_key, account.get_keys().m_view_secret_key, derivation))
    return 0;

  if (!std::holds_alternative<cryptonote::txout_to_key>(tx.vout[i].target))
    return 0;

  hw::device& hwdev = hw::get_device("default");

  uint64_t money_transferred = 0;

  crypto::secret_key scalar1;
  hwdev.derivation_to_scalar(derivation, i, scalar1);
  try
  {
    switch (tx.rct_signatures.type)
    {
    case rct::RCTTypeSimple:
    case rct::RCTTypeBulletproof:
    case rct::RCTTypeBulletproof2:
      money_transferred = rct::decodeRctSimple(tx.rct_signatures, rct::sk2rct(scalar1), i, mask, hwdev);
      break;
    case rct::RCTTypeFull:
      money_transferred = rct::decodeRct(tx.rct_signatures, rct::sk2rct(scalar1), i, hwdev);
      break;
    case rct::RCTTypeNull:
      money_transferred = tx.vout[i].amount;
      break;
    default:
      LOG_PRINT_L0(__func__ << ": Unsupported rct type: " << tx.rct_signatures.type);
      return 0;
    }
  }
  catch (const std::exception &e)
  {
    LOG_PRINT_L0("Failed to decode input " << i);
    return 0;
  }

  return money_transferred;
}

uint64_t get_amount(const cryptonote::account_base& account, const cryptonote::transaction& tx, int i)
{
  rct::key mask_unused;
  return get_amount(account, tx, mask_unused, i);
}

bool init_output_indices(std::vector<output_index>& outs, std::vector<size_t>& outs_mine, const std::vector<cryptonote::block>& blockchain, const map_hash2tx_t& mtx, const cryptonote::account_base& from) {

    for (const cryptonote::block& blk : blockchain) {
        std::vector<const cryptonote::transaction*> vtx;
        vtx.push_back(&blk.miner_tx);

        for(const crypto::hash &h : blk.tx_hashes) {
            const auto cit = mtx.find(h);
            if (mtx.end() == cit)
                throw std::runtime_error("block contains an unknown tx hash");

            vtx.push_back(cit->second);
        }

        for (size_t i = 0; i < vtx.size(); i++) {
            const cryptonote::transaction &tx = *vtx[i];

            for (size_t j = 0; j < tx.vout.size(); ++j) {
                const cryptonote::tx_out &out = tx.vout[j];

                if (std::holds_alternative<cryptonote::txout_to_key>(out.target)) {

                    const auto height = std::get<cryptonote::txin_gen>(blk.miner_tx.vin.front()).height;

                    output_index oi(out.target, out.amount, height, i, j, &blk, vtx[i]);
                    oi.unlock_time            = (tx.version < cryptonote::txversion::v3_per_output_unlock_times) ? tx.unlock_time : tx.output_unlock_times[j];
                    oi.idx                    = outs.size();
                    oi.mask                   = rct::zeroCommit(out.amount);
                    oi.is_coin_base           = (i == 0);
                    oi.deterministic_key_pair = false;
                    oi.set_rct(tx.version >= cryptonote::txversion::v2_ringct);

                    const auto gov_key          = cryptonote::get_deterministic_keypair_from_height(height);
                    bool account_received_money = is_out_to_acc(from.get_keys(), std::get<cryptonote::txout_to_key>(out.target), gov_key.pub, {}, j);
                    if (account_received_money)
                      oi.deterministic_key_pair = true;

                    if (!account_received_money)
                      account_received_money = is_out_to_acc(from.get_keys(), std::get<cryptonote::txout_to_key>(out.target), cryptonote::get_tx_pub_key_from_extra(tx), cryptonote::get_additional_tx_pub_keys_from_extra(tx), j);

                    if (account_received_money)
                    {
                        outs_mine.push_back(oi.idx);
                        if (oi.amount == 0)
                        {
                          oi.amount = get_amount(from, tx, j);
                          oi.mask   = tx.rct_signatures.outPk[j].mask;
                        }
                    }
                    outs.push_back(oi);
                }
            }
        }
    }

    return true;
}

bool init_spent_output_indices(std::vector<output_index>& outs,
                               const std::vector<size_t>& outs_mine,
                               const std::vector<cryptonote::block>& blockchain,
                               const map_hash2tx_t& mtx,
                               const cryptonote::account_base& from)
{

    if (mtx.empty())
    {
      // NOTE: There are no transactions, so outputs haven't been spent yet (i.e. a blockchain with strictly just rewards)
      return true;
    }

    for (size_t out_idx : outs_mine) {
        output_index& oi = outs[out_idx];

        // construct key image for this output
        crypto::key_image img;
        cryptonote::keypair in_ephemeral;
        crypto::public_key out_key = std::get<cryptonote::txout_to_key>(oi.out).key;
        std::unordered_map<crypto::public_key, cryptonote::subaddress_index> subaddresses;
        subaddresses[from.get_keys().m_account_address.m_spend_public_key] = {0,0};

        const auto tx_pk = oi.deterministic_key_pair ? cryptonote::get_deterministic_keypair_from_height(oi.blk_height).pub
                                                     : get_tx_pub_key_from_extra(*oi.p_tx);

        generate_key_image_helper(from.get_keys(),
                                  subaddresses,
                                  out_key,
                                  tx_pk,
                                  get_additional_tx_pub_keys_from_extra(*oi.p_tx),
                                  oi.out_no,
                                  in_ephemeral,
                                  img,
                                  hw::get_device(("default")));

        // lookup for this key image in the events vector
        for (auto& tx_pair: mtx)
        {
            const cryptonote::transaction& tx = *tx_pair.second;
            for (const cryptonote::txin_v &in : tx.vin)
            {
              if (std::holds_alternative<cryptonote::txin_to_key>(in))
              {
                const auto &itk = std::get<cryptonote::txin_to_key>(in);
                if (itk.k_image == img)
                {
                  oi.spent = true;
                }
              }
            }
        }
    }

    return true;
}

static bool fill_output_entries(const std::vector<output_index>& out_indices, size_t sender_out, size_t nmix, size_t& real_entry_idx, std::vector<cryptonote::tx_source_entry::output_entry>& output_entries)
{
  if (out_indices.size() <= nmix)
    return false;

  bool sender_out_found = false;
  size_t rest = nmix;
  for (size_t i = 0; i < out_indices.size() && (0 < rest || !sender_out_found); ++i)
  {
    const output_index& oi = out_indices[i];
    if (oi.spent)
      continue;

    bool append = false;
    if (i == sender_out)
    {
      append = true;
      sender_out_found = true;
      real_entry_idx = output_entries.size();
    }
    else if (0 < rest)
    {
      --rest;
      append = true;
    }

    if (append)
    {
      rct::key comm = oi.commitment();
      const cryptonote::txout_to_key& otk = std::get<cryptonote::txout_to_key>(oi.out);
      output_entries.push_back(cryptonote::tx_source_entry::output_entry(oi.idx, rct::ctkey({rct::pk2rct(otk.key), comm})));
    }
  }

  return 0 == rest && sender_out_found;
}

bool fill_tx_sources(std::vector<cryptonote::tx_source_entry>& sources, const std::vector<test_event_entry>& events,
                     const cryptonote::block& blk_head, const cryptonote::account_base& from, uint64_t amount, size_t nmix)
{
    /// Don't fill up sources if the amount is zero
    if (amount == 0) return true;

    std::vector<output_index> outs;
    std::vector<size_t> outs_mine;

    std::vector<cryptonote::block> blockchain;
    map_hash2tx_t mtx;
    if (!find_block_chain(events, blockchain, mtx, cryptonote::get_block_hash(blk_head)))
        return false;

    if (!init_output_indices(outs, outs_mine, blockchain, mtx, from))
        return false;

    if (!init_spent_output_indices(outs, outs_mine, blockchain, mtx, from))
        return false;

    uint64_t sources_amount = 0;
    bool sources_found = false;
    for (const size_t sender_out : outs_mine) {

        const output_index& oi = outs[sender_out];
        if (oi.spent) continue;
        if (!cryptonote::rules::is_output_unlocked(oi.unlock_time, cryptonote::get_block_height(blk_head))) continue;

        cryptonote::tx_source_entry ts;
        const auto& tx = *oi.p_tx;
        ts.amount = oi.amount;
        ts.real_output_in_tx_index = oi.out_no;
        ts.real_out_tx_key = get_tx_pub_key_from_extra(tx); // incoming tx public key
        ts.real_out_additional_tx_keys = get_additional_tx_pub_keys_from_extra(tx);
        ts.mask = rct::identity();
        ts.rct = true;

        rct::key comm = rct::zeroCommit(ts.amount);
        for(auto & ot : ts.outputs)
          ot.second.mask = comm;

        /// Filling in the mask
        {
            crypto::key_derivation derivation;
            bool r = crypto::generate_key_derivation(ts.real_out_tx_key, from.get_keys().m_view_secret_key, derivation);
            CHECK_AND_ASSERT_MES(r, false, "Failed to generate key derivation");
            crypto::secret_key amount_key;
            crypto::derivation_to_scalar(derivation, oi.out_no, amount_key);

            if (tx.rct_signatures.type == rct::RCTTypeSimple ||
                tx.rct_signatures.type == rct::RCTTypeBulletproof ||
                tx.rct_signatures.type == rct::RCTTypeBulletproof2)
            {
                rct::decodeRctSimple(tx.rct_signatures, rct::sk2rct(amount_key), oi.out_no, ts.mask, hw::get_device("default"));
            }
            else if (tx.rct_signatures.type == rct::RCTTypeFull)
            {
                rct::decodeRct(tx.rct_signatures, rct::sk2rct(amount_key), oi.out_no, ts.mask, hw::get_device("default"));
            }
        }

        if (!fill_output_entries(outs, sender_out, nmix, ts.real_output, ts.outputs)) continue;

        sources.push_back(ts);

        sources_amount += ts.amount;

        sources_found = amount <= sources_amount;
        if (sources_found) return true;
    }

    return false;
}

bool fill_tx_destination(cryptonote::tx_destination_entry &de, const cryptonote::account_public_address &to, uint64_t amount) {
    de.addr = to;
    de.amount = amount;
    return true;
}

void fill_tx_sources_and_multi_destinations(const std::vector<test_event_entry>& events,
                                            const cryptonote::block& blk_head,
                                            const cryptonote::account_base& from,
                                            const cryptonote::account_public_address& to,
                                            uint64_t const *amount,
                                            int num_amounts,
                                            uint64_t fee,
                                            size_t nmix,
                                            std::vector<cryptonote::tx_source_entry>& sources,
                                            std::vector<cryptonote::tx_destination_entry>& destinations,
                                            bool always_add_change_ouput,
                                            uint64_t *change_amount)
{
  sources.clear();
  destinations.clear();

  uint64_t total_amount = fee;
  for (int i = 0; i < num_amounts; ++i)
    total_amount += amount[i];

  if (!fill_tx_sources(sources, events, blk_head, from, total_amount, nmix))
  {
    throw std::runtime_error("couldn't fill transaction sources");
  }

  for (int i = 0; i < num_amounts; ++i)
  {
    cryptonote::tx_destination_entry de;
    if (!fill_tx_destination(de, to, amount[i]))
      throw std::runtime_error("couldn't fill transaction destination");
    destinations.push_back(de);
  }

  cryptonote::tx_destination_entry de_change;
  uint64_t cash_back = get_inputs_amount(sources) - (total_amount);
  if (0 < cash_back || always_add_change_ouput)
  {
    if (!fill_tx_destination(de_change, from.get_keys().m_account_address, cash_back))
      throw std::runtime_error("couldn't fill transaction cache back destination");
    destinations.push_back(de_change);
  }

  if (change_amount) *change_amount = (cash_back > 0) ? cash_back : 0;
}

map_txid_output_t::iterator block_tracker::find_out(const crypto::hash &txid, size_t out)
{
  return find_out(std::make_pair(txid, out));
}

map_txid_output_t::iterator block_tracker::find_out(const output_hasher &id)
{
  return m_map_outs.find(id);
}

void block_tracker::process(const std::vector<cryptonote::block>& blockchain, const map_hash2tx_t& mtx)
{
  std::vector<const cryptonote::block*> blks;
  blks.reserve(blockchain.size());

  for (const cryptonote::block &blk : blockchain)
  {
    auto hsh = cryptonote::get_block_hash(blk);
    auto it = m_blocks.find(hsh);
    if (it == m_blocks.end()){
      m_blocks[hsh] = blk;
    }

    blks.push_back(&m_blocks[hsh]);
  }

  process(blks, mtx);
}

void block_tracker::process(const std::vector<const cryptonote::block*>& blockchain, const map_hash2tx_t& mtx)
{
  for (const cryptonote::block *blk : blockchain)
  {
    std::vector<const cryptonote::transaction *> vtx;
    vtx.push_back(&(blk->miner_tx));

    for(const crypto::hash &h : blk->tx_hashes) {
      const map_hash2tx_t::const_iterator cit = mtx.find(h);
      CHECK_AND_ASSERT_THROW_MES(mtx.end() != cit, "block contains an unknown tx hash");
      vtx.push_back(cit->second);
    }

    for (size_t i = 0; i < vtx.size(); i++) {
      process(blk, vtx[i], i);
    }
  }
}

void block_tracker::process(const cryptonote::block *blk, const cryptonote::transaction *tx, size_t i)
{
  for (size_t j = 0; j < tx->vout.size(); ++j) {
    const cryptonote::tx_out &out = tx->vout[j];

    if (!std::holds_alternative<cryptonote::txout_to_key>(out.target)) { // out_to_key
      continue;
    }

    const uint64_t rct_amount = tx->version == cryptonote::txversion::v2_ringct ? 0 : out.amount;
    const output_hasher hid = std::make_pair(tx->hash, j);
    auto it = find_out(hid);
    if (it != m_map_outs.end()){
      continue;
    }

    output_index oi(out.target, out.amount, std::get<cryptonote::txin_gen>(blk->miner_tx.vin.front()).height, i, j, blk, tx);
    oi.set_rct(tx->version == cryptonote::txversion::v2_ringct); oi.idx = m_outs[rct_amount].size();
    oi.unlock_time = tx->unlock_time;
    oi.is_coin_base = tx->vin.size() == 1 && std::holds_alternative<cryptonote::txin_gen>(tx->vin.back());

    m_outs[rct_amount].push_back(oi);
    m_map_outs.insert({hid, oi});
  }
}

void block_tracker::global_indices(const cryptonote::transaction *tx, std::vector<uint64_t> &indices)
{
  indices.clear();

  for(size_t j=0; j < tx->vout.size(); ++j){
    auto it = find_out(tx->hash, j);
    if (it != m_map_outs.end()){
      indices.push_back(it->second.idx);
    }
  }
}

void block_tracker::get_fake_outs(size_t num_outs, uint64_t amount, uint64_t global_index, uint64_t cur_height, std::vector<get_outs_entry> &outs){
  auto & vct = m_outs[amount];
  const size_t n_outs = vct.size();
  CHECK_AND_ASSERT_THROW_MES(n_outs > 0, "n_outs is 0");

  std::set<size_t> used;
  std::vector<size_t> choices;
  choices.resize(n_outs);
  for(size_t i=0; i < n_outs; ++i) choices[i] = i;
  shuffle(choices.begin(), choices.end(), std::default_random_engine(crypto::rand<unsigned>()));

  size_t n_iters = 0;
  ssize_t idx = -1;
  outs.reserve(num_outs);
  while(outs.size() < num_outs){
    n_iters += 1;
    idx = (idx + 1) % n_outs;
    size_t oi_idx = choices[(size_t)idx];
    CHECK_AND_ASSERT_THROW_MES((n_iters / n_outs) <= outs.size(), "Fake out pick selection problem");

    auto & oi = vct[oi_idx];
    if (oi.idx == global_index)
      continue;
    if (!std::holds_alternative<cryptonote::txout_to_key>(oi.out))
      continue;
    if (oi.unlock_time > cur_height)
      continue;
    if (used.find(oi_idx) != used.end())
      continue;

    rct::key comm = oi.commitment();
    auto out = std::get<cryptonote::txout_to_key>(oi.out);
    auto item = std::make_tuple(oi.idx, out.key, comm);
    outs.push_back(item);
    used.insert(oi_idx);
  }
}

std::string block_tracker::dump_data()
{
  std::ostringstream ss;
  for (auto &m_out : m_outs)
  {
    auto & vct = m_out.second;
    ss << m_out.first << " => |vector| = " << vct.size() << '\n';

    for (const auto & oi : vct)
    {
      auto out = std::get<cryptonote::txout_to_key>(oi.out);

      ss << "    idx: " << oi.idx
      << ", rct: " << oi.rct
      << ", xmr: " << oi.amount
      << ", key: " << dump_keys(out.key.data)
      << ", msk: " << dump_keys(oi.comm.bytes)
      << ", txid: " << dump_keys(oi.p_tx->hash.data)
      << '\n';
    }
  }

  return ss.str();
}

void block_tracker::dump_data(const std::string & fname)
{
  std::ofstream myfile;
  myfile.open (fname);
  myfile << dump_data();
  myfile.close();
}

std::string dump_data(const cryptonote::transaction &tx)
{
  std::ostringstream ss;
  ss << "msg: " << dump_keys(tx.rct_signatures.message.bytes)
     << ", vin: ";

  for(auto & in : tx.vin){
    if (std::holds_alternative<cryptonote::txin_to_key>(in)){
      auto tk = std::get<cryptonote::txin_to_key>(in);
      std::vector<uint64_t> full_off;
      int64_t last = -1;

      ss << " i: " << tk.amount << " [";
      for(auto ix : tk.key_offsets){
        ss << ix << ", ";
        if (last == -1){
          last = ix;
          full_off.push_back(ix);
        } else {
          last += ix;
          full_off.push_back((uint64_t)last);
        }
      }

      ss << "], full: [";
      for(auto ix : full_off){
        ss << ix << ", ";
      }
      ss << "]; ";

    } else if (std::holds_alternative<cryptonote::txin_gen>(in)){
      ss << " h: " << std::get<cryptonote::txin_gen>(in).height << ", ";
    } else {
      ss << " ?, ";
    }
  }

  ss << ", mixring: \n";
  for (const auto & row : tx.rct_signatures.mixRing){
    for(auto cur : row){
      ss << "    (" << dump_keys(cur.dest.bytes) << ", " << dump_keys(cur.mask.bytes) << ")\n ";
    }
    ss << "; ";
  }

  return ss.str();
}

cryptonote::account_public_address get_address(const var_addr_t& inp)
{
  if (std::holds_alternative<cryptonote::account_public_address>(inp)){
    return std::get<cryptonote::account_public_address>(inp);
  } else if (std::holds_alternative<cryptonote::account_keys>(inp)){
    return std::get<cryptonote::account_keys>(inp).m_account_address;
  } else if (std::holds_alternative<cryptonote::account_base>(inp)){
    return std::get<cryptonote::account_base>(inp).get_keys().m_account_address;
  } else if (std::holds_alternative<cryptonote::tx_destination_entry>(inp)){
    return std::get<cryptonote::tx_destination_entry>(inp).addr;
  } else {
    throw std::runtime_error("Unexpected type");
  }
}

uint64_t sum_amount(const std::vector<cryptonote::tx_destination_entry>& destinations)
{
  uint64_t amount = 0;
  for(auto & cur : destinations){
    amount += cur.amount;
  }

  return amount;
}

uint64_t sum_amount(const std::vector<cryptonote::tx_source_entry>& sources)
{
  uint64_t amount = 0;
  for(auto & cur : sources){
    amount += cur.amount;
  }

  return amount;
}

void fill_tx_destinations(const var_addr_t& from, const std::vector<cryptonote::tx_destination_entry>& dests,
                          uint64_t fee,
                          const std::vector<cryptonote::tx_source_entry> &sources,
                          std::vector<cryptonote::tx_destination_entry>& destinations,
                          bool always_change)

{
  destinations.clear();
  uint64_t amount = sum_amount(dests);
  std::copy(dests.begin(), dests.end(), std::back_inserter(destinations));

  cryptonote::tx_destination_entry de_change;
  uint64_t cash_back = get_inputs_amount(sources) - (amount + fee);

  if (cash_back > 0 || always_change) {
    if (!fill_tx_destination(de_change, get_address(from), cash_back <= 0 ? 0 : cash_back))
      throw std::runtime_error("couldn't fill transaction cache back destination");
    destinations.push_back(de_change);
  }
}

void fill_tx_destinations(const var_addr_t& from, const cryptonote::account_public_address& to,
                          uint64_t amount, uint64_t fee,
                          const std::vector<cryptonote::tx_source_entry> &sources,
                          std::vector<cryptonote::tx_destination_entry>& destinations,
                          std::vector<cryptonote::tx_destination_entry>& destinations_pure,
                          bool always_change)
{
  destinations.clear();

  cryptonote::tx_destination_entry de;
  if (!fill_tx_destination(de, to, amount))
    throw std::runtime_error("couldn't fill transaction destination");
  destinations.push_back(de);
  destinations_pure.push_back(de);

  cryptonote::tx_destination_entry de_change;
  uint64_t cash_back = get_inputs_amount(sources) - (amount + fee);

  if (cash_back > 0 || always_change) {
    if (!fill_tx_destination(de_change, get_address(from), cash_back <= 0 ? 0 : cash_back))
      throw std::runtime_error("couldn't fill transaction cache back destination");
    destinations.push_back(de_change);
  }
}

void fill_tx_sources_and_destinations(const std::vector<test_event_entry>& events, const cryptonote::block& blk_head,
                                      const cryptonote::account_base& from, const cryptonote::account_public_address& to,
                                      uint64_t amount, uint64_t fee, size_t nmix, std::vector<cryptonote::tx_source_entry>& sources,
                                      std::vector<cryptonote::tx_destination_entry>& destinations, uint64_t *change_amount)
{
  uint64_t *amounts = &amount;
  int num_amounts   = 1;
  fill_tx_sources_and_multi_destinations(events, blk_head, from, to, amounts, num_amounts, fee, nmix, sources, destinations, true /*always_add_change_output*/, change_amount);
}

void fill_tx_destinations(const var_addr_t& from, const cryptonote::account_public_address& to,
                          uint64_t amount, uint64_t fee,
                          const std::vector<cryptonote::tx_source_entry> &sources,
                          std::vector<cryptonote::tx_destination_entry>& destinations, bool always_change)
{
  std::vector<cryptonote::tx_destination_entry> destinations_pure;
  fill_tx_destinations(from, to, amount, fee, sources, destinations, destinations_pure, always_change);
}

cryptonote::tx_destination_entry build_dst(const var_addr_t& to, bool is_subaddr, uint64_t amount)
{
  cryptonote::tx_destination_entry de;
  de.amount = amount;
  de.addr = get_address(to);
  de.is_subaddress = is_subaddr;
  return de;
}

std::vector<cryptonote::tx_destination_entry> build_dsts(const var_addr_t& to1, bool sub1, uint64_t am1)
{
  std::vector<cryptonote::tx_destination_entry> res;
  res.push_back(build_dst(to1, sub1, am1));
  return res;
}

std::vector<cryptonote::tx_destination_entry> build_dsts(std::initializer_list<dest_wrapper_t> inps)
{
  std::vector<cryptonote::tx_destination_entry> res;
  res.reserve(inps.size());
  for(auto & c : inps){
    res.push_back(build_dst(c.addr, c.is_subaddr, c.amount));
  }
  return res;
}

bool construct_tx_to_key(const std::vector<test_event_entry>& events, cryptonote::transaction& tx, const cryptonote::block& blk_head,
                         const cryptonote::account_base& from, const var_addr_t& to, uint64_t amount,
                         uint64_t fee, size_t nmix, rct::RangeProofType range_proof_type, int bp_version)
{
  std::vector<cryptonote::tx_source_entry> sources;
  std::vector<cryptonote::tx_destination_entry> destinations;
  fill_tx_sources_and_destinations(events, blk_head, from, get_address(to), amount, fee, nmix, sources, destinations);

  cryptonote::tx_destination_entry change_addr;
  return construct_tx_rct(from.get_keys(), sources, destinations, change_addr, std::vector<uint8_t>(), tx, 0, range_proof_type, bp_version);
}

bool construct_tx_to_key(const std::vector<test_event_entry>& events, cryptonote::transaction& tx, const cryptonote::block& blk_head,
                         const cryptonote::account_base& from, std::vector<cryptonote::tx_destination_entry> destinations,
                         uint64_t fee, size_t nmix, rct::RangeProofType range_proof_type, int bp_version)
{
  std::vector<cryptonote::tx_source_entry> sources;
  std::vector<cryptonote::tx_destination_entry> destinations_all;
  uint64_t amount = sum_amount(destinations);

  if (!fill_tx_sources(sources, events, blk_head, from, amount + fee, nmix))
  {
    throw std::runtime_error("couldn't fill transaction sources");
  }

  fill_tx_destinations(from, destinations, fee, sources, destinations_all, true);

  cryptonote::tx_destination_entry change_addr;
  return construct_tx_rct(from.get_keys(), sources, destinations_all, change_addr, std::vector<uint8_t>(), tx, 0, range_proof_type, bp_version);
}

bool construct_tx_to_key(cryptonote::transaction& tx,
                         const cryptonote::account_base& from, const var_addr_t& to, uint64_t amount,
                         std::vector<cryptonote::tx_source_entry> &sources,
                         uint64_t fee, rct::RangeProofType range_proof_type, int bp_version)
{
  cryptonote::tx_destination_entry change_addr;
  std::vector<cryptonote::tx_destination_entry> destinations;
  fill_tx_destinations(from, get_address(to), amount, fee, sources, destinations);
  return construct_tx_rct(from.get_keys(), sources, destinations, change_addr, std::vector<uint8_t>(), tx, 0, range_proof_type, bp_version);
}

bool construct_tx_to_key(cryptonote::transaction& tx,
                         const cryptonote::account_base& from,
                         const std::vector<cryptonote::tx_destination_entry>& destinations,
                         std::vector<cryptonote::tx_source_entry> &sources,
                         uint64_t fee, rct::RangeProofType range_proof_type, int bp_version)
{
  cryptonote::tx_destination_entry change_addr;
  std::vector<cryptonote::tx_destination_entry> all_destinations;
  fill_tx_destinations(from, destinations, fee, sources, all_destinations, true);
  return construct_tx_rct(from.get_keys(), sources, all_destinations, change_addr, std::vector<uint8_t>(), tx, 0, range_proof_type, bp_version);
}

bool construct_tx_rct(const cryptonote::account_keys& sender_account_keys, std::vector<cryptonote::tx_source_entry>& sources, const std::vector<cryptonote::tx_destination_entry>& destinations, const std::optional<cryptonote::tx_destination_entry>& change_addr, std::vector<uint8_t> extra, cryptonote::transaction& tx, uint64_t unlock_time, rct::RangeProofType range_proof_type, int bp_version)
{
  std::unordered_map<crypto::public_key, cryptonote::subaddress_index> subaddresses;
  subaddresses[sender_account_keys.m_account_address.m_spend_public_key] = {0, 0};
  crypto::secret_key tx_key;
  std::vector<crypto::secret_key> additional_tx_keys;
  std::vector<cryptonote::tx_destination_entry> destinations_copy = destinations;
  rct::RCTConfig rct_config = {range_proof_type, bp_version};
  return construct_tx_and_get_tx_key(sender_account_keys, subaddresses, sources, destinations_copy, change_addr, extra, tx, unlock_time, tx_key, additional_tx_keys, rct_config, nullptr);
}

cryptonote::transaction construct_tx_with_fee(std::vector<test_event_entry> &events,
                                              const cryptonote::block &blk_head,
                                              const cryptonote::account_base &acc_from,
                                              const cryptonote::account_base &acc_to,
                                              uint64_t amount,
                                              uint64_t fee)
{
  cryptonote::transaction tx;
  sispop_tx_builder(events, tx, blk_head, acc_from, acc_to.get_keys().m_account_address, amount, cryptonote::network_version_7).with_fee(fee).build();
  events.push_back(tx);
  return tx;
}

uint64_t get_balance(const cryptonote::account_base& addr, const std::vector<cryptonote::block>& blockchain, const map_hash2tx_t& mtx) {
    uint64_t res = 0;
    std::vector<output_index> outs;
    std::vector<size_t> outs_mine;

    map_hash2tx_t confirmed_txs;
    get_confirmed_txs(blockchain, mtx, confirmed_txs);

    if (!init_output_indices(outs, outs_mine, blockchain, confirmed_txs, addr))
        return false;

    if (!init_spent_output_indices(outs, outs_mine, blockchain, confirmed_txs, addr))
        return false;

    for (const size_t out_idx : outs_mine) {
            if (outs[out_idx].spent) continue;
            res += outs[out_idx].amount;
    }

    return res;
}

uint64_t get_unlocked_balance(const cryptonote::account_base& addr, const std::vector<cryptonote::block>& blockchain, const map_hash2tx_t& mtx) {

    if (blockchain.empty()) return 0;

    uint64_t res = 0;
    std::vector<output_index> outs;
    std::vector<size_t> outs_mine;

    map_hash2tx_t confirmed_txs;
    get_confirmed_txs(blockchain, mtx, confirmed_txs);

    if (!init_output_indices(outs, outs_mine, blockchain, confirmed_txs, addr))
        return false;

    if (!init_spent_output_indices(outs, outs_mine, blockchain, confirmed_txs, addr))
        return false;

    for (const size_t out_idx : outs_mine) {
        const auto unlocked = cryptonote::rules::is_output_unlocked(outs[out_idx].unlock_time, get_block_height(blockchain.back()));
        if (outs[out_idx].spent || !unlocked) continue;
        res += outs[out_idx].amount;
    }

    return res;
}

bool extract_hard_forks(const std::vector<test_event_entry>& events, v_hardforks_t& hard_forks)
{
  for(auto & ev : events)
  {
    if (std::holds_alternative<event_replay_settings>(ev))
    {
      const auto & rep_settings = std::get<event_replay_settings>(ev);
      if (rep_settings.hard_forks)
      {
        const auto & hf = *rep_settings.hard_forks;
        std::copy(hf.begin(), hf.end(), std::back_inserter(hard_forks));
      }
    }
  }

  return !hard_forks.empty();
}

void get_confirmed_txs(const std::vector<cryptonote::block>& blockchain, const map_hash2tx_t& mtx, map_hash2tx_t& confirmed_txs)
{
  std::unordered_set<crypto::hash> confirmed_hashes;
  for (const auto& blk : blockchain)
  {
    for (const auto& tx_hash : blk.tx_hashes)
    {
      confirmed_hashes.insert(tx_hash);
    }
  }

  for (const auto& tx_pair : mtx)
  {
    if (0 != confirmed_hashes.count(tx_pair.first))
    {
      confirmed_txs.insert(tx_pair);
    }
  }
}

bool trim_block_chain(std::vector<cryptonote::block>& blockchain, const crypto::hash& tail){
  size_t cut = 0;
  bool found = true;

  for(size_t i = 0; i < blockchain.size(); ++i){
    crypto::hash chash = get_block_hash(blockchain[i]);
    if (chash == tail){
      cut = i;
      found = true;
      break;
    }
  }

  if (found && cut > 0){
    blockchain.erase(blockchain.begin(), blockchain.begin() + cut);
  }

  return found;
}

bool trim_block_chain(std::vector<const cryptonote::block*>& blockchain, const crypto::hash& tail){
  size_t cut = 0;
  bool found = true;

  for(size_t i = 0; i < blockchain.size(); ++i){
    crypto::hash chash = get_block_hash(*blockchain[i]);
    if (chash == tail){
      cut = i;
      found = true;
      break;
    }
  }

  if (found && cut > 0){
    blockchain.erase(blockchain.begin(), blockchain.begin() + cut);
  }

  return found;
}

uint64_t num_blocks(const std::vector<test_event_entry>& events)
{
  uint64_t res = 0;
  for (const test_event_entry& ev : events)
  {
    if (std::holds_alternative<cryptonote::block>(ev))
    {
      res += 1;
    }
  }

  return res;
}

cryptonote::block get_head_block(const std::vector<test_event_entry>& events)
{
  for(auto it = events.rbegin(); it != events.rend(); ++it)
  {
    auto &ev = *it;
    if (std::holds_alternative<cryptonote::block>(ev))
    {
      return std::get<cryptonote::block>(ev);
    }
  }

  throw std::runtime_error("No block event");
}

bool find_block_chain(const std::vector<test_event_entry> &events, std::vector<cryptonote::block> &blockchain, map_hash2tx_t &mtx, const crypto::hash &head)
{
  std::unordered_map<crypto::hash, const cryptonote::block *> block_index;
  for (const test_event_entry &ev : events)
  {
<<<<<<< HEAD
    if (typeid(cryptonote::block) == ev.type() ||
        typeid(sispop_blockchain_addable<sispop_block_with_checkpoint>) == ev.type() ||
        typeid(sispop_blockchain_addable<cryptonote::block>) == ev.type())
    {
      if (typeid(cryptonote::block) == ev.type())
      {
        const auto *blk                   = &boost::get<cryptonote::block>(ev);
        block_index[get_block_hash(*blk)] = blk;
      }
      else if (typeid(sispop_blockchain_addable<sispop_block_with_checkpoint>) == ev.type())
      {
        const auto *blk                        = &boost::get<sispop_blockchain_addable<sispop_block_with_checkpoint>>(ev);
        block_index[get_block_hash(blk->data.block)] = &blk->data.block;
      }
      else if (typeid(sispop_blockchain_addable<cryptonote::block>) == ev.type())
      {
        const auto *blk = &boost::get<sispop_blockchain_addable<cryptonote::block>>(ev);
        block_index[get_block_hash(blk->data)] = &blk->data;
      }
    }
    else if (typeid(cryptonote::transaction) == ev.type() ||
             typeid(sispop_blockchain_addable<sispop_transaction>) == ev.type())
    {
      if (typeid(cryptonote::transaction) == ev.type())
      {
        const auto &tx                = boost::get<cryptonote::transaction>(ev);
        mtx[get_transaction_hash(tx)] = &tx;
      }
      else if (typeid(sispop_blockchain_addable<sispop_transaction>) == ev.type())
      {
        const auto &entry                        = boost::get<sispop_blockchain_addable<sispop_transaction>>(ev);
        mtx[get_transaction_hash(entry.data.tx)] = &entry.data.tx;
      }
=======
    if (std::holds_alternative<cryptonote::block>(ev))
    {
      const auto *blk                   = &std::get<cryptonote::block>(ev);
      block_index[get_block_hash(*blk)] = blk;
    }
    else if (std::holds_alternative<loki_blockchain_addable<loki_block_with_checkpoint>>(ev))
    {
      const auto *blk                        = &std::get<loki_blockchain_addable<loki_block_with_checkpoint>>(ev);
      block_index[get_block_hash(blk->data.block)] = &blk->data.block;
    }
    else if (std::holds_alternative<loki_blockchain_addable<cryptonote::block>>(ev))
    {
      const auto *blk = &std::get<loki_blockchain_addable<cryptonote::block>>(ev);
      block_index[get_block_hash(blk->data)] = &blk->data;
    }
    else if (std::holds_alternative<cryptonote::transaction>(ev))
    {
      const auto &tx                = std::get<cryptonote::transaction>(ev);
      mtx[get_transaction_hash(tx)] = &tx;
    }
    else if (std::holds_alternative<loki_blockchain_addable<loki_transaction>>(ev))
    {
      const auto &entry                        = std::get<loki_blockchain_addable<loki_transaction>>(ev);
      mtx[get_transaction_hash(entry.data.tx)] = &entry.data.tx;
>>>>>>> 5da9b81e
    }
  }

  bool b_success  = false;
  crypto::hash id = head;
  for (auto it = block_index.find(id); block_index.end() != it; it = block_index.find(id))
  {
    blockchain.push_back(*it->second);
    id = it->second->prev_id;
    if (crypto::null_hash == id)
    {
      b_success = true;
      break;
    }
  }
  reverse(blockchain.begin(), blockchain.end());

  return b_success;
}

bool find_block_chain(const std::vector<test_event_entry> &events, std::vector<const cryptonote::block *> &blockchain, map_hash2tx_t &mtx, const crypto::hash &head)
{
  std::unordered_map<crypto::hash, const cryptonote::block *> block_index;
  for (const test_event_entry &ev : events)
  {
<<<<<<< HEAD
    if (typeid(cryptonote::block) == ev.type() ||
        typeid(sispop_blockchain_addable<sispop_block_with_checkpoint>) == ev.type() ||
        typeid(sispop_blockchain_addable<cryptonote::block>) == ev.type())
=======
    if (std::holds_alternative<cryptonote::block>(ev) ||
        std::holds_alternative<loki_blockchain_addable<loki_block_with_checkpoint>>(ev) ||
        std::holds_alternative<loki_blockchain_addable<cryptonote::block>>(ev))
>>>>>>> 5da9b81e
    {
      if (std::holds_alternative<cryptonote::block>(ev))
      {
        const auto *blk                   = &std::get<cryptonote::block>(ev);
        block_index[get_block_hash(*blk)] = blk;
      }
<<<<<<< HEAD
      else if (typeid(sispop_blockchain_addable<sispop_block_with_checkpoint>) == ev.type())
      {
        const auto *blk = &boost::get<sispop_blockchain_addable<sispop_block_with_checkpoint>>(ev);
        block_index[get_block_hash(blk->data.block)] = &blk->data.block;
      }
      else if (typeid(sispop_blockchain_addable<cryptonote::block>) == ev.type())
      {
        const auto *blk = &boost::get<sispop_blockchain_addable<cryptonote::block>>(ev);
        block_index[get_block_hash(blk->data)] = &blk->data;
      }
    }
    else if (typeid(cryptonote::transaction) == ev.type() ||
             typeid(sispop_blockchain_addable<sispop_transaction>) == ev.type())
=======
      else if (std::holds_alternative<loki_blockchain_addable<loki_block_with_checkpoint>>(ev))
      {
        const auto *blk = &std::get<loki_blockchain_addable<loki_block_with_checkpoint>>(ev);
        block_index[get_block_hash(blk->data.block)] = &blk->data.block;
      }
      else if (std::holds_alternative<loki_blockchain_addable<cryptonote::block>>(ev))
      {
        const auto *blk = &std::get<loki_blockchain_addable<cryptonote::block>>(ev);
        block_index[get_block_hash(blk->data)] = &blk->data;
      }
    }
    else if (std::holds_alternative<cryptonote::transaction>(ev) ||
             std::holds_alternative<loki_blockchain_addable<loki_transaction>>(ev))
>>>>>>> 5da9b81e
    {
      if (std::holds_alternative<cryptonote::transaction>(ev))
      {
        const auto &tx                = std::get<cryptonote::transaction>(ev);
        mtx[get_transaction_hash(tx)] = &tx;
      }
<<<<<<< HEAD
      else if (typeid(sispop_blockchain_addable<sispop_transaction>) == ev.type())
      {
        const auto &entry                        = boost::get<sispop_blockchain_addable<sispop_transaction>>(ev);
=======
      else if (std::holds_alternative<loki_blockchain_addable<loki_transaction>>(ev))
      {
        const auto &entry                        = std::get<loki_blockchain_addable<loki_transaction>>(ev);
>>>>>>> 5da9b81e
        mtx[get_transaction_hash(entry.data.tx)] = &entry.data.tx;
      }
    }
  }

  bool b_success  = false;
  crypto::hash id = head;
  for (auto it = block_index.find(id); block_index.end() != it; it = block_index.find(id))
  {
    blockchain.push_back(it->second);
    id = it->second->prev_id;
    if (crypto::null_hash == id)
    {
      b_success = true;
      break;
    }
  }
  reverse(blockchain.begin(), blockchain.end());
  return b_success;
}


void test_chain_unit_base::register_callback(const std::string& cb_name, verify_callback cb)
{
  m_callbacks[cb_name] = cb;
}
bool test_chain_unit_base::verify(const std::string& cb_name, cryptonote::core& c, size_t ev_index, const std::vector<test_event_entry> &events)
{
  auto cb_it = m_callbacks.find(cb_name);
  if(cb_it == m_callbacks.end())
  {
    LOG_ERROR("Failed to find callback " << cb_name);
    return false;
  }
  return cb_it->second(c, ev_index, events);
}

bool test_chain_unit_base::check_block_verification_context(const cryptonote::block_verification_context& bvc, size_t event_idx, const cryptonote::block& /*blk*/)
{
  return !bvc.m_verifivation_failed;
}

bool test_chain_unit_base::check_tx_verification_context(const cryptonote::tx_verification_context& tvc, bool /*tx_added*/, size_t /*event_index*/, const cryptonote::transaction& /*tx*/)
{
  return !tvc.m_verifivation_failed;
}

bool test_chain_unit_base::check_tx_verification_context_array(const std::vector<cryptonote::tx_verification_context>& tvcs, size_t /*tx_added*/, size_t /*event_index*/, const std::vector<cryptonote::transaction>& /*txs*/)
{
  for (const cryptonote::tx_verification_context &tvc: tvcs)
    if (tvc.m_verifivation_failed)
      return false;
  return true;
}<|MERGE_RESOLUTION|>--- conflicted
+++ resolved
@@ -45,13 +45,8 @@
 #include "cryptonote_basic/cryptonote_basic.h"
 #include "cryptonote_basic/cryptonote_basic_impl.h"
 #include "cryptonote_basic/cryptonote_format_utils.h"
-<<<<<<< HEAD
 #include "cryptonote_core/miner.h"
 #include "sispop_economy.h"
-=======
-#include "cryptonote_basic/miner.h"
-#include "loki_economy.h"
->>>>>>> 5da9b81e
 
 #include "chaingen.h"
 #include "device/device.hpp"
@@ -611,13 +606,8 @@
   }
 
   std::vector<uint8_t> extra;
-<<<<<<< HEAD
   cryptonote::tx_extra_sispop_name_system data = cryptonote::tx_extra_sispop_name_system::make_update(*signature, type, name_hash, encrypted_value.to_view(), owner, backup_owner, prev_txid);
   cryptonote::add_sispop_name_system_to_tx_extra(extra, data);
-=======
-  cryptonote::tx_extra_loki_name_system data = cryptonote::tx_extra_loki_name_system::make_update(*signature, type, name_hash, encrypted_value.to_view(), owner, backup_owner, prev_txid);
-  cryptonote::add_loki_name_system_to_tx_extra(extra, data);
->>>>>>> 5da9b81e
 
   cryptonote::block const &head = top().block;
   uint64_t new_height           = get_block_height(top().block) + 1;
@@ -679,7 +669,7 @@
     blk.timestamp++;
 }
 
-static void fill_nonce_with_loki_generator(loki_chain_generator const *generator, cryptonote::block& blk, const cryptonote::difficulty_type& diffic, uint64_t height)
+static void fill_nonce_with_sispop_generator(sispop_chain_generator const *generator, cryptonote::block& blk, const cryptonote::difficulty_type& diffic, uint64_t height)
 {
   cryptonote::randomx_longhash_context randomx_context = {};
   if (generator->blocks().size() && generator->hardfork() >= cryptonote::network_version_12_checkpointing)
@@ -766,7 +756,7 @@
     }
   }
 
-  fill_nonce_with_loki_generator(this, blk, TEST_DEFAULT_DIFFICULTY, height);
+  fill_nonce_with_sispop_generator(this, blk, TEST_DEFAULT_DIFFICULTY, height);
   result.block_weight = get_transaction_weight(blk.miner_tx);
   uint64_t block_reward, block_reward_unpenalized;
   cryptonote::get_base_block_reward(0 /*median_weight*/, result.block_weight, 0 /*already_generated_coins*/, block_reward, block_reward_unpenalized, hf_version_, height);
@@ -885,7 +875,7 @@
     }
   }
 
-  fill_nonce_with_loki_generator(this, blk, TEST_DEFAULT_DIFFICULTY, height);
+  fill_nonce_with_sispop_generator(this, blk, TEST_DEFAULT_DIFFICULTY, height);
   entry.txs = tx_list;
   entry.service_node_state = prev.service_node_state;
   entry.service_node_state.update_from_block(db_, cryptonote::FAKECHAIN, state_history_, {} /*state_archive*/, {} /*alt_states*/, entry.block, entry.txs, nullptr);
@@ -2197,54 +2187,19 @@
   std::unordered_map<crypto::hash, const cryptonote::block *> block_index;
   for (const test_event_entry &ev : events)
   {
-<<<<<<< HEAD
-    if (typeid(cryptonote::block) == ev.type() ||
-        typeid(sispop_blockchain_addable<sispop_block_with_checkpoint>) == ev.type() ||
-        typeid(sispop_blockchain_addable<cryptonote::block>) == ev.type())
-    {
-      if (typeid(cryptonote::block) == ev.type())
-      {
-        const auto *blk                   = &boost::get<cryptonote::block>(ev);
-        block_index[get_block_hash(*blk)] = blk;
-      }
-      else if (typeid(sispop_blockchain_addable<sispop_block_with_checkpoint>) == ev.type())
-      {
-        const auto *blk                        = &boost::get<sispop_blockchain_addable<sispop_block_with_checkpoint>>(ev);
-        block_index[get_block_hash(blk->data.block)] = &blk->data.block;
-      }
-      else if (typeid(sispop_blockchain_addable<cryptonote::block>) == ev.type())
-      {
-        const auto *blk = &boost::get<sispop_blockchain_addable<cryptonote::block>>(ev);
-        block_index[get_block_hash(blk->data)] = &blk->data;
-      }
-    }
-    else if (typeid(cryptonote::transaction) == ev.type() ||
-             typeid(sispop_blockchain_addable<sispop_transaction>) == ev.type())
-    {
-      if (typeid(cryptonote::transaction) == ev.type())
-      {
-        const auto &tx                = boost::get<cryptonote::transaction>(ev);
-        mtx[get_transaction_hash(tx)] = &tx;
-      }
-      else if (typeid(sispop_blockchain_addable<sispop_transaction>) == ev.type())
-      {
-        const auto &entry                        = boost::get<sispop_blockchain_addable<sispop_transaction>>(ev);
-        mtx[get_transaction_hash(entry.data.tx)] = &entry.data.tx;
-      }
-=======
     if (std::holds_alternative<cryptonote::block>(ev))
     {
       const auto *blk                   = &std::get<cryptonote::block>(ev);
       block_index[get_block_hash(*blk)] = blk;
     }
-    else if (std::holds_alternative<loki_blockchain_addable<loki_block_with_checkpoint>>(ev))
-    {
-      const auto *blk                        = &std::get<loki_blockchain_addable<loki_block_with_checkpoint>>(ev);
+    else if (std::holds_alternative<sispop_blockchain_addable<sispop_block_with_checkpoint>>(ev))
+    {
+      const auto *blk                        = &std::get<sispop_blockchain_addable<sispop_block_with_checkpoint>>(ev);
       block_index[get_block_hash(blk->data.block)] = &blk->data.block;
     }
-    else if (std::holds_alternative<loki_blockchain_addable<cryptonote::block>>(ev))
-    {
-      const auto *blk = &std::get<loki_blockchain_addable<cryptonote::block>>(ev);
+    else if (std::holds_alternative<sispop_blockchain_addable<cryptonote::block>>(ev))
+    {
+      const auto *blk = &std::get<sispop_blockchain_addable<cryptonote::block>>(ev);
       block_index[get_block_hash(blk->data)] = &blk->data;
     }
     else if (std::holds_alternative<cryptonote::transaction>(ev))
@@ -2252,11 +2207,10 @@
       const auto &tx                = std::get<cryptonote::transaction>(ev);
       mtx[get_transaction_hash(tx)] = &tx;
     }
-    else if (std::holds_alternative<loki_blockchain_addable<loki_transaction>>(ev))
-    {
-      const auto &entry                        = std::get<loki_blockchain_addable<loki_transaction>>(ev);
+    else if (std::holds_alternative<sispop_blockchain_addable<sispop_transaction>>(ev))
+    {
+      const auto &entry                        = std::get<sispop_blockchain_addable<sispop_transaction>>(ev);
       mtx[get_transaction_hash(entry.data.tx)] = &entry.data.tx;
->>>>>>> 5da9b81e
     }
   }
 
@@ -2282,65 +2236,37 @@
   std::unordered_map<crypto::hash, const cryptonote::block *> block_index;
   for (const test_event_entry &ev : events)
   {
-<<<<<<< HEAD
-    if (typeid(cryptonote::block) == ev.type() ||
-        typeid(sispop_blockchain_addable<sispop_block_with_checkpoint>) == ev.type() ||
-        typeid(sispop_blockchain_addable<cryptonote::block>) == ev.type())
-=======
     if (std::holds_alternative<cryptonote::block>(ev) ||
-        std::holds_alternative<loki_blockchain_addable<loki_block_with_checkpoint>>(ev) ||
-        std::holds_alternative<loki_blockchain_addable<cryptonote::block>>(ev))
->>>>>>> 5da9b81e
+        std::holds_alternative<sispop_blockchain_addable<sispop_block_with_checkpoint>>(ev) ||
+        std::holds_alternative<sispop_blockchain_addable<cryptonote::block>>(ev))
     {
       if (std::holds_alternative<cryptonote::block>(ev))
       {
         const auto *blk                   = &std::get<cryptonote::block>(ev);
         block_index[get_block_hash(*blk)] = blk;
       }
-<<<<<<< HEAD
-      else if (typeid(sispop_blockchain_addable<sispop_block_with_checkpoint>) == ev.type())
+      else if (std::holds_alternative<sispop_blockchain_addable<sispop_block_with_checkpoint>>(ev))
       {
-        const auto *blk = &boost::get<sispop_blockchain_addable<sispop_block_with_checkpoint>>(ev);
+        const auto *blk = &std::get<sispop_blockchain_addable<sispop_block_with_checkpoint>>(ev);
         block_index[get_block_hash(blk->data.block)] = &blk->data.block;
       }
-      else if (typeid(sispop_blockchain_addable<cryptonote::block>) == ev.type())
+      else if (std::holds_alternative<sispop_blockchain_addable<cryptonote::block>>(ev))
       {
-        const auto *blk = &boost::get<sispop_blockchain_addable<cryptonote::block>>(ev);
+        const auto *blk = &std::get<sispop_blockchain_addable<cryptonote::block>>(ev);
         block_index[get_block_hash(blk->data)] = &blk->data;
       }
     }
-    else if (typeid(cryptonote::transaction) == ev.type() ||
-             typeid(sispop_blockchain_addable<sispop_transaction>) == ev.type())
-=======
-      else if (std::holds_alternative<loki_blockchain_addable<loki_block_with_checkpoint>>(ev))
-      {
-        const auto *blk = &std::get<loki_blockchain_addable<loki_block_with_checkpoint>>(ev);
-        block_index[get_block_hash(blk->data.block)] = &blk->data.block;
-      }
-      else if (std::holds_alternative<loki_blockchain_addable<cryptonote::block>>(ev))
-      {
-        const auto *blk = &std::get<loki_blockchain_addable<cryptonote::block>>(ev);
-        block_index[get_block_hash(blk->data)] = &blk->data;
-      }
-    }
     else if (std::holds_alternative<cryptonote::transaction>(ev) ||
-             std::holds_alternative<loki_blockchain_addable<loki_transaction>>(ev))
->>>>>>> 5da9b81e
+             std::holds_alternative<sispop_blockchain_addable<sispop_transaction>>(ev))
     {
       if (std::holds_alternative<cryptonote::transaction>(ev))
       {
         const auto &tx                = std::get<cryptonote::transaction>(ev);
         mtx[get_transaction_hash(tx)] = &tx;
       }
-<<<<<<< HEAD
-      else if (typeid(sispop_blockchain_addable<sispop_transaction>) == ev.type())
+      else if (std::holds_alternative<sispop_blockchain_addable<sispop_transaction>>(ev))
       {
-        const auto &entry                        = boost::get<sispop_blockchain_addable<sispop_transaction>>(ev);
-=======
-      else if (std::holds_alternative<loki_blockchain_addable<loki_transaction>>(ev))
-      {
-        const auto &entry                        = std::get<loki_blockchain_addable<loki_transaction>>(ev);
->>>>>>> 5da9b81e
+        const auto &entry                        = std::get<sispop_blockchain_addable<sispop_transaction>>(ev);
         mtx[get_transaction_hash(entry.data.tx)] = &entry.data.tx;
       }
     }
