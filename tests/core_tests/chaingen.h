// Copyright (c) 2014-2018, The Monero Project
// 
// All rights reserved.
// 
// Redistribution and use in source and binary forms, with or without modification, are
// permitted provided that the following conditions are met:
// 
// 1. Redistributions of source code must retain the above copyright notice, this list of
//    conditions and the following disclaimer.
// 
// 2. Redistributions in binary form must reproduce the above copyright notice, this list
//    of conditions and the following disclaimer in the documentation and/or other
//    materials provided with the distribution.
// 
// 3. Neither the name of the copyright holder nor the names of its contributors may be
//    used to endorse or promote products derived from this software without specific
//    prior written permission.
// 
// THIS SOFTWARE IS PROVIDED BY THE COPYRIGHT HOLDERS AND CONTRIBUTORS "AS IS" AND ANY
// EXPRESS OR IMPLIED WARRANTIES, INCLUDING, BUT NOT LIMITED TO, THE IMPLIED WARRANTIES OF
// MERCHANTABILITY AND FITNESS FOR A PARTICULAR PURPOSE ARE DISCLAIMED. IN NO EVENT SHALL
// THE COPYRIGHT HOLDER OR CONTRIBUTORS BE LIABLE FOR ANY DIRECT, INDIRECT, INCIDENTAL,
// SPECIAL, EXEMPLARY, OR CONSEQUENTIAL DAMAGES (INCLUDING, BUT NOT LIMITED TO,
// PROCUREMENT OF SUBSTITUTE GOODS OR SERVICES; LOSS OF USE, DATA, OR PROFITS; OR BUSINESS
// INTERRUPTION) HOWEVER CAUSED AND ON ANY THEORY OF LIABILITY, WHETHER IN CONTRACT,
// STRICT LIABILITY, OR TORT (INCLUDING NEGLIGENCE OR OTHERWISE) ARISING IN ANY WAY OUT OF
// THE USE OF THIS SOFTWARE, EVEN IF ADVISED OF THE POSSIBILITY OF SUCH DAMAGE.
// 
// Parts of this file are originally copyright (c) 2012-2013 The Cryptonote developers

#pragma once

#include <vector>
#include <iostream>
#include <stdint.h>

#include <boost/archive/binary_oarchive.hpp>
#include <boost/archive/binary_iarchive.hpp>
#include <boost/program_options.hpp>
#include <boost/optional.hpp>
#include <boost/serialization/vector.hpp>
#include <boost/serialization/variant.hpp>
#include <boost/serialization/optional.hpp>

#include "include_base_utils.h"
#include "common/boost_serialization_helper.h"
#include "common/command_line.h"
#include "common/threadpool.h"

#include "cryptonote_basic/account_boost_serialization.h"
#include "cryptonote_basic/cryptonote_basic.h"
#include "cryptonote_basic/cryptonote_basic_impl.h"
#include "cryptonote_basic/cryptonote_format_utils.h"
#include "cryptonote_core/cryptonote_core.h"
#include "cryptonote_basic/cryptonote_boost_serialization.h"
#include "misc_language.h"

#include "blockchain_db/testdb.h"

#undef LOKI_DEFAULT_LOG_CATEGORY
#define LOKI_DEFAULT_LOG_CATEGORY "tests.core"

#define TESTS_DEFAULT_FEE ((uint64_t)200000000) // 2 * pow(10, 8)
#define TEST_DEFAULT_DIFFICULTY 1

#define DIFFICULTY_BLOCKS_ESTIMATE_TIMESPAN  DIFFICULTY_TARGET_V2

#if defined(__GNUG__) && !defined(__clang__) && __GNUC__ < 6
namespace service_nodes {
  const std::vector<payout_entry> dummy; // help GCC 5 realize it needs to generate a default constructor
}
#endif

struct loki_block_with_checkpoint
{
  cryptonote::block        block;
  bool                     has_checkpoint;
  cryptonote::checkpoint_t checkpoint;
};

struct loki_transaction
{
  cryptonote::transaction tx;
  bool                    kept_by_block;
};

// TODO(loki): Deperecate other methods of doing polymorphism for items to be
// added to test_event_entry.  Right now, adding a block and checking for
// failure requires you to add a member field to mark the event index that
// should of failed, and you must add a member function that checks at run-time
// if at the marked index the block failed or not.

// Doing this way lets you write the failure case inline to when you create the
// test_event_entry, which means less book-keeping and boilerplate code of
// tracking event indexes and making member functions to detect the failure cases.
template <typename T>
struct loki_blockchain_addable
{
  loki_blockchain_addable() = default;
  loki_blockchain_addable(T const &data, bool can_be_added_to_blockchain = true, std::string const &fail_msg = {})
  : data(data)
  , can_be_added_to_blockchain(can_be_added_to_blockchain)
  , fail_msg(fail_msg)
  {
  }

  T data;
  bool can_be_added_to_blockchain;
  std::string fail_msg;

  private: // TODO(doyle): Not implemented properly. Just copy pasta. Do we even need serialization?
  friend class boost::serialization::access;
  template<class Archive> void serialize(Archive & /*ar*/, const unsigned int /*version*/) { }
};

typedef boost::function<bool (cryptonote::core& c, size_t ev_index)> loki_callback;
struct loki_callback_entry
{
  std::string   name;
  loki_callback callback;

private: // TODO(doyle): Not implemented properly. Just copy pasta. Do we even need serialization?
  friend class boost::serialization::access;
  template<class Archive>
  void serialize(Archive & ar, const unsigned int /*version*/) { ar & name; }
};

//
// NOTE: Monero
//
struct callback_entry
{
  std::string callback_name;
  BEGIN_SERIALIZE_OBJECT()
    FIELD(callback_name)
  END_SERIALIZE()

private:
  friend class boost::serialization::access;

  template<class Archive>
  void serialize(Archive & ar, const unsigned int /*version*/)
  {
    ar & callback_name;
  }
};

template<typename T>
struct serialized_object
{
  serialized_object() { }

  serialized_object(const cryptonote::blobdata& a_data)
    : data(a_data)
  {
  }

  cryptonote::blobdata data;
  BEGIN_SERIALIZE_OBJECT()
    FIELD(data)
    END_SERIALIZE()

private:
  friend class boost::serialization::access;

  template<class Archive>
  void serialize(Archive & ar, const unsigned int /*version*/)
  {
    ar & data;
  }
};

typedef serialized_object<cryptonote::block> serialized_block;
typedef serialized_object<cryptonote::transaction> serialized_transaction;

struct event_visitor_settings
{
  int valid_mask;
  bool txs_keeped_by_block;
  crypto::secret_key service_node_key;

  enum settings
  {
    set_txs_keeped_by_block = 1 << 0,
  };

  event_visitor_settings(int a_valid_mask = 0, bool a_txs_keeped_by_block = false)
    : valid_mask(a_valid_mask)
    , txs_keeped_by_block(a_txs_keeped_by_block)
  {
  }

private:
  friend class boost::serialization::access;

  template<class Archive>
  void serialize(Archive & ar, const unsigned int /*version*/)
  {
    ar & valid_mask;
    ar & txs_keeped_by_block;
    ar & service_node_key;
  }
};

typedef std::vector<std::pair<uint8_t, uint64_t>> v_hardforks_t;
struct event_replay_settings
{
  event_replay_settings() = default;
  boost::optional<v_hardforks_t> hard_forks;

private:
  friend class boost::serialization::access;

  template<class Archive>
  void serialize(Archive & ar, const unsigned int /*version*/)
  {
    ar & hard_forks;
  }
};


VARIANT_TAG(binary_archive, callback_entry, 0xcb);
VARIANT_TAG(binary_archive, cryptonote::account_base, 0xcc);
VARIANT_TAG(binary_archive, serialized_block, 0xcd);
VARIANT_TAG(binary_archive, serialized_transaction, 0xce);
VARIANT_TAG(binary_archive, event_visitor_settings, 0xcf);
VARIANT_TAG(binary_archive, event_replay_settings, 0xda);

typedef boost::variant<cryptonote::block,
                       cryptonote::transaction,
                       std::vector<cryptonote::transaction>,
                       cryptonote::account_base,
                       callback_entry,
                       serialized_block,
                       serialized_transaction,
                       event_visitor_settings,
                       event_replay_settings,

                       std::string,
                       loki_callback_entry,
                       loki_blockchain_addable<loki_block_with_checkpoint>,
                       loki_blockchain_addable<cryptonote::block>,
                       loki_blockchain_addable<loki_transaction>,
                       loki_blockchain_addable<service_nodes::quorum_vote_t>,
                       loki_blockchain_addable<serialized_block>,
                       loki_blockchain_addable<cryptonote::checkpoint_t>
                       > test_event_entry;
typedef std::unordered_map<crypto::hash, const cryptonote::transaction*> map_hash2tx_t;

class test_chain_unit_base
{
public:
  typedef boost::function<bool (cryptonote::core& c, size_t ev_index, const std::vector<test_event_entry> &events)> verify_callback;
  typedef std::map<std::string, verify_callback> callbacks_map;

  void register_callback(const std::string& cb_name, verify_callback cb);
  bool verify(const std::string& cb_name, cryptonote::core& c, size_t ev_index, const std::vector<test_event_entry> &events);
  bool check_block_verification_context(const cryptonote::block_verification_context& bvc, size_t event_idx, const cryptonote::block& /*blk*/);
  bool check_tx_verification_context(const cryptonote::tx_verification_context& tvc, bool /*tx_added*/, size_t /*event_index*/, const cryptonote::transaction& /*tx*/);
  bool check_tx_verification_context_array(const std::vector<cryptonote::tx_verification_context>& tvcs, size_t /*tx_added*/, size_t /*event_index*/, const std::vector<cryptonote::transaction>& /*txs*/);
  bool was_vote_meant_to_be_successfully_added(size_t event_index, bool vote_was_added) { (void)event_index; return vote_was_added; }

private:
  callbacks_map m_callbacks;
};

class test_generator
{
public:
  struct block_info
  {
    block_info()
      : prev_id()
      , already_generated_coins(0)
      , block_weight(0)
    {
    }

    block_info(crypto::hash a_prev_id, uint64_t an_already_generated_coins, size_t a_block_weight, cryptonote::block a_block)
      : prev_id(a_prev_id)
      , already_generated_coins(an_already_generated_coins)
      , block_weight(a_block_weight)
      , block(a_block)
    {
    }

    crypto::hash prev_id;
    uint64_t already_generated_coins;
    size_t block_weight;
    cryptonote::block block;

  private:
    friend class boost::serialization::access;

    template<class Archive>
    void serialize(Archive & ar, const unsigned int /*version*/)
    {
      ar & prev_id;
      ar & already_generated_coins;
      ar & block_weight;
      ar & block;
    }
  };

  enum block_fields
  {
    bf_none      = 0,
    bf_major_ver = 1 << 0,
    bf_minor_ver = 1 << 1,
    bf_timestamp = 1 << 2,
    bf_prev_id   = 1 << 3,
    bf_miner_tx  = 1 << 4,
    bf_tx_hashes = 1 << 5,
    bf_diffic    = 1 << 6,
    bf_hf_version= 1 << 8
  };

  explicit test_generator(int hf_version = 7) : m_hf_version(hf_version) {}
  void get_block_chain(std::vector<block_info>& blockchain,        const crypto::hash& head, size_t n) const;
  void get_block_chain(std::vector<cryptonote::block>& blockchain, const crypto::hash& head, size_t n) const;
  void get_last_n_block_weights(std::vector<uint64_t>& block_weights, const crypto::hash& head, size_t n) const;
  uint64_t get_already_generated_coins(const crypto::hash& blk_id) const;
  uint64_t get_already_generated_coins(const cryptonote::block& blk) const;

  void add_block(const cryptonote::block& blk, size_t tsx_size, std::vector<uint64_t>& block_weights, uint64_t already_generated_coins);
  bool construct_block(cryptonote::block& blk, uint64_t height, const crypto::hash& prev_id,
    const cryptonote::account_base& miner_acc, uint64_t timestamp, uint64_t already_generated_coins,
    std::vector<uint64_t>& block_weights, const std::list<cryptonote::transaction>& tx_list, const service_nodes::block_winner &winner = {});
  bool construct_block(cryptonote::block& blk, const cryptonote::account_base& miner_acc, uint64_t timestamp);
  bool construct_block(cryptonote::block& blk, const cryptonote::block& blk_prev, const cryptonote::account_base& miner_acc,
    const std::list<cryptonote::transaction>& tx_list = std::list<cryptonote::transaction>(), const service_nodes::block_winner &winner = {});

  bool construct_block_manually(cryptonote::block& blk, const cryptonote::block& prev_block,
    const cryptonote::account_base& miner_acc, int actual_params = bf_none, uint8_t major_ver = 0,
    uint8_t minor_ver = 0, uint64_t timestamp = 0, const crypto::hash& prev_id = crypto::hash(),
    const cryptonote::difficulty_type& diffic = 1, const cryptonote::transaction& miner_tx = cryptonote::transaction(),
    const std::vector<crypto::hash>& tx_hashes = std::vector<crypto::hash>(), size_t txs_sizes = 0);
  bool construct_block_manually_tx(cryptonote::block& blk, const cryptonote::block& prev_block,
    const cryptonote::account_base& miner_acc, const std::vector<crypto::hash>& tx_hashes, size_t txs_size);


  int m_hf_version;

private:
  std::unordered_map<crypto::hash, block_info> m_blocks_info;

  friend class boost::serialization::access;

  template<class Archive>
  void serialize(Archive & ar, const unsigned int /*version*/)
  {
    ar & m_blocks_info;
  }
};

template<typename T>
std::string dump_keys(T * buff32)
{
  std::ostringstream ss;
  char buff[10];

  ss << "[";
  for(int i = 0; i < 32; i++)
  {
    snprintf(buff, 10, "0x%02x", ((uint8_t)buff32[i] & 0xff));
    ss << buff;
    if (i < 31)
      ss << ",";
  }
  ss << "]";
  return ss.str();
}

struct output_index {
  cryptonote::txout_target_v out;
  uint64_t amount;
  size_t blk_height; // block height
  size_t tx_no; // index of transaction in block
  size_t out_no; // index of out in transaction
  size_t idx;
  uint64_t unlock_time;
  bool is_coin_base;
  bool deterministic_key_pair;
  bool spent;
  bool rct;
  rct::key comm;
  rct::key mask; // TODO(loki): I dont know if this is still meant to be here. Monero removed and replaced with commitment, whereas we use the mask in our tests?
  cryptonote::block const *p_blk;
  cryptonote::transaction const *p_tx;

  output_index() = default;
  output_index(const cryptonote::txout_target_v &_out, uint64_t _a, size_t _h, size_t tno, size_t ono, const cryptonote::block *_pb, const cryptonote::transaction *_pt)
  {
    *this = {};
    out = _out;
    amount = _a;
    blk_height = _h;
    tx_no = tno;
    out_no = ono;
    p_blk = _pb;
    p_tx = _pt;
  }

#if 0
  output_index(const output_index &other)
      : out(other.out), amount(other.amount), blk_height(other.blk_height), tx_no(other.tx_no), rct(other.rct),
      out_no(other.out_no), idx(other.idx), unlock_time(other.unlock_time), is_coin_base(other.is_coin_base),
      spent(other.spent), comm(other.comm), p_blk(other.p_blk), p_tx(other.p_tx) {  }
#endif

  void set_rct(bool arct) {
    rct = arct;
    if (rct &&  p_tx->rct_signatures.outPk.size() > out_no)
      comm = p_tx->rct_signatures.outPk[out_no].mask;
    else
      comm = rct::commit(amount, rct::identity());
  }

  rct::key commitment() const {
    return comm;
  }

  const std::string toString() const {
    std::stringstream ss;

    ss << "output_index{blk_height=" << blk_height
       << " tx_no=" << tx_no
       << " out_no=" << out_no
       << " amount=" << amount
       << " idx=" << idx
       << " unlock_time=" << unlock_time
       << " spent=" << spent
       << " is_coin_base=" << is_coin_base
       << " rct=" << rct
       << " comm=" << dump_keys(comm.bytes)
       << "}";

    return ss.str();
  }

  output_index(const output_index &) = default;
  output_index& operator=(const output_index& other)
  {
    new(this) output_index(other);
    return *this;
  }
};

typedef std::tuple<uint64_t, crypto::public_key, rct::key> get_outs_entry;
typedef std::pair<crypto::hash, size_t> output_hasher;
struct output_hasher_hasher { size_t operator()(const output_hasher &h) const { return *reinterpret_cast<const size_t *>(h.first.data) + h.second; } };
typedef std::map<uint64_t, std::vector<size_t> > map_output_t;
typedef std::map<uint64_t, std::vector<output_index> > map_output_idx_t;
typedef std::unordered_map<crypto::hash, cryptonote::block> map_block_t;
typedef std::unordered_map<output_hasher, output_index, output_hasher_hasher> map_txid_output_t;
typedef std::unordered_map<crypto::public_key, cryptonote::subaddress_index> subaddresses_t;
typedef std::pair<uint64_t, size_t>  outloc_t;

typedef boost::variant<cryptonote::account_public_address, cryptonote::account_keys, cryptonote::account_base, cryptonote::tx_destination_entry> var_addr_t;
cryptonote::account_public_address get_address(const var_addr_t& inp);

typedef struct {
  const var_addr_t addr;
  bool is_subaddr;
  uint64_t amount;
} dest_wrapper_t;

// Daemon functionality
class block_tracker
{
public:
  map_output_idx_t m_outs;
  map_txid_output_t m_map_outs;  // mapping (txid, out) -> output_index
  map_block_t m_blocks;

  block_tracker() = default;
  block_tracker(const block_tracker &bt): m_outs(bt.m_outs), m_map_outs(bt.m_map_outs), m_blocks(bt.m_blocks) {};
  map_txid_output_t::iterator find_out(const crypto::hash &txid, size_t out);
  map_txid_output_t::iterator find_out(const output_hasher &id);
  void process(const std::vector<cryptonote::block>& blockchain, const map_hash2tx_t& mtx);
  void process(const std::vector<const cryptonote::block*>& blockchain, const map_hash2tx_t& mtx);
  void process(const cryptonote::block* blk, const cryptonote::transaction * tx, size_t i);
  void global_indices(const cryptonote::transaction *tx, std::vector<uint64_t> &indices);
  void get_fake_outs(size_t num_outs, uint64_t amount, uint64_t global_index, uint64_t cur_height, std::vector<get_outs_entry> &outs);

  std::string dump_data();
  void dump_data(const std::string & fname);

private:
  friend class boost::serialization::access;

  template<class Archive>
  void serialize(Archive & ar, const unsigned int /*version*/)
  {
    ar & m_outs;
    ar & m_map_outs;
    ar & m_blocks;
  }
};

std::string dump_data(const cryptonote::transaction &tx);

cryptonote::tx_destination_entry build_dst(const var_addr_t& to, bool is_subaddr=false, uint64_t amount=0);
std::vector<cryptonote::tx_destination_entry> build_dsts(const var_addr_t& to1, bool sub1=false, uint64_t am1=0);
std::vector<cryptonote::tx_destination_entry> build_dsts(std::initializer_list<dest_wrapper_t> inps);
uint64_t sum_amount(const std::vector<cryptonote::tx_destination_entry>& destinations);
uint64_t sum_amount(const std::vector<cryptonote::tx_source_entry>& sources);

bool construct_tx_to_key(const std::vector<test_event_entry>& events, cryptonote::transaction& tx,
                         const cryptonote::block& blk_head, const cryptonote::account_base& from, const var_addr_t& to, uint64_t amount,
                         uint64_t fee, size_t nmix, rct::RangeProofType range_proof_type=rct::RangeProofBorromean, int bp_version = 0);

bool construct_tx_to_key(const std::vector<test_event_entry>& events, cryptonote::transaction& tx, const cryptonote::block& blk_head,
                         const cryptonote::account_base& from, std::vector<cryptonote::tx_destination_entry> destinations,
                         uint64_t fee, size_t nmix, rct::RangeProofType range_proof_type=rct::RangeProofBorromean, int bp_version = 0);

bool construct_tx_to_key(cryptonote::transaction& tx, const cryptonote::account_base& from, const var_addr_t& to, uint64_t amount,
                         std::vector<cryptonote::tx_source_entry> &sources,
                         uint64_t fee, rct::RangeProofType range_proof_type=rct::RangeProofBorromean, int bp_version = 0);

bool construct_tx_to_key(cryptonote::transaction& tx, const cryptonote::account_base& from, const std::vector<cryptonote::tx_destination_entry>& destinations,
                         std::vector<cryptonote::tx_source_entry> &sources,
                         uint64_t fee, rct::RangeProofType range_proof_type, int bp_version = 0);

cryptonote::transaction construct_tx_with_fee(std::vector<test_event_entry>& events, const cryptonote::block& blk_head,
                                            const cryptonote::account_base& acc_from, const cryptonote::account_base& acc_to,
                                            uint64_t amount, uint64_t fee);

bool construct_tx_rct(const cryptonote::account_keys& sender_account_keys,
    std::vector<cryptonote::tx_source_entry>& sources,
    const std::vector<cryptonote::tx_destination_entry>& destinations,
    const boost::optional<cryptonote::tx_destination_entry>& change_addr,
    std::vector<uint8_t> extra, cryptonote::transaction& tx, uint64_t unlock_time,
    rct::RangeProofType range_proof_type=rct::RangeProofBorromean, int bp_version = 0);


uint64_t num_blocks(const std::vector<test_event_entry>& events);
cryptonote::block get_head_block(const std::vector<test_event_entry>& events);

void get_confirmed_txs(const std::vector<cryptonote::block>& blockchain, const map_hash2tx_t& mtx, map_hash2tx_t& confirmed_txs);
bool trim_block_chain(std::vector<cryptonote::block>& blockchain, const crypto::hash& tail);
bool trim_block_chain(std::vector<const cryptonote::block*>& blockchain, const crypto::hash& tail);
bool find_block_chain(const std::vector<test_event_entry>& events, std::vector<cryptonote::block>& blockchain, map_hash2tx_t& mtx, const crypto::hash& head);

void fill_tx_sources_and_multi_destinations(const std::vector<test_event_entry>& events,
                                            const cryptonote::block& blk_head,
                                            const cryptonote::account_base& from,
                                            const cryptonote::account_public_address& to,
                                            uint64_t const *amount,
                                            int num_amounts,
                                            uint64_t fee,
                                            size_t nmix,
                                            std::vector<cryptonote::tx_source_entry>& sources,
                                            std::vector<cryptonote::tx_destination_entry>& destinations,
                                            bool always_add_change_output = false,
                                            uint64_t *change_amount = nullptr);

bool find_block_chain(const std::vector<test_event_entry>& events, std::vector<const cryptonote::block*>& blockchain, map_hash2tx_t& mtx, const crypto::hash& head);

void fill_tx_destinations(const var_addr_t& from, const cryptonote::account_public_address& to,
                          uint64_t amount, uint64_t fee,
                          const std::vector<cryptonote::tx_source_entry> &sources,
                          std::vector<cryptonote::tx_destination_entry>& destinations, bool always_change=false);

void fill_tx_destinations(const var_addr_t& from, const std::vector<cryptonote::tx_destination_entry>& dests,
                          uint64_t fee,
                          const std::vector<cryptonote::tx_source_entry> &sources,
                          std::vector<cryptonote::tx_destination_entry>& destinations,
                          bool always_change);

void fill_tx_destinations(const var_addr_t& from, const cryptonote::account_public_address& to,
                          uint64_t amount, uint64_t fee,
                          const std::vector<cryptonote::tx_source_entry> &sources,
                          std::vector<cryptonote::tx_destination_entry>& destinations,
                          std::vector<cryptonote::tx_destination_entry>& destinations_pure,
                          bool always_change=false);


void fill_tx_sources_and_destinations(const std::vector<test_event_entry>& events, const cryptonote::block& blk_head,
                                      const cryptonote::account_base& from, const cryptonote::account_public_address& to,
                                      uint64_t amount, uint64_t fee, size_t nmix,
                                      std::vector<cryptonote::tx_source_entry>& sources,
                                      std::vector<cryptonote::tx_destination_entry>& destinations, uint64_t *change_amount = nullptr);

/// Get the amount transferred to `account` in `tx` as output `i`
uint64_t get_amount(const cryptonote::account_base& account, const cryptonote::transaction& tx, int i);

uint64_t get_balance(const cryptonote::account_base& addr, const std::vector<cryptonote::block>& blockchain, const map_hash2tx_t& mtx);
uint64_t get_unlocked_balance(const cryptonote::account_base& addr, const std::vector<cryptonote::block>& blockchain, const map_hash2tx_t& mtx);

bool extract_hard_forks(const std::vector<test_event_entry>& events, v_hardforks_t& hard_forks);
/************************************************************************/
/*                                                                      */
/************************************************************************/
template<class t_test_class>
struct push_core_event_visitor: public boost::static_visitor<bool>
{
private:
  cryptonote::core& m_c;
  const std::vector<test_event_entry>& m_events;
  t_test_class& m_validator;
  size_t m_ev_index;

  bool m_txs_keeped_by_block;

public:
  push_core_event_visitor(cryptonote::core& c, const std::vector<test_event_entry>& events, t_test_class& validator)
    : m_c(c)
    , m_events(events)
    , m_validator(validator)
    , m_ev_index(0)
    , m_txs_keeped_by_block(false)
  {
  }

  void event_index(size_t ev_index)
  {
    m_ev_index = ev_index;
  }

  bool operator()(const event_replay_settings& settings)
  {
    log_event("event_replay_settings");
    return true;
  }

  bool operator()(const event_visitor_settings& settings)
  {
    log_event("event_visitor_settings");

    if (settings.valid_mask & event_visitor_settings::set_txs_keeped_by_block)
    {
      m_txs_keeped_by_block = settings.txs_keeped_by_block;
    }

    return true;
  }

  bool operator()(const cryptonote::transaction& tx) const
  {
    log_event("cryptonote::transaction");
    cryptonote::tx_verification_context tvc{};
    size_t pool_size = m_c.get_pool().get_transactions_count();
    cryptonote::tx_pool_options opts;
    opts.kept_by_block = m_txs_keeped_by_block;
    m_c.handle_incoming_tx(t_serializable_object_to_blob(tx), tvc, opts);
    bool tx_added = pool_size + 1 == m_c.get_pool().get_transactions_count();
    bool r = m_validator.check_tx_verification_context(tvc, tx_added, m_ev_index, tx);
    CHECK_AND_NO_ASSERT_MES(r, false, "tx verification context check failed");
    return true;
  }

  bool operator()(const std::vector<cryptonote::transaction>& txs) const
  {
    log_event("cryptonote::transaction");
    std::vector<cryptonote::blobdata> tx_blobs;
    for (const auto &tx: txs)
      tx_blobs.push_back(t_serializable_object_to_blob(tx));
    size_t pool_size = m_c.get_pool().get_transactions_count();
    cryptonote::tx_pool_options opts;
    opts.kept_by_block = m_txs_keeped_by_block;
    auto parsed = m_c.handle_incoming_txs(tx_blobs, opts);
    std::vector<cryptonote::tx_verification_context> tvcs;
    tvcs.reserve(parsed.size());
    for (auto &i : parsed)
        tvcs.push_back(i.tvc);
    size_t tx_added = m_c.get_pool().get_transactions_count() - pool_size;
    bool r = m_validator.check_tx_verification_context_array(tvcs, tx_added, m_ev_index, txs);
    CHECK_AND_NO_ASSERT_MES(r, false, "tx verification context check failed");
    return true;
  }

  bool operator()(const cryptonote::block& b) const
  {
    log_event("cryptonote::block");
    cryptonote::block_verification_context bvc{};
    cryptonote::blobdata bd = t_serializable_object_to_blob(b);
    std::vector<cryptonote::block> pblocks;
    if (m_c.prepare_handle_incoming_blocks(std::vector<cryptonote::block_complete_entry>(1, {bd, {}, {}}), pblocks))
    {
      m_c.handle_incoming_block(bd, &b, bvc, nullptr);
      m_c.cleanup_handle_incoming_blocks();
    }
    else
      bvc.m_verifivation_failed = true;
    bool r = m_validator.check_block_verification_context(bvc, m_ev_index, b);
    CHECK_AND_NO_ASSERT_MES(r, false, "block verification context check failed");
    return r;
  }

  // TODO(loki): Deprecate callback_entry for loki_callback_entry, why don't you
  // just include the callback routine in the callback entry instead of going
  // down into the validator and then have to do a string->callback (map) lookup
  // for the callback?
  bool operator()(const callback_entry& cb) const
  {
    log_event(std::string("callback_entry ") + cb.callback_name);
    return m_validator.verify(cb.callback_name, m_c, m_ev_index, m_events);
  }

  bool operator()(const cryptonote::account_base& ab) const
  {
    log_event("cryptonote::account_base");
    return true;
  }

  bool operator()(const serialized_block& sr_block) const
  {
    log_event("serialized_block");

    cryptonote::block_verification_context bvc{};
    std::vector<cryptonote::block> pblocks;
    if (m_c.prepare_handle_incoming_blocks(std::vector<cryptonote::block_complete_entry>(1, {sr_block.data, {}, {}}), pblocks))
    {
      m_c.handle_incoming_block(sr_block.data, NULL, bvc, nullptr);
      m_c.cleanup_handle_incoming_blocks();
    }
    else
      bvc.m_verifivation_failed = true;

    cryptonote::block blk;
    std::stringstream ss;
    ss << sr_block.data;
    binary_archive<false> ba(ss);
    ::serialization::serialize(ba, blk);
    if (!ss.good())
    {
      blk = cryptonote::block();
    }
    bool r = m_validator.check_block_verification_context(bvc, m_ev_index, blk);
    CHECK_AND_NO_ASSERT_MES(r, false, "block verification context check failed");
    return true;
  }

  bool operator()(const serialized_transaction& sr_tx) const
  {
    log_event("serialized_transaction");

    cryptonote::tx_verification_context tvc{};
    size_t pool_size = m_c.get_pool().get_transactions_count();
    cryptonote::tx_pool_options opts;
    opts.kept_by_block = m_txs_keeped_by_block;
    m_c.handle_incoming_tx(sr_tx.data, tvc, opts);
    bool tx_added = pool_size + 1 == m_c.get_pool().get_transactions_count();

    cryptonote::transaction tx;
    std::stringstream ss;
    ss << sr_tx.data;
    binary_archive<false> ba(ss);
    ::serialization::serialize(ba, tx);
    if (!ss.good())
    {
      tx = cryptonote::transaction();
    }

    bool r = m_validator.check_tx_verification_context(tvc, tx_added, m_ev_index, tx);
    CHECK_AND_NO_ASSERT_MES(r, false, "transaction verification context check failed");
    return true;
  }

  //
  // NOTE: Loki
  //
  bool operator()(const loki_blockchain_addable<cryptonote::checkpoint_t> &entry) const
  {
    log_event("loki_blockchain_addable<cryptonote::checkpoint_t>");
    cryptonote::Blockchain &blockchain = m_c.get_blockchain_storage();
    bool added = blockchain.update_checkpoint(entry.data);
    CHECK_AND_NO_ASSERT_MES(added == entry.can_be_added_to_blockchain, false, (entry.fail_msg.size() ? entry.fail_msg : "Failed to add checkpoint (no reason given)"));
    return true;
  }

  bool operator()(const loki_blockchain_addable<service_nodes::quorum_vote_t> &entry) const
  {
    log_event("loki_blockchain_addable<service_nodes::quorum_vote_t>");
    cryptonote::vote_verification_context vvc = {};
    bool added                                = m_c.add_service_node_vote(entry.data, vvc);
    CHECK_AND_NO_ASSERT_MES(added == entry.can_be_added_to_blockchain, false, (entry.fail_msg.size() ? entry.fail_msg : "Failed to add service node vote (no reason given)"));
    return true;
  }

  bool operator()(const loki_blockchain_addable<loki_block_with_checkpoint> &entry) const
  {
    log_event("loki_blockchain_addable<loki_block_with_checkpoint>");
    cryptonote::block const &block = entry.data.block;

    // TODO(loki): Need to make a copy because we still need modify checkpoints
    // in handle_incoming_blocks but that is because of temporary forking code
    cryptonote::checkpoint_t checkpoint_copy = entry.data.checkpoint;

    cryptonote::block_verification_context bvc = {};
    cryptonote::blobdata bd                    = t_serializable_object_to_blob(block);
    std::vector<cryptonote::block> pblocks;
    if (m_c.prepare_handle_incoming_blocks(std::vector<cryptonote::block_complete_entry>(1, {bd, {}, {}}), pblocks))
    {
      m_c.handle_incoming_block(bd, &block, bvc, &checkpoint_copy);
      m_c.cleanup_handle_incoming_blocks();
    }
    else
      bvc.m_verifivation_failed = true;

    bool added = !bvc.m_verifivation_failed;
    CHECK_AND_NO_ASSERT_MES(added == entry.can_be_added_to_blockchain, false, (entry.fail_msg.size() ? entry.fail_msg : "Failed to add block with checkpoint (no reason given)"));
    return true;
  }
  
  bool operator()(const loki_blockchain_addable<cryptonote::block> &entry) const
  {
    log_event("loki_blockchain_addable<cryptonote::block>");
    cryptonote::block const &block = entry.data;

    cryptonote::block_verification_context bvc = {};
    cryptonote::blobdata bd                    = t_serializable_object_to_blob(block);
    std::vector<cryptonote::block> pblocks;
    if (m_c.prepare_handle_incoming_blocks(std::vector<cryptonote::block_complete_entry>(1, {bd, {}, {}}), pblocks))
    {
      m_c.handle_incoming_block(bd, &block, bvc, nullptr);
      m_c.cleanup_handle_incoming_blocks();
    }
    else
      bvc.m_verifivation_failed = true;

    bool added = !bvc.m_verifivation_failed;
    CHECK_AND_NO_ASSERT_MES(added == entry.can_be_added_to_blockchain, false, (entry.fail_msg.size() ? entry.fail_msg : "Failed to add block (no reason given)"));
    return true;
  }

  bool operator()(const loki_blockchain_addable<serialized_block> &entry) const
  {
    log_event("loki_blockchain_addable<serialized_block>");
    serialized_block const &block              = entry.data;
    cryptonote::block_verification_context bvc = {};
    std::vector<cryptonote::block> pblocks;
    if (m_c.prepare_handle_incoming_blocks(std::vector<cryptonote::block_complete_entry>(1, {block.data, {}, {}}), pblocks))
    {
      m_c.handle_incoming_block(block.data, nullptr, bvc, nullptr);
      m_c.cleanup_handle_incoming_blocks();
    }
    else
      bvc.m_verifivation_failed = true;

    bool added = !bvc.m_verifivation_failed;
    CHECK_AND_NO_ASSERT_MES(added == entry.can_be_added_to_blockchain, false, (entry.fail_msg.size() ? entry.fail_msg : "Failed to add block (no reason given)"));
    return true;
  }

  bool operator()(const loki_blockchain_addable<loki_transaction> &entry) const
  {
    log_event("loki_blockchain_addable<loki_transaction>");
    cryptonote::tx_verification_context tvc = {};
    size_t pool_size                        = m_c.get_pool().get_transactions_count();
    cryptonote::tx_pool_options opts;
    opts.kept_by_block = entry.data.kept_by_block;
    m_c.handle_incoming_tx(t_serializable_object_to_blob(entry.data.tx), tvc, opts);

    bool added = (pool_size + 1) == m_c.get_pool().get_transactions_count();
    CHECK_AND_NO_ASSERT_MES(added == entry.can_be_added_to_blockchain, false, (entry.fail_msg.size() ? entry.fail_msg : "Failed to add transaction (no reason given)"));
    return true;
  }

  bool operator()(const loki_callback_entry& entry) const
  {
    log_event(std::string("loki_callback_entry ") + entry.name);
    bool result = entry.callback(m_c, m_ev_index);
    return result;
  }

  bool operator()(const std::string &msg) const
  {
    log_event("event_msgevent_marker");
    MGINFO_MAGENTA(msg);
    return true;
  }

private:
  void log_event(const std::string& event_type) const
  {
    MGINFO_YELLOW("=== EVENT # " << m_ev_index << ": " << event_type);
  }
};
//--------------------------------------------------------------------------
template<class t_test_class>
inline bool replay_events_through_core_plain(cryptonote::core& cr, const std::vector<test_event_entry>& events, t_test_class& validator, bool reinit=true)
{
  TRY_ENTRY();
  // start with a clean pool
  std::vector<crypto::hash> pool_txs;
  cr.get_pool().get_transaction_hashes(pool_txs);
  cr.get_blockchain_storage().flush_txes_from_pool(pool_txs);

  //init core here
  if (reinit) {
    CHECK_AND_ASSERT_MES(typeid(cryptonote::block) == events[0].type(), false,
                         "First event must be genesis block creation");
    cr.set_genesis_block(boost::get<cryptonote::block>(events[0]));
  }

  bool r = true;
  push_core_event_visitor<t_test_class> visitor(cr, events, validator);
  for(size_t i = 1; i < events.size() && r; ++i)
  {
    visitor.event_index(i);
    r = boost::apply_visitor(visitor, events[i]);
  }

  return r;

  CATCH_ENTRY_L0("replay_events_through_core", false);
}
//--------------------------------------------------------------------------
template<typename t_test_class>
struct get_test_options {
  const std::vector<std::pair<uint8_t, uint64_t>> hard_forks = {{7, 0}};
  const cryptonote::test_options test_options = {
    hard_forks, 0
  };
};
//--------------------------------------------------------------------------
template<class t_test_class>
inline bool do_replay_events_get_core(std::vector<test_event_entry>& events, cryptonote::core *core, t_test_class &validator)
{
  boost::program_options::options_description desc("Allowed options");
  cryptonote::core::init_options(desc);
  boost::program_options::variables_map vm;
  bool r = command_line::handle_error_helper(desc, [&]()
  {
    boost::program_options::store(boost::program_options::basic_parsed_options<char>(&desc), vm);
    boost::program_options::notify(vm);
    return true;
  });
  if (!r)
    return false;

  auto & c = *core;

  // TODO(loki): Deprecate having to specify hardforks in a templated struct. This
  // puts an unecessary level of indirection that makes it hard to follow the
  // code. Hardforks should just be declared next to the testing code in the
  // generate function. Inlining code and localizing declarations so that we read
  // as much as possible top-to-bottom in linear sequences makes things easier to
  // follow

  // But changing this now means that all the other tests would break.
  get_test_options<t_test_class> gto;

  // TODO(loki): Hard forks should always be specified in events OR do replay
  // events should be passed a testing context which should have this specific
  // testing situation
  // Hardforks can be specified in events.
  v_hardforks_t derived_hardforks;
  bool use_derived_hardforks = extract_hard_forks(events, derived_hardforks);
  const cryptonote::test_options derived_test_options =
  {
    derived_hardforks,
    gto.test_options.long_term_block_weight_window,
  };

  // FIXME: make sure that vm has arg_testnet_on set to true or false if
  // this test needs for it to be so.
  cryptonote::test_options const *testing_options = (use_derived_hardforks) ? &derived_test_options : &gto.test_options;
  if (!c.init(vm, testing_options))
  {
    MERROR("Failed to init core");
    return false;
  }
  c.get_blockchain_storage().get_db().set_batch_transactions(true);
<<<<<<< HEAD
  bool ret = replay_events_through_core_plain<t_test_class>(c, events, validator, true);
=======

  // start with a clean pool
  std::vector<crypto::hash> pool_txs;
  if (!c.get_pool_transaction_hashes(pool_txs))
  {
    MERROR("Failed to flush txpool");
    return false;
  }
  c.get_blockchain_storage().flush_txes_from_pool(pool_txs);

  t_test_class validator;
  bool ret = replay_events_through_core<t_test_class>(c, events, validator);
  tools::threadpool::getInstance().recycle();
//  c.deinit();
  return ret;
}
//--------------------------------------------------------------------------
template<class t_test_class>
inline bool replay_events_through_core_validate(std::vector<test_event_entry>& events, cryptonote::core & c)
{
  std::vector<crypto::hash> pool_txs;
  if (!c.get_pool_transaction_hashes(pool_txs))
  {
    MERROR("Failed to flush txpool");
    return false;
  }
  c.get_blockchain_storage().flush_txes_from_pool(pool_txs);

  t_test_class validator;
  return replay_events_through_core_plain<t_test_class>(c, events, validator, false);
}
//--------------------------------------------------------------------------
template<class t_test_class>
inline bool do_replay_events(std::vector<test_event_entry>& events)
{
  cryptonote::core core(nullptr);
  bool ret = do_replay_events_get_core<t_test_class>(events, &core);
  core.deinit();
>>>>>>> fe736070
  return ret;
}
//--------------------------------------------------------------------------
template<class t_test_class>
inline bool do_replay_file(const std::string& filename)
{
  std::vector<test_event_entry> events;
  if (!tools::unserialize_obj_from_file(events, filename))
  {
    MERROR("Failed to deserialize data from file: ");
    return false;
  }

  cryptonote::core core;
  t_test_class validator;
  bool result = do_replay_events_get_core<t_test_class>(events, &core, validator);
  core.deinit();
  return result;
}

//--------------------------------------------------------------------------
#define DEFAULT_HARDFORKS(HARDFORKS) do { \
  HARDFORKS.push_back(std::make_pair((uint8_t)1, (uint64_t)0)); \
} while(0)

#define ADD_HARDFORK(HARDFORKS, FORK, HEIGHT) HARDFORKS.push_back(std::make_pair((uint8_t)FORK, (uint64_t)HEIGHT))

#define GENERATE_ACCOUNT(account) \
    cryptonote::account_base account; \
    account.generate();

#define GENERATE_MULTISIG_ACCOUNT(account, threshold, total) \
    CHECK_AND_ASSERT_MES(threshold >= 2 && threshold <= total, false, "Invalid multisig scheme"); \
    std::vector<cryptonote::account_base> account(total); \
    do \
    { \
      for (size_t msidx = 0; msidx < total; ++msidx) \
        account[msidx].generate(); \
      make_multisig_accounts(account, threshold); \
    } while(0)

#define MAKE_ACCOUNT(VEC_EVENTS, account) \
  cryptonote::account_base account; \
  account.generate(); \
  VEC_EVENTS.push_back(account);

#define DO_CALLBACK(VEC_EVENTS, CB_NAME) \
{ \
  callback_entry CALLBACK_ENTRY; \
  CALLBACK_ENTRY.callback_name = CB_NAME; \
  VEC_EVENTS.push_back(CALLBACK_ENTRY); \
}

#define REGISTER_CALLBACK(CB_NAME, CLBACK) \
  register_callback(CB_NAME, boost::bind(&CLBACK, this, _1, _2, _3));

#define REGISTER_CALLBACK_METHOD(CLASS, METHOD) \
  register_callback(#METHOD, boost::bind(&CLASS::METHOD, this, _1, _2, _3));

#define MAKE_GENESIS_BLOCK(VEC_EVENTS, BLK_NAME, MINER_ACC, TS)                       \
  test_generator generator;                                               \
  cryptonote::block BLK_NAME;                                                           \
  generator.construct_block(BLK_NAME, MINER_ACC, TS);                                 \
  VEC_EVENTS.push_back(BLK_NAME);

/// TODO: use hf_ver from test options
#define MAKE_GENESIS_BLOCK_WITH_HF_VERSION(VEC_EVENTS, BLK_NAME, MINER_ACC, TS, HF_VER)                       \
  test_generator generator(HF_VER);                                               \
  cryptonote::block BLK_NAME;                                                           \
  generator.construct_block(BLK_NAME, MINER_ACC, TS);                                 \
  VEC_EVENTS.push_back(BLK_NAME);

#define MAKE_NEXT_BLOCK(VEC_EVENTS, BLK_NAME, PREV_BLOCK, MINER_ACC)                  \
  cryptonote::block BLK_NAME;                                                           \
  generator.construct_block(BLK_NAME, PREV_BLOCK, MINER_ACC);                         \
  VEC_EVENTS.push_back(BLK_NAME);

#define MAKE_NEXT_BLOCK_V2(VEC_EVENTS, BLK_NAME, PREV_BLOCK, MINER_ACC, WINNER, SN_INFO)            \
  cryptonote::block BLK_NAME;                                                           \
  generator.construct_block(BLK_NAME, PREV_BLOCK, MINER_ACC, {}, WINNER, SN_INFO);                   \
  VEC_EVENTS.push_back(BLK_NAME);

#define MAKE_NEXT_BLOCK_TX1(VEC_EVENTS, BLK_NAME, PREV_BLOCK, MINER_ACC, TX1)         \
  cryptonote::block BLK_NAME;                                                           \
  {                                                                                   \
    std::list<cryptonote::transaction> tx_list;                                         \
    tx_list.push_back(TX1);                                                           \
    generator.construct_block(BLK_NAME, PREV_BLOCK, MINER_ACC, tx_list);              \
  }                                                                                   \
  VEC_EVENTS.push_back(BLK_NAME);

#define MAKE_NEXT_BLOCK_TX_LIST(VEC_EVENTS, BLK_NAME, PREV_BLOCK, MINER_ACC, TXLIST)  \
  cryptonote::block BLK_NAME;                                                           \
  generator.construct_block(BLK_NAME, PREV_BLOCK, MINER_ACC, TXLIST);                 \
  VEC_EVENTS.push_back(BLK_NAME);

#define REWIND_BLOCKS_N(VEC_EVENTS, BLK_NAME, PREV_BLOCK, MINER_ACC, COUNT)    \
  cryptonote::block BLK_NAME;                                                         \
  {                                                                                   \
    cryptonote::block blk_last = PREV_BLOCK;                                          \
    for (size_t i = 0; i < COUNT; ++i)                                                \
    {                                                                                 \
      MAKE_NEXT_BLOCK(VEC_EVENTS, blk, blk_last, MINER_ACC);                   \
      blk_last = blk;                                                                 \
    }                                                                                 \
    BLK_NAME = blk_last;                                                              \
  }

#define REWIND_BLOCKS_N_V2(VEC_EVENTS, BLK_NAME, PREV_BLOCK, MINER_ACC, COUNT, WINNER, SN_INFO) \
  cryptonote::block BLK_NAME;                                                           \
  {                                                                                   \
    cryptonote::block blk_last = PREV_BLOCK;                                            \
    for (size_t i = 0; i < COUNT; ++i)                                                \
    {                                                                                 \
      MAKE_NEXT_BLOCK_V2(VEC_EVENTS, blk, blk_last, MINER_ACC, WINNER, SN_INFO);      \
      blk_last = blk;                                                                 \
    }                                                                                 \
    BLK_NAME = blk_last;                                                              \
  }

#define REWIND_BLOCKS(VEC_EVENTS, BLK_NAME, PREV_BLOCK, MINER_ACC) REWIND_BLOCKS_N(VEC_EVENTS, BLK_NAME, PREV_BLOCK, MINER_ACC, CRYPTONOTE_MINED_MONEY_UNLOCK_WINDOW)

// NOTE(loki): These macros assume hardfork version 7 and are from the old Monero testing code
#define MAKE_TX_MIX(VEC_EVENTS, TX_NAME, FROM, TO, AMOUNT, NMIX, HEAD)                       \
  cryptonote::transaction TX_NAME;                                                           \
  loki_tx_builder(VEC_EVENTS, TX_NAME, HEAD, FROM, TO.get_keys().m_account_address, AMOUNT, cryptonote::network_version_7).build(); \
  VEC_EVENTS.push_back(TX_NAME);

#define MAKE_TX_MIX_RCT(VEC_EVENTS, TX_NAME, FROM, TO, AMOUNT, NMIX, HEAD)                       \
  cryptonote::transaction TX_NAME;                                                             \
  construct_tx_to_key(VEC_EVENTS, TX_NAME, HEAD, FROM, TO, AMOUNT, TESTS_DEFAULT_FEE, NMIX, rct::RangeProofPaddedBulletproof); \
  VEC_EVENTS.push_back(TX_NAME);

#define MAKE_TX(VEC_EVENTS, TX_NAME, FROM, TO, AMOUNT, HEAD) MAKE_TX_MIX(VEC_EVENTS, TX_NAME, FROM, TO, AMOUNT, 9, HEAD)

#define MAKE_TX_MIX_LIST(VEC_EVENTS, SET_NAME, FROM, TO, AMOUNT, NMIX, HEAD)             \
  {                                                                                      \
    cryptonote::transaction t;                                                             \
    loki_tx_builder(VEC_EVENTS, t, HEAD, FROM, TO.get_keys().m_account_address, AMOUNT, cryptonote::network_version_7).build(); \
    SET_NAME.push_back(t);                                                               \
    VEC_EVENTS.push_back(t);                                                             \
  }


#define MAKE_TX_MIX_LIST_RCT(VEC_EVENTS, SET_NAME, FROM, TO, AMOUNT, NMIX, HEAD) \
        MAKE_TX_MIX_LIST_RCT_EX(VEC_EVENTS, SET_NAME, FROM, TO, AMOUNT, NMIX, HEAD, rct::RangeProofPaddedBulletproof, 1)
#define MAKE_TX_MIX_LIST_RCT_EX(VEC_EVENTS, SET_NAME, FROM, TO, AMOUNT, NMIX, HEAD, RCT_TYPE, BP_VER)  \
  {                                                                                      \
    cryptonote::transaction t;                                                           \
    construct_tx_to_key(VEC_EVENTS, t, HEAD, FROM, TO, AMOUNT, TESTS_DEFAULT_FEE, NMIX, RCT_TYPE, BP_VER); \
    SET_NAME.push_back(t);                                                               \
    VEC_EVENTS.push_back(t);                                                             \
  }

#define MAKE_TX_MIX_DEST_LIST_RCT(VEC_EVENTS, SET_NAME, FROM, TO, NMIX, HEAD)            \
        MAKE_TX_MIX_DEST_LIST_RCT_EX(VEC_EVENTS, SET_NAME, FROM, TO, NMIX, HEAD, rct::RangeProofPaddedBulletproof, 1)
#define MAKE_TX_MIX_DEST_LIST_RCT_EX(VEC_EVENTS, SET_NAME, FROM, TO, NMIX, HEAD, RCT_TYPE, BP_VER)  \
  {                                                                                      \
    cryptonote::transaction t;                                                           \
    construct_tx_to_key(VEC_EVENTS, t, HEAD, FROM, TO, TESTS_DEFAULT_FEE, NMIX, RCT_TYPE, BP_VER); \
    SET_NAME.push_back(t);                                                               \
    VEC_EVENTS.push_back(t);                                                             \
  }

#define MAKE_TX_LIST(VEC_EVENTS, SET_NAME, FROM, TO, AMOUNT, HEAD) MAKE_TX_MIX_LIST(VEC_EVENTS, SET_NAME, FROM, TO, AMOUNT, 9, HEAD)

#define MAKE_TX_LIST_START(VEC_EVENTS, SET_NAME, FROM, TO, AMOUNT, HEAD) \
    std::list<cryptonote::transaction> SET_NAME; \
    MAKE_TX_LIST(VEC_EVENTS, SET_NAME, FROM, TO, AMOUNT, HEAD);

#define MAKE_MINER_TX_MANUALLY(TX, BLK)         \
  transaction TX;                     \
  if (!construct_miner_tx(get_block_height(BLK)+1, 0, generator.get_already_generated_coins(BLK), \
    0, 0, miner_account.get_keys().m_account_address, TX, {}, 7)) \
    return false; \

#define MAKE_TX_LIST_START_RCT(VEC_EVENTS, SET_NAME, FROM, TO, AMOUNT, NMIX, HEAD) \
    std::list<cryptonote::transaction> SET_NAME; \
    MAKE_TX_MIX_LIST_RCT(VEC_EVENTS, SET_NAME, FROM, TO, AMOUNT, NMIX, HEAD);

#define SET_EVENT_VISITOR_SETT(VEC_EVENTS, SETT, VAL) VEC_EVENTS.push_back(event_visitor_settings(SETT, VAL));

#define GENERATE(filename, generator_class) \
    { \
        std::vector<test_event_entry> events; \
        generator_class g; \
        g.generate(events); \
        if (!tools::serialize_obj_to_file(events, filename)) \
        { \
            MERROR("Failed to serialize data to file: " << filename); \
            throw std::runtime_error("Failed to serialize data to file"); \
        } \
    }


#define PLAY(filename, generator_class) \
    if(!do_replay_file<generator_class>(filename)) \
    { \
      MERROR("Failed to pass test : " << #generator_class); \
      return 1; \
    }

#define CATCH_REPLAY(generator_class)                                                                                  \
  catch (const std::exception &ex) { MERROR(#generator_class << " generation failed: what=" << ex.what()); }           \
  catch (...) { MERROR(#generator_class << " generation failed: generic exception"); }

#define REPLAY_CORE(generator_class, generator_class_instance)                                                         \
  {                                                                                                                    \
    cryptonote::core core;                                                                                             \
    if (generated && do_replay_events_get_core<generator_class>(events, &core, generator_class_instance))              \
    {                                                                                                                  \
      MGINFO_GREEN("#TEST# Succeeded " << #generator_class);                                                           \
    }                                                                                                                  \
    else                                                                                                               \
    {                                                                                                                  \
      MERROR("#TEST# Failed " << #generator_class);                                                                    \
      failed_tests.push_back(#generator_class);                                                                        \
    }                                                                                                                  \
    core.deinit();                                                                                                     \
  }

#define REPLAY_WITH_CORE(generator_class, generator_class_instance, CORE)                                              \
  {                                                                                                                    \
    if (generated &&                                                                                                   \
        replay_events_through_core_plain<generator_class>(events, CORE, generator_class_instance, false /*reinit*/))   \
    {                                                                                                                  \
      MGINFO_GREEN("#TEST# Succeeded " << #generator_class);                                                           \
    }                                                                                                                  \
    else                                                                                                               \
    {                                                                                                                  \
      MERROR("#TEST# Failed " << #generator_class);                                                                    \
      failed_tests.push_back(#generator_class);                                                                        \
    }                                                                                                                  \
  }

#define CATCH_GENERATE_REPLAY(generator_class, generator_class_instance)                                               \
  CATCH_REPLAY(generator_class);                                                                                       \
  REPLAY_CORE(generator_class, generator_class_instance);

#define CATCH_GENERATE_REPLAY_CORE(generator_class, generator_class_instance, CORE)                                    \
  CATCH_REPLAY(generator_class);                                                                                       \
  REPLAY_WITH_CORE(generator_class, generator_class_instance, CORE);

#define GENERATE_AND_PLAY(generator_class)                                                                             \
  if (list_tests)                                                                                                      \
    std::cout << #generator_class << std::endl;                                                                        \
  else if (filter.empty() || boost::regex_match(std::string(#generator_class), match, boost::regex(filter)))           \
  {                                                                                                                    \
    std::vector<test_event_entry> events;                                                                              \
    ++tests_count;                                                                                                     \
    bool generated = false;                                                                                            \
    generator_class generator_class_instance;                                                                          \
    try                                                                                                                \
    {                                                                                                                  \
      generated = generator_class_instance.generate(events);                                                           \
    }                                                                                                                  \
    CATCH_GENERATE_REPLAY(generator_class, generator_class_instance);                                                  \
  }

#define GENERATE_AND_PLAY_INSTANCE(generator_class, generator_class_instance, CORE)                                    \
  if (filter.empty() || boost::regex_match(std::string(#generator_class), match, boost::regex(filter)))                \
  {                                                                                                                    \
    std::vector<test_event_entry> events;                                                                              \
    ++tests_count;                                                                                                     \
    bool generated = false;                                                                                            \
    try                                                                                                                \
    {                                                                                                                  \
      generated = ins.generate(events);                                                                                \
    }                                                                                                                  \
    CATCH_GENERATE_REPLAY_CORE(generator_class, generator_class_instance, CORE);                                       \
  }

#define CALL_TEST(test_name, function)                                                                     \
  {                                                                                                        \
    if(!function())                                                                                        \
    {                                                                                                      \
      MERROR("#TEST# Failed " << test_name);                                                               \
      return 1;                                                                                            \
    }                                                                                                      \
    else                                                                                                   \
    {                                                                                                      \
      MGINFO_GREEN("#TEST# Succeeded " << test_name);                                                      \
    }                                                                                                      \
  }

#define QUOTEME(x) #x
#define DEFINE_TESTS_ERROR_CONTEXT(text) const char* perr_context = text;
#define CHECK_TEST_CONDITION(cond) CHECK_AND_ASSERT_MES(cond, false, "[" << perr_context << "] failed: \"" << QUOTEME(cond) << "\"")
#define CHECK_TEST_CONDITION_MSG(cond, msg) CHECK_AND_ASSERT_MES(cond, false, "[" << perr_context << "] failed: \"" << QUOTEME(cond) << "\", msg: " << msg)
#define CHECK_EQ(v1, v2) CHECK_AND_ASSERT_MES(v1 == v2, false, "[" << perr_context << "] failed: \"" << QUOTEME(v1) << " == " << QUOTEME(v2) << "\", " << v1 << " != " << v2)
#define CHECK_NOT_EQ(v1, v2) CHECK_AND_ASSERT_MES(!(v1 == v2), false, "[" << perr_context << "] failed: \"" << QUOTEME(v1) << " != " << QUOTEME(v2) << "\", " << v1 << " == " << v2)
#define MK_COINS(amount) (UINT64_C(amount) * COIN)

//
// NOTE: Loki
//
class loki_tx_builder {

  /// required fields
  const std::vector<test_event_entry>& m_events;
  cryptonote::transaction& m_tx;
  const cryptonote::block& m_head;
  const cryptonote::account_base& m_from;
  const cryptonote::account_public_address& m_to;

  uint64_t m_amount;
  uint64_t m_fee;
  uint64_t m_unlock_time;
  std::vector<uint8_t> m_extra;
  cryptonote::loki_construct_tx_params m_tx_params;

  /// this makes sure we didn't forget to build it
  bool m_finished = false;

public:
  loki_tx_builder(const std::vector<test_event_entry>& events,
            cryptonote::transaction& tx,
            const cryptonote::block& head,
            const cryptonote::account_base& from,
            const cryptonote::account_public_address& to,
            uint64_t amount,
            uint8_t hf_version)
    : m_events(events)
    , m_tx(tx)
    , m_head(head)
    , m_from(from)
    , m_to(to)
    , m_amount(amount)
    , m_fee(TESTS_DEFAULT_FEE)
    , m_unlock_time(0)
  {
    m_tx_params.hf_version = hf_version;
  }

  loki_tx_builder&& with_fee(uint64_t fee) {
    m_fee = fee;
    return std::move(*this);
  }

  loki_tx_builder&& with_extra(const std::vector<uint8_t>& extra) {
    m_extra = extra;
    return std::move(*this);
  }

  loki_tx_builder&& with_unlock_time(uint64_t val) {
    m_unlock_time = val;
    return std::move(*this);
  }

  loki_tx_builder&& with_tx_type(cryptonote::txtype val) {
    m_tx_params.tx_type = val;
    return std::move(*this);
  }

  ~loki_tx_builder() {
    if (!m_finished) {
      std::cerr << "Tx building not finished\n";
      abort();
    }
  }

  bool build()
  {
    m_finished = true;

    std::vector<cryptonote::tx_source_entry> sources;
    std::vector<cryptonote::tx_destination_entry> destinations;
    uint64_t change_amount;

    // TODO(loki): Eww we still depend on monero land test code
    const auto nmix = 9;
    fill_tx_sources_and_destinations(
      m_events, m_head, m_from, m_to, m_amount, m_fee, nmix, sources, destinations, &change_amount);

    cryptonote::tx_destination_entry change_addr{ change_amount, m_from.get_keys().m_account_address, false /*is_subaddr*/ };
    bool result = cryptonote::construct_tx(
      m_from.get_keys(), sources, destinations, change_addr, m_extra, m_tx, m_unlock_time, m_tx_params);
    return result;
  }
};

void                                      loki_register_callback                  (std::vector<test_event_entry> &events, std::string const &callback_name, loki_callback callback);
std::vector<std::pair<uint8_t, uint64_t>> loki_generate_sequential_hard_fork_table(uint8_t max_hf_version = cryptonote::network_version_count - 1);

struct loki_blockchain_entry
{
  cryptonote::block                          block;
  std::vector<cryptonote::transaction>       txs;
  uint64_t                                   block_weight;
  uint64_t                                   already_generated_coins;
  service_nodes::service_node_list::state_t  service_node_state{nullptr};
  bool                                       checkpointed;
  cryptonote::checkpoint_t                   checkpoint;
};

struct loki_chain_generator_db : public cryptonote::BaseTestDB
{
  std::vector<loki_blockchain_entry>                        blocks;
  std::unordered_map<crypto::hash, cryptonote::transaction> tx_table;
  std::unordered_map<crypto::hash, loki_blockchain_entry>   block_table;

  cryptonote::block                     get_block_from_height(const uint64_t &height) const override;
  bool                                  get_tx(const crypto::hash& h, cryptonote::transaction &tx) const override;
  std::vector<cryptonote::checkpoint_t> get_checkpoints_range(uint64_t start, uint64_t end, size_t num_desired_checkpoints) const override;
  uint64_t height() const override { return blocks.size(); }
};

struct loki_service_node_contribution
{
    cryptonote::account_public_address contributor;
    uint64_t                           portions;
};

struct loki_chain_generator
{
  // TODO(loki): I want to store pointers to transactions but I get some memory corruption somewhere. Pls fix.
  // We already store blockchain_entries in block_ vector which stores the actual backing transaction entries.
  std::unordered_map<crypto::hash, cryptonote::transaction>          tx_table_;
  mutable std::unordered_map<crypto::public_key, crypto::secret_key> service_node_keys_;
  service_nodes::service_node_list::state_set                        state_history_;
  uint64_t                                                           last_cull_height_ = 0;
  std::shared_ptr<lns::name_system_db>                               lns_db_ = std::make_shared<lns::name_system_db>();
  loki_chain_generator_db                                            db_;
  uint8_t                                                            hf_version_ = cryptonote::network_version_7;
  std::vector<test_event_entry>&                                     events_;
  const std::vector<std::pair<uint8_t, uint64_t>>                    hard_forks_;
  cryptonote::account_base                                           first_miner_;

  loki_chain_generator(std::vector<test_event_entry> &events, const std::vector<std::pair<uint8_t, uint64_t>> &hard_forks);

  uint64_t                                             height()       const { return cryptonote::get_block_height(db_.blocks.back().block); }
  uint64_t                                             chain_height() const { return height() + 1; }
  const std::vector<loki_blockchain_entry>&            blocks()       const { return db_.blocks; }
  size_t                                               event_index()  const { return events_.size() - 1; }
  uint8_t                                              hardfork()     const { return get_hf_version_at(height()); }

  const loki_blockchain_entry&                         top() const { return db_.blocks.back(); }
  service_nodes::quorum_manager                        top_quorum() const;
  service_nodes::quorum_manager                        quorum(uint64_t height) const;
  std::shared_ptr<const service_nodes::quorum>         get_quorum(service_nodes::quorum_type type, uint64_t height) const;
  service_nodes::service_node_keys                     get_cached_keys(const crypto::public_key &pubkey) const;

  cryptonote::account_base                             add_account();
  loki_blockchain_entry                               &add_block(loki_blockchain_entry const &entry, bool can_be_added_to_blockchain = true, std::string const &fail_msg = {});
  void                                                 add_blocks_until_version(uint8_t hf_version);
  void                                                 add_n_blocks(int n);
  void                                                 add_blocks_until_next_checkpointable_height();
  void                                                 add_service_node_checkpoint(uint64_t block_height, size_t num_votes);
  void                                                 add_mined_money_unlock_blocks(); // NOTE: Unlock all Loki generated from mining prior to this call i.e. CRYPTONOTE_MINED_MONEY_UNLOCK_WINDOW

  // NOTE: Add an event that is just a user specified message to signify progress in the test
  void                                                 add_event_msg(std::string const &msg) { events_.push_back(msg); }
  void                                                 add_tx(cryptonote::transaction const &tx, bool can_be_added_to_blockchain = true, std::string const &fail_msg = {}, bool kept_by_block = false);

  // NOTE: Add constructed TX to events_ and assume that it is valid to add to the blockchain. If the TX is meant to be unaddable to the blockchain use the individual create + add functions to
  // be able to mark the add TX event as something that should trigger a failure.
  cryptonote::transaction                              create_and_add_loki_name_system_tx(cryptonote::account_base const &src, lns::mapping_type type, std::string const &name, lns::mapping_value const &value, lns::generic_owner const *owner = nullptr, lns::generic_owner const *backup_owner = nullptr, bool kept_by_block = false);
  cryptonote::transaction                              create_and_add_loki_name_system_tx_update(cryptonote::account_base const &src, lns::mapping_type type, std::string const &name, lns::mapping_value const *value, lns::generic_owner const *owner = nullptr, lns::generic_owner const *backup_owner = nullptr, lns::generic_signature *signature = nullptr, bool kept_by_block = false);
  cryptonote::transaction                              create_and_add_tx                 (const cryptonote::account_base& src, const cryptonote::account_public_address& dest, uint64_t amount, uint64_t fee = TESTS_DEFAULT_FEE, bool kept_by_block = false);
  cryptonote::transaction                              create_and_add_state_change_tx(service_nodes::new_state state, const crypto::public_key& pub_key, uint64_t height = -1, const std::vector<uint64_t>& voters = {}, uint64_t fee = 0, bool kept_by_block = false);
  cryptonote::transaction                              create_and_add_registration_tx(const cryptonote::account_base& src, const cryptonote::keypair& sn_keys = cryptonote::keypair::generate(hw::get_device("default")), bool kept_by_block = false);
  cryptonote::transaction                              create_and_add_staking_tx     (const crypto::public_key &pub_key, const cryptonote::account_base &src, uint64_t amount, bool kept_by_block = false);
  loki_blockchain_entry                               &create_and_add_next_block     (const std::vector<cryptonote::transaction>& txs = {}, cryptonote::checkpoint_t const *checkpoint = nullptr, bool can_be_added_to_blockchain = true, std::string const &fail_msg = {});

  // NOTE: Create transactions but don't add to events_
  cryptonote::transaction                              create_tx(const cryptonote::account_base &src, const cryptonote::account_public_address &dest, uint64_t amount, uint64_t fee) const;
  cryptonote::transaction                              create_registration_tx(const cryptonote::account_base &src,
                                                                              const cryptonote::keypair &service_node_keys = cryptonote::keypair::generate(hw::get_device("default")),
                                                                              uint64_t src_portions = STAKING_PORTIONS,
                                                                              uint64_t src_operator_cut = 0,
                                                                              std::array<loki_service_node_contribution, 3> const &contributors = {},
                                                                              int num_contributors = 0) const;
  cryptonote::transaction                              create_staking_tx     (const crypto::public_key& pub_key, const cryptonote::account_base &src, uint64_t amount) const;
  cryptonote::transaction                              create_state_change_tx(service_nodes::new_state state, const crypto::public_key& pub_key, uint64_t height = -1, const std::vector<uint64_t>& voters = {}, uint64_t fee = 0) const;
  cryptonote::checkpoint_t                             create_service_node_checkpoint(uint64_t block_height, size_t num_votes) const;

  // value: Takes the binary value NOT the human readable version, of the name->value mapping
  static const uint64_t LNS_AUTO_BURN = static_cast<uint64_t>(-1);
  cryptonote::transaction                              create_loki_name_system_tx(cryptonote::account_base const &src, lns::mapping_type type, std::string const &name, lns::mapping_value const &value, lns::generic_owner const *owner = nullptr, lns::generic_owner const *backup_owner = nullptr, uint64_t burn = LNS_AUTO_BURN) const;
  cryptonote::transaction                              create_loki_name_system_tx_update(cryptonote::account_base const &src, lns::mapping_type type, std::string const &name, lns::mapping_value const *value, lns::generic_owner const *owner = nullptr, lns::generic_owner const *backup_owner = nullptr, lns::generic_signature *signature = nullptr, bool use_asserts = false) const;
  cryptonote::transaction                              create_loki_name_system_tx_update_w_extra(cryptonote::account_base const &src, cryptonote::tx_extra_loki_name_system const &lns_extra) const;

  loki_blockchain_entry                                create_genesis_block(const cryptonote::account_base &miner, uint64_t timestamp);
  loki_blockchain_entry                                create_next_block(const std::vector<cryptonote::transaction>& txs = {}, cryptonote::checkpoint_t const *checkpoint = nullptr, uint64_t total_fee = 0);
  bool                                                 create_block(loki_blockchain_entry &entry, uint8_t hf_version, loki_blockchain_entry const &prev, const cryptonote::account_base &miner_acc, uint64_t timestamp, std::vector<uint64_t> &block_weights, const std::vector<cryptonote::transaction> &tx_list, const service_nodes::block_winner &block_winner, uint64_t total_fee = 0) const;

  uint8_t                                              get_hf_version_at(uint64_t height) const;
  std::vector<uint64_t>                                last_n_block_weights(uint64_t height, uint64_t num) const;
  const cryptonote::account_base&                      first_miner() const { return first_miner_; }
};<|MERGE_RESOLUTION|>--- conflicted
+++ resolved
@@ -964,48 +964,8 @@
     return false;
   }
   c.get_blockchain_storage().get_db().set_batch_transactions(true);
-<<<<<<< HEAD
   bool ret = replay_events_through_core_plain<t_test_class>(c, events, validator, true);
-=======
-
-  // start with a clean pool
-  std::vector<crypto::hash> pool_txs;
-  if (!c.get_pool_transaction_hashes(pool_txs))
-  {
-    MERROR("Failed to flush txpool");
-    return false;
-  }
-  c.get_blockchain_storage().flush_txes_from_pool(pool_txs);
-
-  t_test_class validator;
-  bool ret = replay_events_through_core<t_test_class>(c, events, validator);
   tools::threadpool::getInstance().recycle();
-//  c.deinit();
-  return ret;
-}
-//--------------------------------------------------------------------------
-template<class t_test_class>
-inline bool replay_events_through_core_validate(std::vector<test_event_entry>& events, cryptonote::core & c)
-{
-  std::vector<crypto::hash> pool_txs;
-  if (!c.get_pool_transaction_hashes(pool_txs))
-  {
-    MERROR("Failed to flush txpool");
-    return false;
-  }
-  c.get_blockchain_storage().flush_txes_from_pool(pool_txs);
-
-  t_test_class validator;
-  return replay_events_through_core_plain<t_test_class>(c, events, validator, false);
-}
-//--------------------------------------------------------------------------
-template<class t_test_class>
-inline bool do_replay_events(std::vector<test_event_entry>& events)
-{
-  cryptonote::core core(nullptr);
-  bool ret = do_replay_events_get_core<t_test_class>(events, &core);
-  core.deinit();
->>>>>>> fe736070
   return ret;
 }
 //--------------------------------------------------------------------------
