// Copyright (c) 2014-2018, The Monero Project
// 
// All rights reserved.
// 
// Redistribution and use in source and binary forms, with or without modification, are
// permitted provided that the following conditions are met:
// 
// 1. Redistributions of source code must retain the above copyright notice, this list of
//    conditions and the following disclaimer.
// 
// 2. Redistributions in binary form must reproduce the above copyright notice, this list
//    of conditions and the following disclaimer in the documentation and/or other
//    materials provided with the distribution.
// 
// 3. Neither the name of the copyright holder nor the names of its contributors may be
//    used to endorse or promote products derived from this software without specific
//    prior written permission.
// 
// THIS SOFTWARE IS PROVIDED BY THE COPYRIGHT HOLDERS AND CONTRIBUTORS "AS IS" AND ANY
// EXPRESS OR IMPLIED WARRANTIES, INCLUDING, BUT NOT LIMITED TO, THE IMPLIED WARRANTIES OF
// MERCHANTABILITY AND FITNESS FOR A PARTICULAR PURPOSE ARE DISCLAIMED. IN NO EVENT SHALL
// THE COPYRIGHT HOLDER OR CONTRIBUTORS BE LIABLE FOR ANY DIRECT, INDIRECT, INCIDENTAL,
// SPECIAL, EXEMPLARY, OR CONSEQUENTIAL DAMAGES (INCLUDING, BUT NOT LIMITED TO,
// PROCUREMENT OF SUBSTITUTE GOODS OR SERVICES; LOSS OF USE, DATA, OR PROFITS; OR BUSINESS
// INTERRUPTION) HOWEVER CAUSED AND ON ANY THEORY OF LIABILITY, WHETHER IN CONTRACT,
// STRICT LIABILITY, OR TORT (INCLUDING NEGLIGENCE OR OTHERWISE) ARISING IN ANY WAY OUT OF
// THE USE OF THIS SOFTWARE, EVEN IF ADVISED OF THE POSSIBILITY OF SUCH DAMAGE.
// 
// Parts of this file are originally copyright (c) 2012-2013 The Cryptonote developers

#pragma once

#include <vector>
#include <iostream>
#include <cstdint>
#include <optional>
#include <regex>

#include <boost/archive/binary_oarchive.hpp>
#include <boost/archive/binary_iarchive.hpp>
#include <boost/program_options.hpp>
#include <boost/serialization/vector.hpp>

#include "include_base_utils.h"
#include "common/boost_serialization_helper.h"
#include "common/command_line.h"
#include "common/threadpool.h"

#include "cryptonote_basic/account_boost_serialization.h"
#include "cryptonote_basic/cryptonote_basic.h"
#include "cryptonote_basic/cryptonote_basic_impl.h"
#include "cryptonote_basic/cryptonote_format_utils.h"
#include "cryptonote_core/cryptonote_core.h"
#include "cryptonote_basic/cryptonote_boost_serialization.h"
#include "serialization/boost_std_variant.h"
#include "serialization/boost_std_optional.h"
#include "misc_language.h"

#include "blockchain_db/testdb.h"

#undef SISPOP_DEFAULT_LOG_CATEGORY
#define SISPOP_DEFAULT_LOG_CATEGORY "tests.core"

#define TESTS_DEFAULT_FEE ((uint64_t)200000000) // 2 * pow(10, 8)
#define TEST_DEFAULT_DIFFICULTY 1

#define DIFFICULTY_BLOCKS_ESTIMATE_TIMESPAN  DIFFICULTY_TARGET_V2

#if defined(__GNUG__) && !defined(__clang__) && __GNUC__ < 6
namespace service_nodes {
  const std::vector<payout_entry> dummy; // help GCC 5 realize it needs to generate a default constructor
}
#endif

struct sispop_block_with_checkpoint
{
  cryptonote::block        block;
  bool                     has_checkpoint;
  cryptonote::checkpoint_t checkpoint;
};

struct sispop_transaction
{
  cryptonote::transaction tx;
  bool                    kept_by_block;
};

// TODO(sispop): Deperecate other methods of doing polymorphism for items to be
// added to test_event_entry.  Right now, adding a block and checking for
// failure requires you to add a member field to mark the event index that
// should of failed, and you must add a member function that checks at run-time
// if at the marked index the block failed or not.

// Doing this way lets you write the failure case inline to when you create the
// test_event_entry, which means less book-keeping and boilerplate code of
// tracking event indexes and making member functions to detect the failure cases.
template <typename T>
struct sispop_blockchain_addable
{
  sispop_blockchain_addable() = default;
  sispop_blockchain_addable(T const &data, bool can_be_added_to_blockchain = true, std::string const &fail_msg = {})
  : data(data)
  , can_be_added_to_blockchain(can_be_added_to_blockchain)
  , fail_msg(fail_msg)
  {
  }

  T data;
  bool can_be_added_to_blockchain;
  std::string fail_msg;

  private: // TODO(doyle): Not implemented properly. Just copy pasta. Do we even need serialization?
  friend class boost::serialization::access;
  template<class Archive> void serialize(Archive & /*ar*/, const unsigned int /*version*/) { }
};

<<<<<<< HEAD
typedef boost::function<bool (cryptonote::core& c, size_t ev_index)> sispop_callback;
struct sispop_callback_entry
=======
typedef std::function<bool (cryptonote::core& c, size_t ev_index)> loki_callback;
struct loki_callback_entry
>>>>>>> 5da9b81e
{
  std::string   name;
  sispop_callback callback;

private: // TODO(doyle): Not implemented properly. Just copy pasta. Do we even need serialization?
  friend class boost::serialization::access;
  template<class Archive>
  void serialize(Archive & ar, const unsigned int /*version*/) { ar & name; }
};

//
// NOTE: Monero
//
struct callback_entry
{
  std::string callback_name;
  BEGIN_SERIALIZE_OBJECT()
    FIELD(callback_name)
  END_SERIALIZE()

private:
  friend class boost::serialization::access;

  template<class Archive>
  void serialize(Archive & ar, const unsigned int /*version*/)
  {
    ar & callback_name;
  }
};

template<typename T>
struct serialized_object
{
  serialized_object() { }

  serialized_object(const cryptonote::blobdata& a_data)
    : data(a_data)
  {
  }

  cryptonote::blobdata data;
  BEGIN_SERIALIZE_OBJECT()
    FIELD(data)
    END_SERIALIZE()

private:
  friend class boost::serialization::access;

  template<class Archive>
  void serialize(Archive & ar, const unsigned int /*version*/)
  {
    ar & data;
  }
};

typedef serialized_object<cryptonote::block> serialized_block;
typedef serialized_object<cryptonote::transaction> serialized_transaction;

struct event_visitor_settings
{
  int valid_mask;
  bool txs_keeped_by_block;
  crypto::secret_key service_node_key;

  enum settings
  {
    set_txs_keeped_by_block = 1 << 0,
  };

  event_visitor_settings(int a_valid_mask = 0, bool a_txs_keeped_by_block = false)
    : valid_mask(a_valid_mask)
    , txs_keeped_by_block(a_txs_keeped_by_block)
  {
  }

private:
  friend class boost::serialization::access;

  template<class Archive>
  void serialize(Archive & ar, const unsigned int /*version*/)
  {
    ar & valid_mask;
    ar & txs_keeped_by_block;
    ar & service_node_key;
  }
};

typedef std::vector<std::pair<uint8_t, uint64_t>> v_hardforks_t;
struct event_replay_settings
{
  event_replay_settings() = default;
  std::optional<v_hardforks_t> hard_forks;

private:
  friend class boost::serialization::access;

  template<class Archive>
  void serialize(Archive & ar, const unsigned int /*version*/)
  {
    ar & hard_forks;
  }
};


BINARY_VARIANT_TAG(callback_entry, 0xcb);
BINARY_VARIANT_TAG(cryptonote::account_base, 0xcc);
BINARY_VARIANT_TAG(serialized_block, 0xcd);
BINARY_VARIANT_TAG(serialized_transaction, 0xce);
BINARY_VARIANT_TAG(event_visitor_settings, 0xcf);
BINARY_VARIANT_TAG(event_replay_settings, 0xda);

typedef   std::variant<cryptonote::block,
                       cryptonote::transaction,
                       std::vector<cryptonote::transaction>,
                       cryptonote::account_base,
                       callback_entry,
                       serialized_block,
                       serialized_transaction,
                       event_visitor_settings,
                       event_replay_settings,

                       std::string,
                       sispop_callback_entry,
                       sispop_blockchain_addable<sispop_block_with_checkpoint>,
                       sispop_blockchain_addable<cryptonote::block>,
                       sispop_blockchain_addable<sispop_transaction>,
                       sispop_blockchain_addable<service_nodes::quorum_vote_t>,
                       sispop_blockchain_addable<serialized_block>,
                       sispop_blockchain_addable<cryptonote::checkpoint_t>
                       > test_event_entry;
typedef std::unordered_map<crypto::hash, const cryptonote::transaction*> map_hash2tx_t;

class test_chain_unit_base
{
public:
  typedef std::function<bool (cryptonote::core& c, size_t ev_index, const std::vector<test_event_entry> &events)> verify_callback;
  typedef std::map<std::string, verify_callback> callbacks_map;

  void register_callback(const std::string& cb_name, verify_callback cb);
  bool verify(const std::string& cb_name, cryptonote::core& c, size_t ev_index, const std::vector<test_event_entry> &events);
  bool check_block_verification_context(const cryptonote::block_verification_context& bvc, size_t event_idx, const cryptonote::block& /*blk*/);
  bool check_tx_verification_context(const cryptonote::tx_verification_context& tvc, bool /*tx_added*/, size_t /*event_index*/, const cryptonote::transaction& /*tx*/);
  bool check_tx_verification_context_array(const std::vector<cryptonote::tx_verification_context>& tvcs, size_t /*tx_added*/, size_t /*event_index*/, const std::vector<cryptonote::transaction>& /*txs*/);
  bool was_vote_meant_to_be_successfully_added(size_t event_index, bool vote_was_added) { (void)event_index; return vote_was_added; }

private:
  callbacks_map m_callbacks;
};

class test_generator
{
public:
  struct block_info
  {
    block_info()
      : prev_id()
      , already_generated_coins(0)
      , block_weight(0)
    {
    }

    block_info(crypto::hash a_prev_id, uint64_t an_already_generated_coins, size_t a_block_weight, cryptonote::block a_block)
      : prev_id(a_prev_id)
      , already_generated_coins(an_already_generated_coins)
      , block_weight(a_block_weight)
      , block(a_block)
    {
    }

    crypto::hash prev_id;
    uint64_t already_generated_coins;
    size_t block_weight;
    cryptonote::block block;

  private:
    friend class boost::serialization::access;

    template<class Archive>
    void serialize(Archive & ar, const unsigned int /*version*/)
    {
      ar & prev_id;
      ar & already_generated_coins;
      ar & block_weight;
      ar & block;
    }
  };

  enum block_fields
  {
    bf_none      = 0,
    bf_major_ver = 1 << 0,
    bf_minor_ver = 1 << 1,
    bf_timestamp = 1 << 2,
    bf_prev_id   = 1 << 3,
    bf_miner_tx  = 1 << 4,
    bf_tx_hashes = 1 << 5,
    bf_diffic    = 1 << 6,
    bf_hf_version= 1 << 8
  };

  explicit test_generator(int hf_version = 7) : m_hf_version(hf_version) {}
  void get_block_chain(std::vector<block_info>& blockchain,        const crypto::hash& head, size_t n) const;
  void get_block_chain(std::vector<cryptonote::block>& blockchain, const crypto::hash& head, size_t n) const;
  void get_last_n_block_weights(std::vector<uint64_t>& block_weights, const crypto::hash& head, size_t n) const;
  uint64_t get_already_generated_coins(const crypto::hash& blk_id) const;
  uint64_t get_already_generated_coins(const cryptonote::block& blk) const;

  void add_block(const cryptonote::block& blk, size_t tsx_size, std::vector<uint64_t>& block_weights, uint64_t already_generated_coins);
  bool construct_block(cryptonote::block& blk, uint64_t height, const crypto::hash& prev_id,
    const cryptonote::account_base& miner_acc, uint64_t timestamp, uint64_t already_generated_coins,
    std::vector<uint64_t>& block_weights, const std::list<cryptonote::transaction>& tx_list, const service_nodes::block_winner &winner = {});
  bool construct_block(cryptonote::block& blk, const cryptonote::account_base& miner_acc, uint64_t timestamp);
  bool construct_block(cryptonote::block& blk, const cryptonote::block& blk_prev, const cryptonote::account_base& miner_acc,
    const std::list<cryptonote::transaction>& tx_list = std::list<cryptonote::transaction>(), const service_nodes::block_winner &winner = {});

  bool construct_block_manually(cryptonote::block& blk, const cryptonote::block& prev_block,
    const cryptonote::account_base& miner_acc, int actual_params = bf_none, uint8_t major_ver = 0,
    uint8_t minor_ver = 0, uint64_t timestamp = 0, const crypto::hash& prev_id = crypto::hash(),
    const cryptonote::difficulty_type& diffic = 1, const cryptonote::transaction& miner_tx = cryptonote::transaction(),
    const std::vector<crypto::hash>& tx_hashes = std::vector<crypto::hash>(), size_t txs_sizes = 0);
  bool construct_block_manually_tx(cryptonote::block& blk, const cryptonote::block& prev_block,
    const cryptonote::account_base& miner_acc, const std::vector<crypto::hash>& tx_hashes, size_t txs_size);


  int m_hf_version;
  std::unordered_map<crypto::hash, block_info> m_blocks_info;

  private:
  friend class boost::serialization::access;

  template<class Archive>
  void serialize(Archive & ar, const unsigned int /*version*/)
  {
    ar & m_blocks_info;
  }
};

template<typename T>
std::string dump_keys(T * buff32)
{
  std::ostringstream ss;
  char buff[10];

  ss << "[";
  for(int i = 0; i < 32; i++)
  {
    snprintf(buff, 10, "0x%02x", ((uint8_t)buff32[i] & 0xff));
    ss << buff;
    if (i < 31)
      ss << ",";
  }
  ss << "]";
  return ss.str();
}

struct output_index {
  cryptonote::txout_target_v out;
  uint64_t amount;
  size_t blk_height; // block height
  size_t tx_no; // index of transaction in block
  size_t out_no; // index of out in transaction
  size_t idx;
  uint64_t unlock_time;
  bool is_coin_base;
  bool deterministic_key_pair;
  bool spent;
  bool rct;
  rct::key comm;
  rct::key mask; // TODO(sispop): I dont know if this is still meant to be here. Monero removed and replaced with commitment, whereas we use the mask in our tests?
  cryptonote::block const *p_blk;
  cryptonote::transaction const *p_tx;

  output_index() = default;
  output_index(const cryptonote::txout_target_v &_out, uint64_t _a, size_t _h, size_t tno, size_t ono, const cryptonote::block *_pb, const cryptonote::transaction *_pt)
  {
    *this = {};
    out = _out;
    amount = _a;
    blk_height = _h;
    tx_no = tno;
    out_no = ono;
    p_blk = _pb;
    p_tx = _pt;
  }

#if 0
  output_index(const output_index &other)
      : out(other.out), amount(other.amount), blk_height(other.blk_height), tx_no(other.tx_no), rct(other.rct),
      out_no(other.out_no), idx(other.idx), unlock_time(other.unlock_time), is_coin_base(other.is_coin_base),
      spent(other.spent), comm(other.comm), p_blk(other.p_blk), p_tx(other.p_tx) {  }
#endif

  void set_rct(bool arct) {
    rct = arct;
    if (rct &&  p_tx->rct_signatures.outPk.size() > out_no)
      comm = p_tx->rct_signatures.outPk[out_no].mask;
    else
      comm = rct::commit(amount, rct::identity());
  }

  rct::key commitment() const {
    return comm;
  }

  const std::string toString() const {
    std::stringstream ss;

    ss << "output_index{blk_height=" << blk_height
       << " tx_no=" << tx_no
       << " out_no=" << out_no
       << " amount=" << amount
       << " idx=" << idx
       << " unlock_time=" << unlock_time
       << " spent=" << spent
       << " is_coin_base=" << is_coin_base
       << " rct=" << rct
       << " comm=" << dump_keys(comm.bytes)
       << "}";

    return ss.str();
  }

  output_index(const output_index &) = default;
  output_index& operator=(const output_index& other)
  {
    new(this) output_index(other);
    return *this;
  }
};

typedef std::tuple<uint64_t, crypto::public_key, rct::key> get_outs_entry;
typedef std::pair<crypto::hash, size_t> output_hasher;
struct output_hasher_hasher { size_t operator()(const output_hasher &h) const { return *reinterpret_cast<const size_t *>(h.first.data) + h.second; } };
typedef std::map<uint64_t, std::vector<size_t> > map_output_t;
typedef std::map<uint64_t, std::vector<output_index> > map_output_idx_t;
typedef std::unordered_map<crypto::hash, cryptonote::block> map_block_t;
typedef std::unordered_map<output_hasher, output_index, output_hasher_hasher> map_txid_output_t;
typedef std::unordered_map<crypto::public_key, cryptonote::subaddress_index> subaddresses_t;
typedef std::pair<uint64_t, size_t>  outloc_t;

typedef std::variant<cryptonote::account_public_address, cryptonote::account_keys, cryptonote::account_base, cryptonote::tx_destination_entry> var_addr_t;
cryptonote::account_public_address get_address(const var_addr_t& inp);

typedef struct {
  const var_addr_t addr;
  bool is_subaddr;
  uint64_t amount;
} dest_wrapper_t;

// Daemon functionality
class block_tracker
{
public:
  map_output_idx_t m_outs;
  map_txid_output_t m_map_outs;  // mapping (txid, out) -> output_index
  map_block_t m_blocks;

  block_tracker() = default;
  block_tracker(const block_tracker &bt): m_outs(bt.m_outs), m_map_outs(bt.m_map_outs), m_blocks(bt.m_blocks) {};
  map_txid_output_t::iterator find_out(const crypto::hash &txid, size_t out);
  map_txid_output_t::iterator find_out(const output_hasher &id);
  void process(const std::vector<cryptonote::block>& blockchain, const map_hash2tx_t& mtx);
  void process(const std::vector<const cryptonote::block*>& blockchain, const map_hash2tx_t& mtx);
  void process(const cryptonote::block* blk, const cryptonote::transaction * tx, size_t i);
  void global_indices(const cryptonote::transaction *tx, std::vector<uint64_t> &indices);
  void get_fake_outs(size_t num_outs, uint64_t amount, uint64_t global_index, uint64_t cur_height, std::vector<get_outs_entry> &outs);

  std::string dump_data();
  void dump_data(const std::string & fname);

private:
  friend class boost::serialization::access;

  template<class Archive>
  void serialize(Archive & ar, const unsigned int /*version*/)
  {
    ar & m_outs;
    ar & m_map_outs;
    ar & m_blocks;
  }
};

std::string dump_data(const cryptonote::transaction &tx);

cryptonote::tx_destination_entry build_dst(const var_addr_t& to, bool is_subaddr=false, uint64_t amount=0);
std::vector<cryptonote::tx_destination_entry> build_dsts(const var_addr_t& to1, bool sub1=false, uint64_t am1=0);
std::vector<cryptonote::tx_destination_entry> build_dsts(std::initializer_list<dest_wrapper_t> inps);
uint64_t sum_amount(const std::vector<cryptonote::tx_destination_entry>& destinations);
uint64_t sum_amount(const std::vector<cryptonote::tx_source_entry>& sources);

bool construct_tx_to_key(const std::vector<test_event_entry>& events, cryptonote::transaction& tx,
                         const cryptonote::block& blk_head, const cryptonote::account_base& from, const var_addr_t& to, uint64_t amount,
                         uint64_t fee, size_t nmix, rct::RangeProofType range_proof_type=rct::RangeProofBorromean, int bp_version = 0);

bool construct_tx_to_key(const std::vector<test_event_entry>& events, cryptonote::transaction& tx, const cryptonote::block& blk_head,
                         const cryptonote::account_base& from, std::vector<cryptonote::tx_destination_entry> destinations,
                         uint64_t fee, size_t nmix, rct::RangeProofType range_proof_type=rct::RangeProofBorromean, int bp_version = 0);

bool construct_tx_to_key(cryptonote::transaction& tx, const cryptonote::account_base& from, const var_addr_t& to, uint64_t amount,
                         std::vector<cryptonote::tx_source_entry> &sources,
                         uint64_t fee, rct::RangeProofType range_proof_type=rct::RangeProofBorromean, int bp_version = 0);

bool construct_tx_to_key(cryptonote::transaction& tx, const cryptonote::account_base& from, const std::vector<cryptonote::tx_destination_entry>& destinations,
                         std::vector<cryptonote::tx_source_entry> &sources,
                         uint64_t fee, rct::RangeProofType range_proof_type, int bp_version = 0);

cryptonote::transaction construct_tx_with_fee(std::vector<test_event_entry>& events, const cryptonote::block& blk_head,
                                            const cryptonote::account_base& acc_from, const cryptonote::account_base& acc_to,
                                            uint64_t amount, uint64_t fee);

bool construct_tx_rct(const cryptonote::account_keys& sender_account_keys,
    std::vector<cryptonote::tx_source_entry>& sources,
    const std::vector<cryptonote::tx_destination_entry>& destinations,
    const std::optional<cryptonote::tx_destination_entry>& change_addr,
    std::vector<uint8_t> extra, cryptonote::transaction& tx, uint64_t unlock_time,
    rct::RangeProofType range_proof_type=rct::RangeProofBorromean, int bp_version = 0);


uint64_t num_blocks(const std::vector<test_event_entry>& events);
cryptonote::block get_head_block(const std::vector<test_event_entry>& events);

void get_confirmed_txs(const std::vector<cryptonote::block>& blockchain, const map_hash2tx_t& mtx, map_hash2tx_t& confirmed_txs);
bool trim_block_chain(std::vector<cryptonote::block>& blockchain, const crypto::hash& tail);
bool trim_block_chain(std::vector<const cryptonote::block*>& blockchain, const crypto::hash& tail);
bool find_block_chain(const std::vector<test_event_entry>& events, std::vector<cryptonote::block>& blockchain, map_hash2tx_t& mtx, const crypto::hash& head);

void fill_tx_sources_and_multi_destinations(const std::vector<test_event_entry>& events,
                                            const cryptonote::block& blk_head,
                                            const cryptonote::account_base& from,
                                            const cryptonote::account_public_address& to,
                                            uint64_t const *amount,
                                            int num_amounts,
                                            uint64_t fee,
                                            size_t nmix,
                                            std::vector<cryptonote::tx_source_entry>& sources,
                                            std::vector<cryptonote::tx_destination_entry>& destinations,
                                            bool always_add_change_output = false,
                                            uint64_t *change_amount = nullptr);

bool find_block_chain(const std::vector<test_event_entry>& events, std::vector<const cryptonote::block*>& blockchain, map_hash2tx_t& mtx, const crypto::hash& head);

void fill_tx_destinations(const var_addr_t& from, const cryptonote::account_public_address& to,
                          uint64_t amount, uint64_t fee,
                          const std::vector<cryptonote::tx_source_entry> &sources,
                          std::vector<cryptonote::tx_destination_entry>& destinations, bool always_change=false);

void fill_tx_destinations(const var_addr_t& from, const std::vector<cryptonote::tx_destination_entry>& dests,
                          uint64_t fee,
                          const std::vector<cryptonote::tx_source_entry> &sources,
                          std::vector<cryptonote::tx_destination_entry>& destinations,
                          bool always_change);

void fill_tx_destinations(const var_addr_t& from, const cryptonote::account_public_address& to,
                          uint64_t amount, uint64_t fee,
                          const std::vector<cryptonote::tx_source_entry> &sources,
                          std::vector<cryptonote::tx_destination_entry>& destinations,
                          std::vector<cryptonote::tx_destination_entry>& destinations_pure,
                          bool always_change=false);


void fill_tx_sources_and_destinations(const std::vector<test_event_entry>& events, const cryptonote::block& blk_head,
                                      const cryptonote::account_base& from, const cryptonote::account_public_address& to,
                                      uint64_t amount, uint64_t fee, size_t nmix,
                                      std::vector<cryptonote::tx_source_entry>& sources,
                                      std::vector<cryptonote::tx_destination_entry>& destinations, uint64_t *change_amount = nullptr);

/// Get the amount transferred to `account` in `tx` as output `i`
uint64_t get_amount(const cryptonote::account_base& account, const cryptonote::transaction& tx, int i);

uint64_t get_balance(const cryptonote::account_base& addr, const std::vector<cryptonote::block>& blockchain, const map_hash2tx_t& mtx);
uint64_t get_unlocked_balance(const cryptonote::account_base& addr, const std::vector<cryptonote::block>& blockchain, const map_hash2tx_t& mtx);

bool extract_hard_forks(const std::vector<test_event_entry>& events, v_hardforks_t& hard_forks);
/************************************************************************/
/*                                                                      */
/************************************************************************/
template<class t_test_class>
struct push_core_event_visitor
{
private:
  cryptonote::core& m_c;
  const std::vector<test_event_entry>& m_events;
  t_test_class& m_validator;
  size_t m_ev_index;

  bool m_txs_keeped_by_block;

public:
  push_core_event_visitor(cryptonote::core& c, const std::vector<test_event_entry>& events, t_test_class& validator)
    : m_c(c)
    , m_events(events)
    , m_validator(validator)
    , m_ev_index(0)
    , m_txs_keeped_by_block(false)
  {
  }

  void event_index(size_t ev_index)
  {
    m_ev_index = ev_index;
  }

  bool operator()(const event_replay_settings& settings)
  {
    log_event("event_replay_settings");
    return true;
  }

  bool operator()(const event_visitor_settings& settings)
  {
    log_event("event_visitor_settings");

    if (settings.valid_mask & event_visitor_settings::set_txs_keeped_by_block)
    {
      m_txs_keeped_by_block = settings.txs_keeped_by_block;
    }

    return true;
  }

  bool operator()(const cryptonote::transaction& tx) const
  {
    log_event("cryptonote::transaction");
    cryptonote::tx_verification_context tvc{};
    size_t pool_size = m_c.get_pool().get_transactions_count();
    cryptonote::tx_pool_options opts;
    opts.kept_by_block = m_txs_keeped_by_block;
    m_c.handle_incoming_tx(t_serializable_object_to_blob(tx), tvc, opts);
    bool tx_added = pool_size + 1 == m_c.get_pool().get_transactions_count();
    bool r = m_validator.check_tx_verification_context(tvc, tx_added, m_ev_index, tx);
    CHECK_AND_NO_ASSERT_MES(r, false, "tx verification context check failed");
    return true;
  }

  bool operator()(const std::vector<cryptonote::transaction>& txs) const
  {
    log_event("cryptonote::transaction");
    std::vector<cryptonote::blobdata> tx_blobs;
    for (const auto &tx: txs)
      tx_blobs.push_back(t_serializable_object_to_blob(tx));
    size_t pool_size = m_c.get_pool().get_transactions_count();
    cryptonote::tx_pool_options opts;
    opts.kept_by_block = m_txs_keeped_by_block;
    auto parsed = m_c.handle_incoming_txs(tx_blobs, opts);
    std::vector<cryptonote::tx_verification_context> tvcs;
    tvcs.reserve(parsed.size());
    for (auto &i : parsed)
        tvcs.push_back(i.tvc);
    size_t tx_added = m_c.get_pool().get_transactions_count() - pool_size;
    bool r = m_validator.check_tx_verification_context_array(tvcs, tx_added, m_ev_index, txs);
    CHECK_AND_NO_ASSERT_MES(r, false, "tx verification context check failed");
    return true;
  }

  bool operator()(const cryptonote::block& b) const
  {
    log_event("cryptonote::block");
    cryptonote::block_verification_context bvc{};
    cryptonote::blobdata bd = t_serializable_object_to_blob(b);
    std::vector<cryptonote::block> pblocks;
    if (m_c.prepare_handle_incoming_blocks(std::vector<cryptonote::block_complete_entry>(1, {bd, {}, {}}), pblocks))
    {
      m_c.handle_incoming_block(bd, &b, bvc, nullptr);
      m_c.cleanup_handle_incoming_blocks();
    }
    else
      bvc.m_verifivation_failed = true;
    bool r = m_validator.check_block_verification_context(bvc, m_ev_index, b);
    CHECK_AND_NO_ASSERT_MES(r, false, "block verification context check failed");
    return r;
  }

  // TODO(sispop): Deprecate callback_entry for sispop_callback_entry, why don't you
  // just include the callback routine in the callback entry instead of going
  // down into the validator and then have to do a string->callback (map) lookup
  // for the callback?
  bool operator()(const callback_entry& cb) const
  {
    log_event(std::string("callback_entry ") + cb.callback_name);
    return m_validator.verify(cb.callback_name, m_c, m_ev_index, m_events);
  }

  bool operator()(const cryptonote::account_base& ab) const
  {
    log_event("cryptonote::account_base");
    return true;
  }

  bool operator()(const serialized_block& sr_block) const
  {
    log_event("serialized_block");

    cryptonote::block_verification_context bvc{};
    std::vector<cryptonote::block> pblocks;
    if (m_c.prepare_handle_incoming_blocks(std::vector<cryptonote::block_complete_entry>(1, {sr_block.data, {}, {}}), pblocks))
    {
      m_c.handle_incoming_block(sr_block.data, NULL, bvc, nullptr);
      m_c.cleanup_handle_incoming_blocks();
    }
    else
      bvc.m_verifivation_failed = true;

    cryptonote::block blk;
    serialization::binary_string_unarchiver ba{sr_block.data};
    try {
      serialization::serialize(ba, blk);
    } catch (...) {
      blk = cryptonote::block();
    }
    bool r = m_validator.check_block_verification_context(bvc, m_ev_index, blk);
    CHECK_AND_NO_ASSERT_MES(r, false, "block verification context check failed");
    return true;
  }

  bool operator()(const serialized_transaction& sr_tx) const
  {
    log_event("serialized_transaction");

    cryptonote::tx_verification_context tvc{};
    size_t pool_size = m_c.get_pool().get_transactions_count();
    cryptonote::tx_pool_options opts;
    opts.kept_by_block = m_txs_keeped_by_block;
    m_c.handle_incoming_tx(sr_tx.data, tvc, opts);
    bool tx_added = pool_size + 1 == m_c.get_pool().get_transactions_count();

    cryptonote::transaction tx;
    serialization::binary_string_unarchiver ba{sr_tx.data};
    try {
      serialization::serialize(ba, tx);
    } catch (...) {
      tx = cryptonote::transaction();
    }

    bool r = m_validator.check_tx_verification_context(tvc, tx_added, m_ev_index, tx);
    CHECK_AND_NO_ASSERT_MES(r, false, "transaction verification context check failed");
    return true;
  }

  //
  // NOTE: Sispop
  //
  bool operator()(const sispop_blockchain_addable<cryptonote::checkpoint_t> &entry) const
  {
    log_event("sispop_blockchain_addable<cryptonote::checkpoint_t>");
    cryptonote::Blockchain &blockchain = m_c.get_blockchain_storage();
    bool added = blockchain.update_checkpoint(entry.data);
    CHECK_AND_NO_ASSERT_MES(added == entry.can_be_added_to_blockchain, false, (entry.fail_msg.size() ? entry.fail_msg : "Failed to add checkpoint (no reason given)"));
    return true;
  }

  bool operator()(const sispop_blockchain_addable<service_nodes::quorum_vote_t> &entry) const
  {
    log_event("sispop_blockchain_addable<service_nodes::quorum_vote_t>");
    cryptonote::vote_verification_context vvc = {};
    bool added                                = m_c.add_service_node_vote(entry.data, vvc);
    CHECK_AND_NO_ASSERT_MES(added == entry.can_be_added_to_blockchain, false, (entry.fail_msg.size() ? entry.fail_msg : "Failed to add service node vote (no reason given)"));
    return true;
  }

  bool operator()(const sispop_blockchain_addable<sispop_block_with_checkpoint> &entry) const
  {
    log_event("sispop_blockchain_addable<sispop_block_with_checkpoint>");
    cryptonote::block const &block = entry.data.block;

    // TODO(sispop): Need to make a copy because we still need modify checkpoints
    // in handle_incoming_blocks but that is because of temporary forking code
    cryptonote::checkpoint_t checkpoint_copy = entry.data.checkpoint;

    cryptonote::block_verification_context bvc = {};
    cryptonote::blobdata bd                    = t_serializable_object_to_blob(block);
    std::vector<cryptonote::block> pblocks;
    if (m_c.prepare_handle_incoming_blocks(std::vector<cryptonote::block_complete_entry>(1, {bd, {}, {}}), pblocks))
    {
      m_c.handle_incoming_block(bd, &block, bvc, &checkpoint_copy);
      m_c.cleanup_handle_incoming_blocks();
    }
    else
      bvc.m_verifivation_failed = true;

    bool added = !bvc.m_verifivation_failed;
    CHECK_AND_NO_ASSERT_MES(added == entry.can_be_added_to_blockchain, false, (entry.fail_msg.size() ? entry.fail_msg : "Failed to add block with checkpoint (no reason given)"));
    return true;
  }
  
  bool operator()(const sispop_blockchain_addable<cryptonote::block> &entry) const
  {
    log_event("sispop_blockchain_addable<cryptonote::block>");
    cryptonote::block const &block = entry.data;

    cryptonote::block_verification_context bvc = {};
    cryptonote::blobdata bd                    = t_serializable_object_to_blob(block);
    std::vector<cryptonote::block> pblocks;
    if (m_c.prepare_handle_incoming_blocks(std::vector<cryptonote::block_complete_entry>(1, {bd, {}, {}}), pblocks))
    {
      m_c.handle_incoming_block(bd, &block, bvc, nullptr);
      m_c.cleanup_handle_incoming_blocks();
    }
    else
      bvc.m_verifivation_failed = true;

    bool added = !bvc.m_verifivation_failed;
    CHECK_AND_NO_ASSERT_MES(added == entry.can_be_added_to_blockchain, false, (entry.fail_msg.size() ? entry.fail_msg : "Failed to add block (no reason given)"));
    return true;
  }

  bool operator()(const sispop_blockchain_addable<serialized_block> &entry) const
  {
    log_event("sispop_blockchain_addable<serialized_block>");
    serialized_block const &block              = entry.data;
    cryptonote::block_verification_context bvc = {};
    std::vector<cryptonote::block> pblocks;
    if (m_c.prepare_handle_incoming_blocks(std::vector<cryptonote::block_complete_entry>(1, {block.data, {}, {}}), pblocks))
    {
      m_c.handle_incoming_block(block.data, nullptr, bvc, nullptr);
      m_c.cleanup_handle_incoming_blocks();
    }
    else
      bvc.m_verifivation_failed = true;

    bool added = !bvc.m_verifivation_failed;
    CHECK_AND_NO_ASSERT_MES(added == entry.can_be_added_to_blockchain, false, (entry.fail_msg.size() ? entry.fail_msg : "Failed to add block (no reason given)"));
    return true;
  }

  bool operator()(const sispop_blockchain_addable<sispop_transaction> &entry) const
  {
    log_event("sispop_blockchain_addable<sispop_transaction>");
    cryptonote::tx_verification_context tvc = {};
    size_t pool_size                        = m_c.get_pool().get_transactions_count();
    cryptonote::tx_pool_options opts;
    opts.kept_by_block = entry.data.kept_by_block;
    m_c.handle_incoming_tx(t_serializable_object_to_blob(entry.data.tx), tvc, opts);

    bool added = (pool_size + 1) == m_c.get_pool().get_transactions_count();
    CHECK_AND_NO_ASSERT_MES(added == entry.can_be_added_to_blockchain, false, (entry.fail_msg.size() ? entry.fail_msg : "Failed to add transaction (no reason given)"));
    return true;
  }

  bool operator()(const sispop_callback_entry& entry) const
  {
    log_event(std::string("sispop_callback_entry ") + entry.name);
    bool result = entry.callback(m_c, m_ev_index);
    return result;
  }

  bool operator()(const std::string &msg) const
  {
    log_event("event_msgevent_marker");
    MGINFO_MAGENTA(msg);
    return true;
  }

private:
  void log_event(const std::string& event_type) const
  {
    MGINFO_YELLOW("=== EVENT # " << m_ev_index << ": " << event_type);
  }
};
//--------------------------------------------------------------------------
template<class t_test_class>
inline bool replay_events_through_core_plain(cryptonote::core& cr, const std::vector<test_event_entry>& events, t_test_class& validator, bool reinit=true)
{
  TRY_ENTRY();
  // start with a clean pool
  std::vector<crypto::hash> pool_txs;
  cr.get_pool().get_transaction_hashes(pool_txs);
  cr.get_blockchain_storage().flush_txes_from_pool(pool_txs);

  //init core here
  if (reinit) {
    CHECK_AND_ASSERT_MES(std::holds_alternative<cryptonote::block>(events[0]), false,
                         "First event must be genesis block creation");
    cr.set_genesis_block(std::get<cryptonote::block>(events[0]));
  }

  bool r = true;
  push_core_event_visitor<t_test_class> visitor(cr, events, validator);
  for(size_t i = 1; i < events.size() && r; ++i)
  {
    visitor.event_index(i);
    r = std::visit(visitor, events[i]);
  }

  return r;

  CATCH_ENTRY_L0("replay_events_through_core", false);
}
//--------------------------------------------------------------------------
template<typename t_test_class>
struct get_test_options {
  const std::vector<std::pair<uint8_t, uint64_t>> hard_forks = {{7, 0}};
  const cryptonote::test_options test_options = {
    hard_forks, 0
  };
};
//--------------------------------------------------------------------------
template<class t_test_class>
inline bool do_replay_events_get_core(std::vector<test_event_entry>& events, cryptonote::core *core, t_test_class &validator)
{
  boost::program_options::options_description desc("Allowed options");
  cryptonote::core::init_options(desc);
  boost::program_options::variables_map vm;
  bool r = command_line::handle_error_helper(desc, [&]()
  {
    boost::program_options::store(boost::program_options::basic_parsed_options<char>(&desc), vm);
    boost::program_options::notify(vm);
    return true;
  });
  if (!r)
    return false;

  auto & c = *core;

  // TODO(sispop): Deprecate having to specify hardforks in a templated struct. This
  // puts an unecessary level of indirection that makes it hard to follow the
  // code. Hardforks should just be declared next to the testing code in the
  // generate function. Inlining code and localizing declarations so that we read
  // as much as possible top-to-bottom in linear sequences makes things easier to
  // follow

  // But changing this now means that all the other tests would break.
  get_test_options<t_test_class> gto;

  // TODO(sispop): Hard forks should always be specified in events OR do replay
  // events should be passed a testing context which should have this specific
  // testing situation
  // Hardforks can be specified in events.
  v_hardforks_t derived_hardforks;
  bool use_derived_hardforks = extract_hard_forks(events, derived_hardforks);
  const cryptonote::test_options derived_test_options =
  {
    derived_hardforks,
    gto.test_options.long_term_block_weight_window,
  };

  // FIXME: make sure that vm has arg_testnet_on set to true or false if
  // this test needs for it to be so.
  cryptonote::test_options const *testing_options = (use_derived_hardforks) ? &derived_test_options : &gto.test_options;
  if (!c.init(vm, testing_options))
  {
    MERROR("Failed to init core");
    return false;
  }
  c.get_blockchain_storage().get_db().set_batch_transactions(true);
  bool ret = replay_events_through_core_plain<t_test_class>(c, events, validator, true);
  tools::threadpool::getInstance().recycle();
  return ret;
}
//--------------------------------------------------------------------------
template<class t_test_class>
inline bool do_replay_file(const std::string& filename)
{
  std::vector<test_event_entry> events;
  if (!tools::unserialize_obj_from_file(events, filename))
  {
    MERROR("Failed to deserialize data from file: ");
    return false;
  }

  cryptonote::core core;
  t_test_class validator;
  bool result = do_replay_events_get_core<t_test_class>(events, &core, validator);
  core.deinit();
  return result;
}

//--------------------------------------------------------------------------
#define DEFAULT_HARDFORKS(HARDFORKS) do { \
  HARDFORKS.push_back(std::make_pair((uint8_t)1, (uint64_t)0)); \
} while(0)

#define ADD_HARDFORK(HARDFORKS, FORK, HEIGHT) HARDFORKS.push_back(std::make_pair((uint8_t)FORK, (uint64_t)HEIGHT))

#define GENERATE_ACCOUNT(account) \
    cryptonote::account_base account; \
    account.generate();

#define GENERATE_MULTISIG_ACCOUNT(account, threshold, total) \
    CHECK_AND_ASSERT_MES(threshold >= 2 && threshold <= total, false, "Invalid multisig scheme"); \
    std::vector<cryptonote::account_base> account(total); \
    do \
    { \
      for (size_t msidx = 0; msidx < total; ++msidx) \
        account[msidx].generate(); \
      make_multisig_accounts(account, threshold); \
    } while(0)

#define MAKE_ACCOUNT(VEC_EVENTS, account) \
  cryptonote::account_base account; \
  account.generate(); \
  VEC_EVENTS.push_back(account);

#define DO_CALLBACK(VEC_EVENTS, CB_NAME) \
{ \
  callback_entry CALLBACK_ENTRY; \
  CALLBACK_ENTRY.callback_name = CB_NAME; \
  VEC_EVENTS.push_back(CALLBACK_ENTRY); \
}

<<<<<<< HEAD
#define REGISTER_CALLBACK(CB_NAME, CLBACK) \
  register_callback(CB_NAME, [this](auto&&... args) { return this->CLBACK(std::forward<decltype(args)>(args)...); });

#define REGISTER_CALLBACK_METHOD(CLASS, METHOD) \
  register_callback(#METHOD, [this](auto&&... args) { return this->METHOD(std::forward<decltype(args)>(args)...); });
=======
#define REGISTER_CALLBACK(METHOD) \
  register_callback(#METHOD, [this](auto&&... x) { return METHOD(std::forward<decltype(x)>(x)...); });
>>>>>>> 5da9b81e

#define MAKE_GENESIS_BLOCK(VEC_EVENTS, BLK_NAME, MINER_ACC, TS)                       \
  test_generator generator;                                               \
  cryptonote::block BLK_NAME;                                                           \
  generator.construct_block(BLK_NAME, MINER_ACC, TS);                                 \
  VEC_EVENTS.push_back(BLK_NAME);

/// TODO: use hf_ver from test options
#define MAKE_GENESIS_BLOCK_WITH_HF_VERSION(VEC_EVENTS, BLK_NAME, MINER_ACC, TS, HF_VER)                       \
  test_generator generator(HF_VER);                                               \
  cryptonote::block BLK_NAME;                                                           \
  generator.construct_block(BLK_NAME, MINER_ACC, TS);                                 \
  VEC_EVENTS.push_back(BLK_NAME);

#define MAKE_NEXT_BLOCK(VEC_EVENTS, BLK_NAME, PREV_BLOCK, MINER_ACC)                  \
  cryptonote::block BLK_NAME;                                                           \
  generator.construct_block(BLK_NAME, PREV_BLOCK, MINER_ACC);                         \
  VEC_EVENTS.push_back(BLK_NAME);

#define MAKE_NEXT_BLOCK_V2(VEC_EVENTS, BLK_NAME, PREV_BLOCK, MINER_ACC, WINNER, SN_INFO)            \
  cryptonote::block BLK_NAME;                                                           \
  generator.construct_block(BLK_NAME, PREV_BLOCK, MINER_ACC, {}, WINNER, SN_INFO);                   \
  VEC_EVENTS.push_back(BLK_NAME);

#define MAKE_NEXT_BLOCK_TX1(VEC_EVENTS, BLK_NAME, PREV_BLOCK, MINER_ACC, TX1)         \
  cryptonote::block BLK_NAME;                                                           \
  {                                                                                   \
    std::list<cryptonote::transaction> tx_list;                                         \
    tx_list.push_back(TX1);                                                           \
    generator.construct_block(BLK_NAME, PREV_BLOCK, MINER_ACC, tx_list);              \
  }                                                                                   \
  VEC_EVENTS.push_back(BLK_NAME);

#define MAKE_NEXT_BLOCK_TX_LIST(VEC_EVENTS, BLK_NAME, PREV_BLOCK, MINER_ACC, TXLIST)  \
  cryptonote::block BLK_NAME;                                                           \
  generator.construct_block(BLK_NAME, PREV_BLOCK, MINER_ACC, TXLIST);                 \
  VEC_EVENTS.push_back(BLK_NAME);

#define REWIND_BLOCKS_N(VEC_EVENTS, BLK_NAME, PREV_BLOCK, MINER_ACC, COUNT)    \
  cryptonote::block BLK_NAME;                                                         \
  {                                                                                   \
    cryptonote::block blk_last = PREV_BLOCK;                                          \
    for (size_t i = 0; i < COUNT; ++i)                                                \
    {                                                                                 \
      MAKE_NEXT_BLOCK(VEC_EVENTS, blk, blk_last, MINER_ACC);                   \
      blk_last = blk;                                                                 \
    }                                                                                 \
    BLK_NAME = blk_last;                                                              \
  }

#define REWIND_BLOCKS_N_V2(VEC_EVENTS, BLK_NAME, PREV_BLOCK, MINER_ACC, COUNT, WINNER, SN_INFO) \
  cryptonote::block BLK_NAME;                                                           \
  {                                                                                   \
    cryptonote::block blk_last = PREV_BLOCK;                                            \
    for (size_t i = 0; i < COUNT; ++i)                                                \
    {                                                                                 \
      MAKE_NEXT_BLOCK_V2(VEC_EVENTS, blk, blk_last, MINER_ACC, WINNER, SN_INFO);      \
      blk_last = blk;                                                                 \
    }                                                                                 \
    BLK_NAME = blk_last;                                                              \
  }

#define REWIND_BLOCKS(VEC_EVENTS, BLK_NAME, PREV_BLOCK, MINER_ACC) REWIND_BLOCKS_N(VEC_EVENTS, BLK_NAME, PREV_BLOCK, MINER_ACC, CRYPTONOTE_MINED_MONEY_UNLOCK_WINDOW)

// NOTE(sispop): These macros assume hardfork version 7 and are from the old Monero testing code
#define MAKE_TX_MIX(VEC_EVENTS, TX_NAME, FROM, TO, AMOUNT, NMIX, HEAD)                       \
  cryptonote::transaction TX_NAME;                                                           \
  sispop_tx_builder(VEC_EVENTS, TX_NAME, HEAD, FROM, TO.get_keys().m_account_address, AMOUNT, cryptonote::network_version_7).build(); \
  VEC_EVENTS.push_back(TX_NAME);

#define MAKE_TX_MIX_RCT(VEC_EVENTS, TX_NAME, FROM, TO, AMOUNT, NMIX, HEAD)                       \
  cryptonote::transaction TX_NAME;                                                             \
  construct_tx_to_key(VEC_EVENTS, TX_NAME, HEAD, FROM, TO, AMOUNT, TESTS_DEFAULT_FEE, NMIX, rct::RangeProofPaddedBulletproof); \
  VEC_EVENTS.push_back(TX_NAME);

#define MAKE_TX(VEC_EVENTS, TX_NAME, FROM, TO, AMOUNT, HEAD) MAKE_TX_MIX(VEC_EVENTS, TX_NAME, FROM, TO, AMOUNT, 9, HEAD)

#define MAKE_TX_MIX_LIST(VEC_EVENTS, SET_NAME, FROM, TO, AMOUNT, NMIX, HEAD)             \
  {                                                                                      \
    cryptonote::transaction t;                                                             \
    sispop_tx_builder(VEC_EVENTS, t, HEAD, FROM, TO.get_keys().m_account_address, AMOUNT, cryptonote::network_version_7).build(); \
    SET_NAME.push_back(t);                                                               \
    VEC_EVENTS.push_back(t);                                                             \
  }


#define MAKE_TX_MIX_LIST_RCT(VEC_EVENTS, SET_NAME, FROM, TO, AMOUNT, NMIX, HEAD) \
        MAKE_TX_MIX_LIST_RCT_EX(VEC_EVENTS, SET_NAME, FROM, TO, AMOUNT, NMIX, HEAD, rct::RangeProofPaddedBulletproof, 1)
#define MAKE_TX_MIX_LIST_RCT_EX(VEC_EVENTS, SET_NAME, FROM, TO, AMOUNT, NMIX, HEAD, RCT_TYPE, BP_VER)  \
  {                                                                                      \
    cryptonote::transaction t;                                                           \
    construct_tx_to_key(VEC_EVENTS, t, HEAD, FROM, TO, AMOUNT, TESTS_DEFAULT_FEE, NMIX, RCT_TYPE, BP_VER); \
    SET_NAME.push_back(t);                                                               \
    VEC_EVENTS.push_back(t);                                                             \
  }

#define MAKE_TX_MIX_DEST_LIST_RCT(VEC_EVENTS, SET_NAME, FROM, TO, NMIX, HEAD)            \
        MAKE_TX_MIX_DEST_LIST_RCT_EX(VEC_EVENTS, SET_NAME, FROM, TO, NMIX, HEAD, rct::RangeProofPaddedBulletproof, 1)
#define MAKE_TX_MIX_DEST_LIST_RCT_EX(VEC_EVENTS, SET_NAME, FROM, TO, NMIX, HEAD, RCT_TYPE, BP_VER)  \
  {                                                                                      \
    cryptonote::transaction t;                                                           \
    construct_tx_to_key(VEC_EVENTS, t, HEAD, FROM, TO, TESTS_DEFAULT_FEE, NMIX, RCT_TYPE, BP_VER); \
    SET_NAME.push_back(t);                                                               \
    VEC_EVENTS.push_back(t);                                                             \
  }

#define MAKE_TX_LIST(VEC_EVENTS, SET_NAME, FROM, TO, AMOUNT, HEAD) MAKE_TX_MIX_LIST(VEC_EVENTS, SET_NAME, FROM, TO, AMOUNT, 9, HEAD)

#define MAKE_TX_LIST_START(VEC_EVENTS, SET_NAME, FROM, TO, AMOUNT, HEAD) \
    std::list<cryptonote::transaction> SET_NAME; \
    MAKE_TX_LIST(VEC_EVENTS, SET_NAME, FROM, TO, AMOUNT, HEAD);

#define MAKE_MINER_TX_MANUALLY(TX, BLK)         \
  transaction TX;                     \
  if (!construct_miner_tx(get_block_height(BLK)+1, 0, generator.get_already_generated_coins(BLK), \
    0, 0, miner_account.get_keys().m_account_address, TX, {}, 7)) \
    return false; \

#define MAKE_TX_LIST_START_RCT(VEC_EVENTS, SET_NAME, FROM, TO, AMOUNT, NMIX, HEAD) \
    std::list<cryptonote::transaction> SET_NAME; \
    MAKE_TX_MIX_LIST_RCT(VEC_EVENTS, SET_NAME, FROM, TO, AMOUNT, NMIX, HEAD);

#define SET_EVENT_VISITOR_SETT(VEC_EVENTS, SETT, VAL) VEC_EVENTS.push_back(event_visitor_settings(SETT, VAL));

#define GENERATE(filename, generator_class) \
    { \
        std::vector<test_event_entry> events; \
        generator_class g; \
        g.generate(events); \
        if (!tools::serialize_obj_to_file(events, filename)) \
        { \
            MERROR("Failed to serialize data to file: " << filename); \
            throw std::runtime_error("Failed to serialize data to file"); \
        } \
    }


#define PLAY(filename, generator_class) \
    if(!do_replay_file<generator_class>(filename)) \
    { \
      MERROR("Failed to pass test : " << #generator_class); \
      return 1; \
    }

#define CATCH_REPLAY(generator_class)                                                                                  \
  catch (const std::exception &ex) { MERROR(#generator_class << " generation failed: what=" << ex.what()); }           \
  catch (...) { MERROR(#generator_class << " generation failed: generic exception"); }

#define REPLAY_CORE(generator_class, generator_class_instance)                                                         \
  {                                                                                                                    \
    cryptonote::core core;                                                                                             \
    if (generated && do_replay_events_get_core<generator_class>(events, &core, generator_class_instance))              \
    {                                                                                                                  \
      MGINFO_GREEN("#TEST# Succeeded " << #generator_class);                                                           \
    }                                                                                                                  \
    else                                                                                                               \
    {                                                                                                                  \
      MERROR("#TEST# Failed " << #generator_class);                                                                    \
      failed_tests.push_back(#generator_class);                                                                        \
    }                                                                                                                  \
    core.deinit();                                                                                                     \
  }

#define REPLAY_WITH_CORE(generator_class, generator_class_instance, CORE)                                              \
  {                                                                                                                    \
    if (generated &&                                                                                                   \
        replay_events_through_core_plain<generator_class>(events, CORE, generator_class_instance, false /*reinit*/))   \
    {                                                                                                                  \
      MGINFO_GREEN("#TEST# Succeeded " << #generator_class);                                                           \
    }                                                                                                                  \
    else                                                                                                               \
    {                                                                                                                  \
      MERROR("#TEST# Failed " << #generator_class);                                                                    \
      failed_tests.push_back(#generator_class);                                                                        \
    }                                                                                                                  \
  }

#define CATCH_GENERATE_REPLAY(generator_class, generator_class_instance)                                               \
  CATCH_REPLAY(generator_class);                                                                                       \
  REPLAY_CORE(generator_class, generator_class_instance);

#define CATCH_GENERATE_REPLAY_CORE(generator_class, generator_class_instance, CORE)                                    \
  CATCH_REPLAY(generator_class);                                                                                       \
  REPLAY_WITH_CORE(generator_class, generator_class_instance, CORE);

#define GENERATE_AND_PLAY(generator_class)                                                                             \
  if (list_tests)                                                                                                      \
    std::cout << #generator_class << std::endl;                                                                        \
  else if (std::cmatch m; filter.empty() || std::regex_match(#generator_class, m, std::regex(filter)))                 \
  {                                                                                                                    \
    std::vector<test_event_entry> events;                                                                              \
    ++tests_count;                                                                                                     \
    bool generated = false;                                                                                            \
    generator_class generator_class_instance;                                                                          \
    try                                                                                                                \
    {                                                                                                                  \
      generated = generator_class_instance.generate(events);                                                           \
    }                                                                                                                  \
    CATCH_GENERATE_REPLAY(generator_class, generator_class_instance);                                                  \
  }

#define GENERATE_AND_PLAY_INSTANCE(generator_class, generator_class_instance, CORE)                                    \
  if (std::cmatch m; filter.empty() || std::regex_match(#generator_class, m, std::regex(filter)))                      \
  {                                                                                                                    \
    std::vector<test_event_entry> events;                                                                              \
    ++tests_count;                                                                                                     \
    bool generated = false;                                                                                            \
    try                                                                                                                \
    {                                                                                                                  \
      generated = ins.generate(events);                                                                                \
    }                                                                                                                  \
    CATCH_GENERATE_REPLAY_CORE(generator_class, generator_class_instance, CORE);                                       \
  }

#define CALL_TEST(test_name, function)                                                                     \
  {                                                                                                        \
    if(!function())                                                                                        \
    {                                                                                                      \
      MERROR("#TEST# Failed " << test_name);                                                               \
      return 1;                                                                                            \
    }                                                                                                      \
    else                                                                                                   \
    {                                                                                                      \
      MGINFO_GREEN("#TEST# Succeeded " << test_name);                                                      \
    }                                                                                                      \
  }

#define QUOTEME(x) #x
#define DEFINE_TESTS_ERROR_CONTEXT(text) const char* perr_context = text;
#define CHECK_TEST_CONDITION(cond) CHECK_AND_ASSERT_MES(cond, false, "[" << perr_context << "] failed: \"" << QUOTEME(cond) << "\"")
#define CHECK_TEST_CONDITION_MSG(cond, msg) CHECK_AND_ASSERT_MES(cond, false, "[" << perr_context << "] failed: \"" << QUOTEME(cond) << "\", msg: " << msg)
#define CHECK_EQ(v1, v2) CHECK_AND_ASSERT_MES(v1 == v2, false, "[" << perr_context << "] failed: \"" << QUOTEME(v1) << " == " << QUOTEME(v2) << "\", " << v1 << " != " << v2)
#define CHECK_NOT_EQ(v1, v2) CHECK_AND_ASSERT_MES(!(v1 == v2), false, "[" << perr_context << "] failed: \"" << QUOTEME(v1) << " != " << QUOTEME(v2) << "\", " << v1 << " == " << v2)
#define MK_COINS(amount) (UINT64_C(amount) * COIN)

//
// NOTE: Sispop
//
class sispop_tx_builder {

  /// required fields
  const std::vector<test_event_entry>& m_events;
  cryptonote::transaction& m_tx;
  const cryptonote::block& m_head;
  const cryptonote::account_base& m_from;
  const cryptonote::account_public_address& m_to;

  uint64_t m_amount;
  uint64_t m_fee;
  uint64_t m_unlock_time;
  std::vector<uint8_t> m_extra;
  cryptonote::sispop_construct_tx_params m_tx_params;

  /// this makes sure we didn't forget to build it
  bool m_finished = false;

public:
  sispop_tx_builder(const std::vector<test_event_entry>& events,
            cryptonote::transaction& tx,
            const cryptonote::block& head,
            const cryptonote::account_base& from,
            const cryptonote::account_public_address& to,
            uint64_t amount,
            uint8_t hf_version)
    : m_events(events)
    , m_tx(tx)
    , m_head(head)
    , m_from(from)
    , m_to(to)
    , m_amount(amount)
    , m_fee(TESTS_DEFAULT_FEE)
    , m_unlock_time(0)
  {
    m_tx_params.hf_version = hf_version;
  }

  sispop_tx_builder&& with_fee(uint64_t fee) {
    m_fee = fee;
    return std::move(*this);
  }

  sispop_tx_builder&& with_extra(const std::vector<uint8_t>& extra) {
    m_extra = extra;
    return std::move(*this);
  }

  sispop_tx_builder&& with_unlock_time(uint64_t val) {
    m_unlock_time = val;
    return std::move(*this);
  }

  sispop_tx_builder&& with_tx_type(cryptonote::txtype val) {
    m_tx_params.tx_type = val;
    return std::move(*this);
  }

  ~sispop_tx_builder() {
    if (!m_finished) {
      std::cerr << "Tx building not finished\n";
      abort();
    }
  }

  bool build()
  {
    m_finished = true;

    std::vector<cryptonote::tx_source_entry> sources;
    std::vector<cryptonote::tx_destination_entry> destinations;
    uint64_t change_amount;

    // TODO(sispop): Eww we still depend on monero land test code
    const auto nmix = 9;
    fill_tx_sources_and_destinations(
      m_events, m_head, m_from, m_to, m_amount, m_fee, nmix, sources, destinations, &change_amount);

    cryptonote::tx_destination_entry change_addr{ change_amount, m_from.get_keys().m_account_address, false /*is_subaddr*/ };
    bool result = cryptonote::construct_tx(
      m_from.get_keys(), sources, destinations, change_addr, m_extra, m_tx, m_unlock_time, m_tx_params);
    return result;
  }
};

void                                      sispop_register_callback                  (std::vector<test_event_entry> &events, std::string const &callback_name, sispop_callback callback);
std::vector<std::pair<uint8_t, uint64_t>> sispop_generate_sequential_hard_fork_table(uint8_t max_hf_version = cryptonote::network_version_count - 1);

struct sispop_blockchain_entry
{
  cryptonote::block                          block;
  std::vector<cryptonote::transaction>       txs;
  uint64_t                                   block_weight;
  uint64_t                                   already_generated_coins;
  service_nodes::service_node_list::state_t  service_node_state{nullptr};
  bool                                       checkpointed;
  cryptonote::checkpoint_t                   checkpoint;
};

struct sispop_chain_generator_db : public cryptonote::BaseTestDB
{
  std::vector<sispop_blockchain_entry>                        blocks;
  std::unordered_map<crypto::hash, cryptonote::transaction> tx_table;
  std::unordered_map<crypto::hash, sispop_blockchain_entry>   block_table;

  cryptonote::block                     get_block_from_height(const uint64_t &height) const override;
  bool                                  get_tx(const crypto::hash& h, cryptonote::transaction &tx) const override;
  std::vector<cryptonote::checkpoint_t> get_checkpoints_range(uint64_t start, uint64_t end, size_t num_desired_checkpoints) const override;
  uint64_t height() const override { return blocks.size(); }
};

struct sispop_service_node_contribution
{
    cryptonote::account_public_address contributor;
    uint64_t                           portions;
};

struct sispop_chain_generator
{
  // TODO(sispop): I want to store pointers to transactions but I get some memory corruption somewhere. Pls fix.
  // We already store blockchain_entries in block_ vector which stores the actual backing transaction entries.
  std::unordered_map<crypto::hash, cryptonote::transaction>          tx_table_;
  mutable std::unordered_map<crypto::public_key, crypto::secret_key> service_node_keys_;
  service_nodes::service_node_list::state_set                        state_history_;
  uint64_t                                                           last_cull_height_ = 0;
  std::shared_ptr<lns::name_system_db>                               lns_db_ = std::make_shared<lns::name_system_db>();
  sispop_chain_generator_db                                            db_;
  uint8_t                                                            hf_version_ = cryptonote::network_version_7;
  std::vector<test_event_entry>&                                     events_;
  const std::vector<std::pair<uint8_t, uint64_t>>                    hard_forks_;
  cryptonote::account_base                                           first_miner_;

  sispop_chain_generator(std::vector<test_event_entry> &events, const std::vector<std::pair<uint8_t, uint64_t>> &hard_forks);

  uint64_t                                             height()       const { return cryptonote::get_block_height(db_.blocks.back().block); }
  uint64_t                                             chain_height() const { return height() + 1; }
  const std::vector<sispop_blockchain_entry>&            blocks()       const { return db_.blocks; }
  size_t                                               event_index()  const { return events_.size() - 1; }
  uint8_t                                              hardfork()     const { return get_hf_version_at(height()); }

  const sispop_blockchain_entry&                         top() const { return db_.blocks.back(); }
  service_nodes::quorum_manager                        top_quorum() const;
  service_nodes::quorum_manager                        quorum(uint64_t height) const;
  std::shared_ptr<const service_nodes::quorum>         get_quorum(service_nodes::quorum_type type, uint64_t height) const;
  service_nodes::service_node_keys                     get_cached_keys(const crypto::public_key &pubkey) const;

  cryptonote::account_base                             add_account();
  sispop_blockchain_entry                               &add_block(sispop_blockchain_entry const &entry, bool can_be_added_to_blockchain = true, std::string const &fail_msg = {});
  void                                                 add_blocks_until_version(uint8_t hf_version);
  void                                                 add_n_blocks(int n);
  void                                                 add_blocks_until_next_checkpointable_height();
  void                                                 add_service_node_checkpoint(uint64_t block_height, size_t num_votes);
  void                                                 add_mined_money_unlock_blocks(); // NOTE: Unlock all Sispop generated from mining prior to this call i.e. CRYPTONOTE_MINED_MONEY_UNLOCK_WINDOW

  // NOTE: Add an event that is just a user specified message to signify progress in the test
  void                                                 add_event_msg(std::string const &msg) { events_.push_back(msg); }
  void                                                 add_tx(cryptonote::transaction const &tx, bool can_be_added_to_blockchain = true, std::string const &fail_msg = {}, bool kept_by_block = false);

  // NOTE: Add constructed TX to events_ and assume that it is valid to add to the blockchain. If the TX is meant to be unaddable to the blockchain use the individual create + add functions to
  // be able to mark the add TX event as something that should trigger a failure.
  cryptonote::transaction                              create_and_add_sispop_name_system_tx(cryptonote::account_base const &src, lns::mapping_type type, std::string const &name, lns::mapping_value const &value, lns::generic_owner const *owner = nullptr, lns::generic_owner const *backup_owner = nullptr, bool kept_by_block = false);
  cryptonote::transaction                              create_and_add_sispop_name_system_tx_update(cryptonote::account_base const &src, lns::mapping_type type, std::string const &name, lns::mapping_value const *value, lns::generic_owner const *owner = nullptr, lns::generic_owner const *backup_owner = nullptr, lns::generic_signature *signature = nullptr, bool kept_by_block = false);
  cryptonote::transaction                              create_and_add_tx                 (const cryptonote::account_base& src, const cryptonote::account_public_address& dest, uint64_t amount, uint64_t fee = TESTS_DEFAULT_FEE, bool kept_by_block = false);
  cryptonote::transaction                              create_and_add_state_change_tx(service_nodes::new_state state, const crypto::public_key& pub_key, uint64_t height = -1, const std::vector<uint64_t>& voters = {}, uint64_t fee = 0, bool kept_by_block = false);
  cryptonote::transaction                              create_and_add_registration_tx(const cryptonote::account_base& src, const cryptonote::keypair& sn_keys = cryptonote::keypair::generate(hw::get_device("default")), bool kept_by_block = false);
  cryptonote::transaction                              create_and_add_staking_tx     (const crypto::public_key &pub_key, const cryptonote::account_base &src, uint64_t amount, bool kept_by_block = false);
  sispop_blockchain_entry                               &create_and_add_next_block     (const std::vector<cryptonote::transaction>& txs = {}, cryptonote::checkpoint_t const *checkpoint = nullptr, bool can_be_added_to_blockchain = true, std::string const &fail_msg = {});

  // NOTE: Create transactions but don't add to events_
  cryptonote::transaction                              create_tx(const cryptonote::account_base &src, const cryptonote::account_public_address &dest, uint64_t amount, uint64_t fee) const;
  cryptonote::transaction                              create_registration_tx(const cryptonote::account_base &src,
                                                                              const cryptonote::keypair &service_node_keys = cryptonote::keypair::generate(hw::get_device("default")),
                                                                              uint64_t src_portions = STAKING_PORTIONS,
                                                                              uint64_t src_operator_cut = 0,
                                                                              std::array<sispop_service_node_contribution, 3> const &contributors = {},
                                                                              int num_contributors = 0) const;
  cryptonote::transaction                              create_staking_tx     (const crypto::public_key& pub_key, const cryptonote::account_base &src, uint64_t amount) const;
  cryptonote::transaction                              create_state_change_tx(service_nodes::new_state state, const crypto::public_key& pub_key, uint64_t height = -1, const std::vector<uint64_t>& voters = {}, uint64_t fee = 0) const;
  cryptonote::checkpoint_t                             create_service_node_checkpoint(uint64_t block_height, size_t num_votes) const;

  // value: Takes the binary value NOT the human readable version, of the name->value mapping
  static const uint64_t LNS_AUTO_BURN = static_cast<uint64_t>(-1);
  cryptonote::transaction                              create_sispop_name_system_tx(cryptonote::account_base const &src, lns::mapping_type type, std::string const &name, lns::mapping_value const &value, lns::generic_owner const *owner = nullptr, lns::generic_owner const *backup_owner = nullptr, uint64_t burn = LNS_AUTO_BURN) const;
  cryptonote::transaction                              create_sispop_name_system_tx_update(cryptonote::account_base const &src, lns::mapping_type type, std::string const &name, lns::mapping_value const *value, lns::generic_owner const *owner = nullptr, lns::generic_owner const *backup_owner = nullptr, lns::generic_signature *signature = nullptr, bool use_asserts = false) const;
  cryptonote::transaction                              create_sispop_name_system_tx_update_w_extra(cryptonote::account_base const &src, cryptonote::tx_extra_sispop_name_system const &lns_extra) const;

  sispop_blockchain_entry                                create_genesis_block(const cryptonote::account_base &miner, uint64_t timestamp);
  sispop_blockchain_entry                                create_next_block(const std::vector<cryptonote::transaction>& txs = {}, cryptonote::checkpoint_t const *checkpoint = nullptr, uint64_t total_fee = 0);
  bool                                                 create_block(sispop_blockchain_entry &entry, uint8_t hf_version, sispop_blockchain_entry const &prev, const cryptonote::account_base &miner_acc, uint64_t timestamp, std::vector<uint64_t> &block_weights, const std::vector<cryptonote::transaction> &tx_list, const service_nodes::block_winner &block_winner, uint64_t total_fee = 0) const;

  uint8_t                                              get_hf_version_at(uint64_t height) const;
  std::vector<uint64_t>                                last_n_block_weights(uint64_t height, uint64_t num) const;
  const cryptonote::account_base&                      first_miner() const { return first_miner_; }
};<|MERGE_RESOLUTION|>--- conflicted
+++ resolved
@@ -114,13 +114,8 @@
   template<class Archive> void serialize(Archive & /*ar*/, const unsigned int /*version*/) { }
 };
 
-<<<<<<< HEAD
-typedef boost::function<bool (cryptonote::core& c, size_t ev_index)> sispop_callback;
+typedef std::function<bool (cryptonote::core& c, size_t ev_index)> sispop_callback;
 struct sispop_callback_entry
-=======
-typedef std::function<bool (cryptonote::core& c, size_t ev_index)> loki_callback;
-struct loki_callback_entry
->>>>>>> 5da9b81e
 {
   std::string   name;
   sispop_callback callback;
@@ -1020,16 +1015,8 @@
   VEC_EVENTS.push_back(CALLBACK_ENTRY); \
 }
 
-<<<<<<< HEAD
-#define REGISTER_CALLBACK(CB_NAME, CLBACK) \
-  register_callback(CB_NAME, [this](auto&&... args) { return this->CLBACK(std::forward<decltype(args)>(args)...); });
-
-#define REGISTER_CALLBACK_METHOD(CLASS, METHOD) \
-  register_callback(#METHOD, [this](auto&&... args) { return this->METHOD(std::forward<decltype(args)>(args)...); });
-=======
 #define REGISTER_CALLBACK(METHOD) \
   register_callback(#METHOD, [this](auto&&... x) { return METHOD(std::forward<decltype(x)>(x)...); });
->>>>>>> 5da9b81e
 
 #define MAKE_GENESIS_BLOCK(VEC_EVENTS, BLK_NAME, MINER_ACC, TS)                       \
   test_generator generator;                                               \
