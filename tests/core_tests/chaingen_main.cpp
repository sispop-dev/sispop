// Copyright (c) 2014-2018, The Monero Project
// 
// All rights reserved.
// 
// Redistribution and use in source and binary forms, with or without modification, are
// permitted provided that the following conditions are met:
// 
// 1. Redistributions of source code must retain the above copyright notice, this list of
//    conditions and the following disclaimer.
// 
// 2. Redistributions in binary form must reproduce the above copyright notice, this list
//    of conditions and the following disclaimer in the documentation and/or other
//    materials provided with the distribution.
// 
// 3. Neither the name of the copyright holder nor the names of its contributors may be
//    used to endorse or promote products derived from this software without specific
//    prior written permission.
// 
// THIS SOFTWARE IS PROVIDED BY THE COPYRIGHT HOLDERS AND CONTRIBUTORS "AS IS" AND ANY
// EXPRESS OR IMPLIED WARRANTIES, INCLUDING, BUT NOT LIMITED TO, THE IMPLIED WARRANTIES OF
// MERCHANTABILITY AND FITNESS FOR A PARTICULAR PURPOSE ARE DISCLAIMED. IN NO EVENT SHALL
// THE COPYRIGHT HOLDER OR CONTRIBUTORS BE LIABLE FOR ANY DIRECT, INDIRECT, INCIDENTAL,
// SPECIAL, EXEMPLARY, OR CONSEQUENTIAL DAMAGES (INCLUDING, BUT NOT LIMITED TO,
// PROCUREMENT OF SUBSTITUTE GOODS OR SERVICES; LOSS OF USE, DATA, OR PROFITS; OR BUSINESS
// INTERRUPTION) HOWEVER CAUSED AND ON ANY THEORY OF LIABILITY, WHETHER IN CONTRACT,
// STRICT LIABILITY, OR TORT (INCLUDING NEGLIGENCE OR OTHERWISE) ARISING IN ANY WAY OUT OF
// THE USE OF THIS SOFTWARE, EVEN IF ADVISED OF THE POSSIBILITY OF SUCH DAMAGE.
// 
// Parts of this file are originally copyright (c) 2012-2013 The Cryptonote developers

#include "chaingen.h"
#include "chaingen_tests_list.h"
#include "common/util.h"
#include "common/command_line.h"
#include "transaction_tests.h"

namespace po = boost::program_options;

namespace
{
  const command_line::arg_descriptor<std::string> arg_test_data_path              = {"test_data_path", "", ""};
  const command_line::arg_descriptor<bool>        arg_generate_test_data          = {"generate_test_data", ""};
  const command_line::arg_descriptor<bool>        arg_play_test_data              = {"play_test_data", ""};
  const command_line::arg_descriptor<bool>        arg_generate_and_play_test_data = {"generate_and_play_test_data", ""};
  const command_line::arg_descriptor<bool>        arg_test_transactions           = {"test_transactions", ""};
  const command_line::arg_descriptor<std::string> arg_filter                      = { "filter", "Regular expression filter for which tests to run" };
}

int main(int argc, char* argv[])
{
  TRY_ENTRY();
  tools::on_startup();
  epee::string_tools::set_module_name_and_folder(argv[0]);

  //set up logging options
  mlog_configure(mlog_get_default_log_path("core_tests.log"), true);
  mlog_set_log_level(2);
  
  po::options_description desc_options("Allowed options");
  command_line::add_arg(desc_options, command_line::arg_help);
  command_line::add_arg(desc_options, arg_test_data_path);
  command_line::add_arg(desc_options, arg_generate_test_data);
  command_line::add_arg(desc_options, arg_play_test_data);
  command_line::add_arg(desc_options, arg_generate_and_play_test_data);
  command_line::add_arg(desc_options, arg_test_transactions);
  command_line::add_arg(desc_options, arg_filter);

  po::variables_map vm;
  bool r = command_line::handle_error_helper(desc_options, [&]()
  {
    po::store(po::parse_command_line(argc, argv, desc_options), vm);
    po::notify(vm);
    return true;
  });
  if (!r)
    return 1;

  if (command_line::get_arg(vm, command_line::arg_help))
  {
    std::cout << desc_options << std::endl;
    return 0;
  }

  const std::string filter = tools::glob_to_regex(command_line::get_arg(vm, arg_filter));
  boost::smatch match;

  size_t tests_count = 0;
  std::vector<std::string> failed_tests;
  std::string tests_folder = command_line::get_arg(vm, arg_test_data_path);
  if (command_line::get_arg(vm, arg_generate_test_data))
  {
    GENERATE("chain001.dat", gen_simple_chain_001);
  }
  else if (command_line::get_arg(vm, arg_play_test_data))
  {
    PLAY("chain001.dat", gen_simple_chain_001);
  }
  else if (command_line::get_arg(vm, arg_generate_and_play_test_data))
  {
    // NOTE: Working tests
    // GENERATE_AND_PLAY(gen_service_nodes);
    // GENERATE_AND_PLAY(test_prefer_deregisters);
    // GENERATE_AND_PLAY(test_zero_fee_deregister);
    // GENERATE_AND_PLAY(test_deregister_safety_buffer);

    //  GENERATE_AND_PLAY(one_block);

    // // Block verification tests
    // GENERATE_AND_PLAY(gen_block_big_major_version);
    // GENERATE_AND_PLAY(gen_block_big_minor_version);
    // GENERATE_AND_PLAY(gen_block_ts_not_checked);
    // GENERATE_AND_PLAY(gen_block_ts_in_past);
    // GENERATE_AND_PLAY(gen_block_ts_in_future);
    // GENERATE_AND_PLAY(gen_block_invalid_prev_id);
    // GENERATE_AND_PLAY(gen_block_invalid_nonce);
    // GENERATE_AND_PLAY(gen_block_no_miner_tx);
    // GENERATE_AND_PLAY(gen_block_unlock_time_is_low);
    // GENERATE_AND_PLAY(gen_block_unlock_time_is_high);
    // GENERATE_AND_PLAY(gen_block_unlock_time_is_timestamp_in_past);
    // GENERATE_AND_PLAY(gen_block_unlock_time_is_timestamp_in_future);
    // GENERATE_AND_PLAY(gen_block_height_is_low);
    // GENERATE_AND_PLAY(gen_block_height_is_high);
    // GENERATE_AND_PLAY(gen_block_miner_tx_has_2_tx_gen_in);
    // GENERATE_AND_PLAY(gen_block_miner_tx_with_txin_to_key);
    // GENERATE_AND_PLAY(gen_block_miner_tx_out_is_big);
    // GENERATE_AND_PLAY(gen_block_miner_tx_has_no_out);
    // GENERATE_AND_PLAY(gen_block_miner_tx_has_out_to_alice);
    // GENERATE_AND_PLAY(gen_block_has_invalid_tx);
    // GENERATE_AND_PLAY(gen_block_is_too_big);

    // // Transaction verification tests
    // GENERATE_AND_PLAY(gen_tx_no_inputs_no_outputs);

    // GENERATE_AND_PLAY(gen_multisig_tx_invalid_23_1__no_threshold);
    // GENERATE_AND_PLAY(gen_multisig_tx_invalid_45_5_23_no_threshold);
    // GENERATE_AND_PLAY(gen_multisig_tx_invalid_22_1__no_threshold);
    // GENERATE_AND_PLAY(gen_multisig_tx_invalid_33_1__no_threshold);
    // GENERATE_AND_PLAY(gen_multisig_tx_invalid_33_1_2_no_threshold);
    // GENERATE_AND_PLAY(gen_multisig_tx_invalid_33_1_3_no_threshold);

    // Bulletproof Tests
    // GENERATE_AND_PLAY(gen_bp_tx_valid_1);
    // GENERATE_AND_PLAY(gen_bp_tx_valid_1_1);
    // GENERATE_AND_PLAY(gen_bp_tx_valid_2);
    // GENERATE_AND_PLAY(gen_bp_tx_valid_4_2_1);
    // GENERATE_AND_PLAY(gen_bp_tx_valid_16_16);
    GENERATE_AND_PLAY(gen_bp_txs_valid_2_and_2);
    GENERATE_AND_PLAY(gen_bp_txs_valid_1_1_and_8_2_and_16_16_1);
    // GENERATE_AND_PLAY(gen_bp_tx_invalid_not_enough_proofs);
    // GENERATE_AND_PLAY(gen_bp_tx_invalid_too_many_proofs);
    // GENERATE_AND_PLAY(gen_bp_tx_invalid_wrong_amount);
    // GENERATE_AND_PLAY(gen_bp_tx_invalid_switched);

    // TODO(loki): Tests we need to fix
    //GENERATE_AND_PLAY(gen_simple_chain_001);
    //GENERATE_AND_PLAY(gen_simple_chain_split_1);
    //GENERATE_AND_PLAY(gen_chain_switch_1);
    //GENERATE_AND_PLAY(gen_ring_signature_1);
    //GENERATE_AND_PLAY(gen_ring_signature_2);
    ////GENERATE_AND_PLAY(gen_ring_signature_big); // Takes up to XXX hours (if CRYPTONOTE_MINED_MONEY_UNLOCK_WINDOW == 10)

    // Block verification tests
    //GENERATE_AND_PLAY(gen_block_miner_tx_has_2_in);
    ////GENERATE_AND_PLAY(gen_block_invalid_binary_format); // Takes up to 3 hours, if CRYPTONOTE_MINED_MONEY_UNLOCK_WINDOW == 500, up to 30 minutes, if CRYPTONOTE_MINED_MONEY_UNLOCK_WINDOW == 10

    //// Transaction verification tests
    // GENERATE_AND_PLAY(gen_tx_big_version);
    // GENERATE_AND_PLAY(gen_tx_unlock_time);
    // GENERATE_AND_PLAY(gen_tx_input_is_not_txin_to_key);
    // GENERATE_AND_PLAY(gen_tx_no_inputs_has_outputs);
    // GENERATE_AND_PLAY(gen_tx_has_inputs_no_outputs);
    // GENERATE_AND_PLAY(gen_tx_invalid_input_amount);
    // GENERATE_AND_PLAY(gen_tx_input_wo_key_offsets);
    // GENERATE_AND_PLAY(gen_tx_sender_key_offest_not_exist);
    // GENERATE_AND_PLAY(gen_tx_key_offest_points_to_foreign_key);
    // GENERATE_AND_PLAY(gen_tx_mixed_key_offest_not_exist);
    // GENERATE_AND_PLAY(gen_tx_key_image_not_derive_from_tx_key);
    // GENERATE_AND_PLAY(gen_tx_key_image_is_invalid);
    // GENERATE_AND_PLAY(gen_tx_check_input_unlock_time);
    // GENERATE_AND_PLAY(gen_tx_txout_to_key_has_invalid_key);
    // GENERATE_AND_PLAY(gen_tx_output_with_zero_amount);
    // GENERATE_AND_PLAY(gen_tx_output_is_not_txout_to_key);
    // GENERATE_AND_PLAY(gen_tx_signatures_are_invalid);

<<<<<<< HEAD
    //// Double spend
    //GENERATE_AND_PLAY(gen_double_spend_in_tx<false>);
    //GENERATE_AND_PLAY(gen_double_spend_in_tx<true>);
    //GENERATE_AND_PLAY(gen_double_spend_in_the_same_block<false>);
    //GENERATE_AND_PLAY(gen_double_spend_in_the_same_block<true>);
    //GENERATE_AND_PLAY(gen_double_spend_in_different_blocks<false>);
    //GENERATE_AND_PLAY(gen_double_spend_in_different_blocks<true>);
    //GENERATE_AND_PLAY(gen_double_spend_in_different_chains);
    //GENERATE_AND_PLAY(gen_double_spend_in_alt_chain_in_the_same_block<false>);
    //GENERATE_AND_PLAY(gen_double_spend_in_alt_chain_in_the_same_block<true>);
    //GENERATE_AND_PLAY(gen_double_spend_in_alt_chain_in_different_blocks<false>);
    //GENERATE_AND_PLAY(gen_double_spend_in_alt_chain_in_different_blocks<true>);

    //GENERATE_AND_PLAY(gen_uint_overflow_1);
    //GENERATE_AND_PLAY(gen_uint_overflow_2);

    //GENERATE_AND_PLAY(gen_block_reward);

    //GENERATE_AND_PLAY(gen_v2_tx_mixable_0_mixin);
    //GENERATE_AND_PLAY(gen_v2_tx_mixable_low_mixin);
//  //  GENERATE_AND_PLAY(gen_v2_tx_unmixable_only);
//  //  GENERATE_AND_PLAY(gen_v2_tx_unmixable_one);
//  //  GENERATE_AND_PLAY(gen_v2_tx_unmixable_two);
    //GENERATE_AND_PLAY(gen_v2_tx_dust);

    //GENERATE_AND_PLAY(gen_rct_tx_valid_from_pre_rct);
    //GENERATE_AND_PLAY(gen_rct_tx_valid_from_rct);
    //GENERATE_AND_PLAY(gen_rct_tx_valid_from_mixed);
    //GENERATE_AND_PLAY(gen_rct_tx_pre_rct_bad_real_dest);
    //GENERATE_AND_PLAY(gen_rct_tx_pre_rct_bad_real_mask);
    //GENERATE_AND_PLAY(gen_rct_tx_pre_rct_bad_fake_dest);
    //GENERATE_AND_PLAY(gen_rct_tx_pre_rct_bad_fake_mask);
    //GENERATE_AND_PLAY(gen_rct_tx_rct_bad_real_dest);
    //GENERATE_AND_PLAY(gen_rct_tx_rct_bad_real_mask);
    //GENERATE_AND_PLAY(gen_rct_tx_rct_bad_fake_dest);
    //GENERATE_AND_PLAY(gen_rct_tx_rct_bad_fake_mask);
    //GENERATE_AND_PLAY(gen_rct_tx_rct_spend_with_zero_commit);
    //GENERATE_AND_PLAY(gen_rct_tx_pre_rct_zero_vin_amount);
    //GENERATE_AND_PLAY(gen_rct_tx_rct_non_zero_vin_amount);
    //GENERATE_AND_PLAY(gen_rct_tx_non_zero_vout_amount);
    //GENERATE_AND_PLAY(gen_rct_tx_pre_rct_duplicate_key_image);
    //GENERATE_AND_PLAY(gen_rct_tx_rct_duplicate_key_image);
    //GENERATE_AND_PLAY(gen_rct_tx_pre_rct_wrong_key_image);
    //GENERATE_AND_PLAY(gen_rct_tx_rct_wrong_key_image);
    //GENERATE_AND_PLAY(gen_rct_tx_pre_rct_wrong_fee);
    //GENERATE_AND_PLAY(gen_rct_tx_rct_wrong_fee);
    //GENERATE_AND_PLAY(gen_rct_tx_pre_rct_remove_vin);
    //GENERATE_AND_PLAY(gen_rct_tx_rct_remove_vin);
    //GENERATE_AND_PLAY(gen_rct_tx_pre_rct_add_vout);
    //GENERATE_AND_PLAY(gen_rct_tx_rct_add_vout);
    //GENERATE_AND_PLAY(gen_rct_tx_pre_rct_increase_vin_and_fee);
    //GENERATE_AND_PLAY(gen_rct_tx_pre_rct_altered_extra);
    //GENERATE_AND_PLAY(gen_rct_tx_rct_altered_extra);

    //GENERATE_AND_PLAY(gen_multisig_tx_valid_22_1_2);
    //GENERATE_AND_PLAY(gen_multisig_tx_valid_22_1_2_many_inputs);
    //GENERATE_AND_PLAY(gen_multisig_tx_valid_22_2_1);
    //GENERATE_AND_PLAY(gen_multisig_tx_valid_33_1_23);
    //GENERATE_AND_PLAY(gen_multisig_tx_valid_33_3_21);
    //GENERATE_AND_PLAY(gen_multisig_tx_valid_23_1_2);
    //GENERATE_AND_PLAY(gen_multisig_tx_valid_23_1_3);
    //GENERATE_AND_PLAY(gen_multisig_tx_valid_23_2_1);
    //GENERATE_AND_PLAY(gen_multisig_tx_valid_23_2_3);
    //GENERATE_AND_PLAY(gen_multisig_tx_valid_45_1_234);
    //GENERATE_AND_PLAY(gen_multisig_tx_valid_45_4_135_many_inputs);
    //GENERATE_AND_PLAY(gen_multisig_tx_valid_89_3_1245789);
=======
    GENERATE_AND_PLAY(gen_bp_tx_valid_1);
    GENERATE_AND_PLAY(gen_bp_tx_invalid_1_1);
    GENERATE_AND_PLAY(gen_bp_tx_valid_2);
    GENERATE_AND_PLAY(gen_bp_tx_valid_4_2_1);
    GENERATE_AND_PLAY(gen_bp_tx_valid_16_16);
    GENERATE_AND_PLAY(gen_bp_txs_valid_2_and_2);
    GENERATE_AND_PLAY(gen_bp_txs_valid_2_and_8_2_and_16_16_1);
    GENERATE_AND_PLAY(gen_bp_tx_invalid_not_enough_proofs);
    GENERATE_AND_PLAY(gen_bp_tx_invalid_too_many_proofs);
    GENERATE_AND_PLAY(gen_bp_tx_invalid_wrong_amount);
    GENERATE_AND_PLAY(gen_bp_tx_invalid_switched);
>>>>>>> 869b3bf8

    el::Level level = (failed_tests.empty() ? el::Level::Info : el::Level::Error);
    MLOG(level, "\nREPORT:");
    MLOG(level, "  Test run: " << tests_count);
    MLOG(level, "  Failures: " << failed_tests.size());
    if (!failed_tests.empty())
    {
      MLOG(level, "FAILED TESTS:");
      BOOST_FOREACH(auto test_name, failed_tests)
      {
        MLOG(level, "  " << test_name);
      }
    }
  }
  else if (command_line::get_arg(vm, arg_test_transactions))
  {
    CALL_TEST("TRANSACTIONS TESTS", test_transactions);
  }
  else
  {
    MERROR("Wrong arguments");
    return 2;
  }

  return failed_tests.empty() ? 0 : 1;

  CATCH_ENTRY_L0("main", 1);
}<|MERGE_RESOLUTION|>--- conflicted
+++ resolved
@@ -145,7 +145,7 @@
     // GENERATE_AND_PLAY(gen_bp_tx_valid_4_2_1);
     // GENERATE_AND_PLAY(gen_bp_tx_valid_16_16);
     GENERATE_AND_PLAY(gen_bp_txs_valid_2_and_2);
-    GENERATE_AND_PLAY(gen_bp_txs_valid_1_1_and_8_2_and_16_16_1);
+    GENERATE_AND_PLAY(gen_bp_txs_valid_2_and_8_2_and_16_16_1);
     // GENERATE_AND_PLAY(gen_bp_tx_invalid_not_enough_proofs);
     // GENERATE_AND_PLAY(gen_bp_tx_invalid_too_many_proofs);
     // GENERATE_AND_PLAY(gen_bp_tx_invalid_wrong_amount);
@@ -182,7 +182,6 @@
     // GENERATE_AND_PLAY(gen_tx_output_is_not_txout_to_key);
     // GENERATE_AND_PLAY(gen_tx_signatures_are_invalid);
 
-<<<<<<< HEAD
     //// Double spend
     //GENERATE_AND_PLAY(gen_double_spend_in_tx<false>);
     //GENERATE_AND_PLAY(gen_double_spend_in_tx<true>);
@@ -249,19 +248,6 @@
     //GENERATE_AND_PLAY(gen_multisig_tx_valid_45_1_234);
     //GENERATE_AND_PLAY(gen_multisig_tx_valid_45_4_135_many_inputs);
     //GENERATE_AND_PLAY(gen_multisig_tx_valid_89_3_1245789);
-=======
-    GENERATE_AND_PLAY(gen_bp_tx_valid_1);
-    GENERATE_AND_PLAY(gen_bp_tx_invalid_1_1);
-    GENERATE_AND_PLAY(gen_bp_tx_valid_2);
-    GENERATE_AND_PLAY(gen_bp_tx_valid_4_2_1);
-    GENERATE_AND_PLAY(gen_bp_tx_valid_16_16);
-    GENERATE_AND_PLAY(gen_bp_txs_valid_2_and_2);
-    GENERATE_AND_PLAY(gen_bp_txs_valid_2_and_8_2_and_16_16_1);
-    GENERATE_AND_PLAY(gen_bp_tx_invalid_not_enough_proofs);
-    GENERATE_AND_PLAY(gen_bp_tx_invalid_too_many_proofs);
-    GENERATE_AND_PLAY(gen_bp_tx_invalid_wrong_amount);
-    GENERATE_AND_PLAY(gen_bp_tx_invalid_switched);
->>>>>>> 869b3bf8
 
     el::Level level = (failed_tests.empty() ? el::Level::Info : el::Level::Error);
     MLOG(level, "\nREPORT:");
