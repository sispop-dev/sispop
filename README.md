--- conflicted
+++ resolved
@@ -483,21 +483,13 @@
 
 ## Using Tor
 
-<<<<<<< HEAD
-While Loki isn't made to integrate with Tor, it can be used wrapped with torsocks, by
-=======
->>>>>>> 403fa6b4
 > There is a new, still experimental, [integration with Tor](ANONYMITY_NETWORKS.md). The
 > feature allows connecting over IPv4 and Tor simulatenously - IPv4 is used for
 > relaying blocks and relaying transactions received by peers whereas Tor is
 > used solely for relaying transactions received over local RPC. This provides
 > privacy and better protection against surrounding node (sybil) attacks.
 
-<<<<<<< HEAD
 While Loki isn't made to integrate with Tor, it can be used wrapped with torsocks, by
-=======
-While Monero isn't made to integrate with Tor, it can be used wrapped with torsocks, by
->>>>>>> 403fa6b4
 setting the following configuration parameters and environment variables:
 
 * `--p2p-bind-ip 127.0.0.1` on the command line or `p2p-bind-ip=127.0.0.1` in
