--- conflicted
+++ resolved
@@ -628,17 +628,13 @@
 
 Print the stack trace with `bt`
 
-<<<<<<< HEAD
+ * If a program crashed and cores are managed by systemd, the following can also get a stack trace for that crash:
+
+```bash
+coredumpctl -1 gdb
+```
+
 #### To run Loki within gdb:
-=======
- * If a program crashed and cores are managed by systemd, the following can also get a stack trace for that crash:
-
-```bash
-coredumpctl -1 gdb
-```
-
-#### To run monero within gdb:
->>>>>>> f1c3252d
 
 Type `gdb /path/to/lokid`
 
