# Anonymity Networks with Sispop

Currently only Tor and I2P have been integrated into Sispop. The usage of
these networks is still considered experimental - there are a few pessimistic
cases where privacy is leaked. The design is intended to maximize privacy of
the source of a transaction by broadcasting it over an anonymity network, while
relying on IPv4 for the remainder of messages to make surrounding node attacks
(via sybil) more difficult.


## Behavior

If _any_ anonymity network is enabled, transactions being broadcast that lack
a valid "context" (i.e. the transaction did not come from a p2p connection),
will only be sent to peers on anonymity networks. If an anonymity network is
enabled but no peers over an anonymity network are available, an error is
logged and the transaction is kept for future broadcasting over an anonymity
network. The transaction will not be broadcast unless an anonymity connection
is made or until `sispopd` is shutdown and restarted with only public
connections enabled.

Anonymity networks can also be used with `sispop-wallet-cli` and
`sispop-wallet-rpc` - the wallets will connect to a daemon through a proxy. The
daemon must provide a hidden service for the RPC itself, which is separate from
the hidden service for P2P connections.


## P2P Commands

Only handshakes, peer timed syncs and transaction broadcast messages are
supported over anonymity networks. If one `--add-exclusive-node` p2p address
is specified, then no syncing will take place and only transaction broadcasting
can occur. It is therefore recommended that `--add-exclusive-node` be combined
with additional exclusive IPv4 address(es).


## Usage

Anonymity networks have no seed nodes (the feature is still considered
experimental), so a user must specify an address. If configured properly,
additional peers can be found through typical p2p peerlist sharing.

### Outbound Connections

Connecting to an anonymous address requires the command line option
<<<<<<< HEAD
`--proxy` which tells `sispopd` the ip/port of a socks proxy provided by a
=======
`--tx-proxy` which tells `lokid` the ip/port of a socks proxy provided by a
>>>>>>> 5da9b81e
separate process. On most systems the configuration will look like:

```
--tx-proxy tor,127.0.0.1:9050,10
--tx-proxy i2p,127.0.0.1:9000
```

which tells `sispopd` that ".onion" p2p addresses can be forwarded to a socks
proxy at IP 127.0.0.1 port 9050 with a max of 10 outgoing connections and
".b32.i2p" p2p addresses can be forwarded to a socks proxy at IP 127.0.0.1 port
9000 with the default max outgoing connections. Since there are no seed nodes
for anonymity connections, peers must be manually specified:

```
--add-exclusive-node rveahdfho7wo4b2m.onion:28083
--add-peer rveahdfho7wo4b2m.onion:28083
```

Either option can be listed multiple times, and can specify any mix of Tor,
I2P, and IPv4 addresses. Using `--add-exclusive-node` will prevent the usage of
seed nodes on ALL networks, which will typically be undesirable.

### Inbound Connections

Receiving anonymity connections is done through the option
`--anonymous-inbound`. This option tells `sispopd` the inbound address, network
type, and max connections:

```
--anonymous-inbound rveahdfho7wo4b2m.onion:28083,127.0.0.1:28083,25
--anonymous-inbound cmeua5767mz2q5jsaelk2rxhf67agrwuetaso5dzbenyzwlbkg2q.b32.i2p:5000,127.0.0.1:30000
```

which tells `sispopd` that a max of 25 inbound Tor connections are being
received at address "rveahdfho7wo4b2m.onion:28083" and forwarded to `sispopd`
localhost port 28083, and a default max I2P connections are being received at
address "cmeua5767mz2q5jsaelk2rxhf67agrwuetaso5dzbenyzwlbkg2q.b32.i2p:5000" and
forwarded to `sispopd` localhost port 30000.
These addresses will be shared with outgoing peers, over the same network type,
otherwise the peer will not be notified of the peer address by the proxy.

### Wallet RPC

An anonymity network can be configured to forward incoming connections to a
`sispopd` RPC port - which is independent from the configuration for incoming
P2P anonymity connections. The anonymity network (Tor/i2p) is
[configured in the same manner](#configuration), except the localhost port
must be the RPC port (typically 22023 for mainnet) instead of the p2p port:

<<<<<<< HEAD
> HiddenServiceDir /var/lib/tor/data/sispop
> HiddenServicePort 22023 127.0.0.1:22023
=======
```
HiddenServiceDir /var/lib/tor/data/loki
HiddenServicePort 18081 127.0.0.1:18081
```
>>>>>>> 5da9b81e

Then the wallet will be configured to use a Tor/i2p address:
```
--proxy 127.0.0.1:9050
--daemon-address rveahdfho7wo4b2m.onion
```

The proxy must match the address type - a Tor proxy will not work properly with
i2p addresses, etc.

i2p and onion addresses provide the information necessary to authenticate and
encrypt the connection from end-to-end. If desired, SSL can also be applied to
the connection with `--daemon-address https://rveahdfho7wo4b2m.onion` which
requires a server certificate that is signed by a "root" certificate on the
machine running the wallet. Alternatively, `--daemon-cert-file` can be used to
specify a certificate to authenticate the server.

Proxies can also be used to connect to "clearnet" (ipv4 addresses or ICANN
domains), but `--daemon-cert-file` _must_ be used for authentication and
encryption.

### Network Types

#### Tor & I2P

Options `--add-exclusive-node` and `--add-peer` recognize ".onion" and
".b32.i2p" addresses, and will properly forward those addresses to the proxy
provided with `--tx-proxy tor,...` or `--tx-proxy i2p,...`.

Option `--anonymous-inbound` also recognizes ".onion" and ".b32.i2p" addresses,
and will automatically be sent out to outgoing Tor/I2P connections so the peer
can distribute the address to its other peers.

##### Configuration

Tor must be configured for hidden services. An example configuration ("torrc")
might look like:

<<<<<<< HEAD
> HiddenServiceDir /var/lib/tor/data/sispop
> HiddenServicePort 28083 127.0.0.1:28083
=======
```
HiddenServiceDir /var/lib/tor/data/loki
HiddenServicePort 28083 127.0.0.1:28083
```
>>>>>>> 5da9b81e

This will store key information in `/var/lib/tor/data/sispop` and will forward
"Tor port" 28083 to port 28083 of ip 127.0.0.1. The file
`/usr/lib/tor/data/sispop/hostname` will contain the ".onion" address for use
with `--anonymous-inbound`.

I2P must be configured with a standard server tunnel. Configuration differs by
I2P implementation.

## Privacy Limitations

There are currently some techniques that could be used to _possibly_ identify
the machine that broadcast a transaction over an anonymity network.

### Timestamps

The peer timed sync command sends the current time in the message. This value
can be used to link an onion address to an IPv4/IPv6 address. If a peer first
sees a transaction over Tor, it could _assume_ (possibly incorrectly) that the
transaction originated from the peer. If both the Tor connection and an
IPv4/IPv6 connection have timestamps that are approximately close in value they
could be used to link the two connections. This is less likely to happen if the
system clock is fairly accurate - many peers on the Sispop network should have
similar timestamps.

#### Mitigation

Keep the system clock accurate so that fingerprinting is more difficult. In
the future a random offset might be applied to anonymity networks so that if
the system clock is noticeably off (and therefore more fingerprintable),
linking the public IPv4/IPv6 connections with the anonymity networks will be
more difficult.

<<<<<<< HEAD
### Bandwidth Usage

An ISP can passively monitor `sispopd` connections from a node and observe when
a transaction is sent over a Tor/I2P connection via timing analysis + size of
data sent during that timeframe. I2P should provide better protection against
this attack - its connections are not circuit based. However, if a node is
only using I2P for broadcasting Sispop transactions, the total aggregate of
I2P data would also leak information.

#### Mitigation

There is no current mitigation for the user right now. This attack is fairly
sophisticated, and likely requires support from the internet host of a Sispop
user.

In the near future, "whitening" the amount of data sent over anonymity network
connections will be performed. An attempt will be made to make a transaction
broadcast indistinguishable from a peer timed sync command.

### Intermittent Sispop Syncing
=======
### Intermittent Loki Syncing
>>>>>>> 5da9b81e

If a user only runs `sispopd` to send a transaction then quit, this can also
be used by an ISP to link a user to a transaction.

#### Mitigation

Run `sispopd` as often as possible to conceal when transactions are being sent.
Future versions will also have peers that first receive a transaction over an
anonymity network delay the broadcast to public peers by a randomized amount.
This will not completely mitigate a user who syncs up sends then quits, in
part because this rule is not enforceable, so this mitigation strategy is
simply a best effort attempt.

### Active Bandwidth Shaping

An attacker could attempt to bandwidth shape traffic in an attempt to determine
the source of a Tor/I2P connection. There isn't great mitigation against
this, but I2P should provide better protection against this attack since
the connections are not circuit based.

#### Mitigation

The best mitigation is to use I2P instead of Tor. However, I2P
has a smaller set of users (less cover traffic) and academic reviews, so there
is a trade off in potential issues. Also, anyone attempting this strategy really
wants to uncover a user, it seems unlikely that this would be performed against
every Tor/I2P user.

### I2P/Tor Stream Used Twice

If a single I2P/Tor stream is used 2+ times for transmitting a transaction, the
operator of the hidden service can conclude that both transactions came from the
same source. If the subsequent transactions spend a change output from the
earlier transactions, this will also reveal the "real" spend in the ring
signature. This issue was (primarily) raised by @secparam on Twitter.

#### Mitigation

`lokid` currently selects two outgoing connections every 5 minutes for
transmitting transactions over I2P/Tor. Using outgoing connections prevents an
adversary from making many incoming connections to obtain information (this
technique was taken from Dandelion). Outgoing connections also do not have a
persistent public key identity - the creation of a new circuit will generate
a new public key identity. The lock time on a change address is ~20 minutes, so
`lokid` will have rotated its selected outgoing connections several times in
most cases. However, the number of outgoing connections is typically a small
fixed number, so there is a decent probability of re-use with the same public
key identity.

@secparam (twitter) recommended changing circuits (Tor) as an additional
precaution. This is likely not a good idea - forcibly requesting Tor to change
circuits is observable by the ISP. Instead, `lokid` should likely disconnect
from peers occasionally. Tor will rotate circuits every ~10 minutes, so
establishing new connections will use a new public key identity and make it
more difficult for the hidden service to link information. This process will
have to be done carefully because closing/reconnecting connections can also
leak information to hidden services if done improperly.

At the current time, if users need to frequently make transactions, I2P/Tor
will improve privacy from ISPs and other common adversaries, but still have
some metadata leakages to unknown hidden service operators.<|MERGE_RESOLUTION|>--- conflicted
+++ resolved
@@ -43,11 +43,7 @@
 ### Outbound Connections
 
 Connecting to an anonymous address requires the command line option
-<<<<<<< HEAD
 `--proxy` which tells `sispopd` the ip/port of a socks proxy provided by a
-=======
-`--tx-proxy` which tells `lokid` the ip/port of a socks proxy provided by a
->>>>>>> 5da9b81e
 separate process. On most systems the configuration will look like:
 
 ```
@@ -97,15 +93,8 @@
 [configured in the same manner](#configuration), except the localhost port
 must be the RPC port (typically 22023 for mainnet) instead of the p2p port:
 
-<<<<<<< HEAD
 > HiddenServiceDir /var/lib/tor/data/sispop
-> HiddenServicePort 22023 127.0.0.1:22023
-=======
-```
-HiddenServiceDir /var/lib/tor/data/loki
-HiddenServicePort 18081 127.0.0.1:18081
-```
->>>>>>> 5da9b81e
+> HiddenServicePort 30000 127.0.0.1:30000
 
 Then the wallet will be configured to use a Tor/i2p address:
 ```
@@ -144,15 +133,8 @@
 Tor must be configured for hidden services. An example configuration ("torrc")
 might look like:
 
-<<<<<<< HEAD
 > HiddenServiceDir /var/lib/tor/data/sispop
 > HiddenServicePort 28083 127.0.0.1:28083
-=======
-```
-HiddenServiceDir /var/lib/tor/data/loki
-HiddenServicePort 28083 127.0.0.1:28083
-```
->>>>>>> 5da9b81e
 
 This will store key information in `/var/lib/tor/data/sispop` and will forward
 "Tor port" 28083 to port 28083 of ip 127.0.0.1. The file
@@ -186,7 +168,6 @@
 linking the public IPv4/IPv6 connections with the anonymity networks will be
 more difficult.
 
-<<<<<<< HEAD
 ### Bandwidth Usage
 
 An ISP can passively monitor `sispopd` connections from a node and observe when
@@ -207,9 +188,6 @@
 broadcast indistinguishable from a peer timed sync command.
 
 ### Intermittent Sispop Syncing
-=======
-### Intermittent Loki Syncing
->>>>>>> 5da9b81e
 
 If a user only runs `sispopd` to send a transaction then quit, this can also
 be used by an ISP to link a user to a transaction.
