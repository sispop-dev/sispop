# Multistage docker build, requires docker 17.05

# TO RUN
# docker build -t loki-daemon-image .

# TO COLLECT BINARIES
# ./util/build_scripts/collect_from_docker_container.sh

# builder stage
FROM ubuntu:16.04 as builder

RUN set -ex && \
    apt-get update && \
    apt-get install -y curl apt-transport-https eatmydata && \
    echo 'deb https://apt.kitware.com/ubuntu/ xenial main' >/etc/apt/sources.list.d/kitware-cmake.list && \
    curl https://apt.kitware.com/keys/kitware-archive-latest.asc | apt-key add - && \
    apt-get update && \
    eatmydata apt-get --no-install-recommends --yes install \
        ca-certificates \
        cmake \
        g++ \
        make \
        pkg-config \
        graphviz \
        doxygen \
        git \
        libtool-bin \
        autoconf \
        automake \
        bzip2 \
        xsltproc \
        gperf

WORKDIR /usr/local/src

ARG OPENSSL_VERSION=1.1.1d
ARG OPENSSL_HASH=1e3a91bc1f9dfce01af26026f856e064eab4c8ee0a8f457b5ae30b40b8b711f2
RUN set -ex \
    && curl -s -O https://www.openssl.org/source/openssl-${OPENSSL_VERSION}.tar.gz \
    && echo "${OPENSSL_HASH}  openssl-${OPENSSL_VERSION}.tar.gz" | sha256sum -c \
    && tar xf openssl-${OPENSSL_VERSION}.tar.gz \
    && cd openssl-${OPENSSL_VERSION} \
    && ./Configure --prefix=/usr linux-x86_64 no-shared --static \
    && make -j$(nproc) \
    && make install_sw -j$(nproc)

ARG BOOST_VERSION=1_72_0
ARG BOOST_VERSION_DOT=1.72.0
ARG BOOST_HASH=59c9b274bc451cf91a9ba1dd2c7fdcaf5d60b1b3aa83f2c9fa143417cc660722
RUN set -ex \
    && curl -s -L -o  boost_${BOOST_VERSION}.tar.bz2 https://dl.bintray.com/boostorg/release/${BOOST_VERSION_DOT}/source/boost_${BOOST_VERSION}.tar.bz2 \
    && echo "${BOOST_HASH}  boost_${BOOST_VERSION}.tar.bz2" | sha256sum -c \
    && tar xf boost_${BOOST_VERSION}.tar.bz2 \
    && cd boost_${BOOST_VERSION} \
    && ./bootstrap.sh \
<<<<<<< HEAD
    && ./b2 --prefix=/usr --build-type=minimal link=static runtime-link=static \
        --with-atomic --with-chrono --with-date_time --with-filesystem --with-program_options \
        --with-regex --with-serialization --with-system --with-thread --with-locale \
        threading=multi threadapi=pthread cxxflags=-fPIC \
        -j$(nproc) install
=======
    && ./b2 --build-type=minimal link=static runtime-link=static --with-chrono --with-date_time --with-filesystem --with-program_options --with-regex --with-serialization --with-system --with-thread --with-locale threading=multi threadapi=pthread cflags="$CFLAGS" cxxflags="$CXXFLAGS" stage
ENV BOOST_ROOT /usr/local/boost_${BOOST_VERSION}

# OpenSSL
ARG OPENSSL_VERSION=1.1.1g
ARG OPENSSL_HASH=ddb04774f1e32f0c49751e21b67216ac87852ceb056b75209af2443400636d46
RUN set -ex \
    && curl -s -O https://www.openssl.org/source/openssl-${OPENSSL_VERSION}.tar.gz \
    && echo "${OPENSSL_HASH}  openssl-${OPENSSL_VERSION}.tar.gz" | sha256sum -c \
    && tar -xzf openssl-${OPENSSL_VERSION}.tar.gz \
    && cd openssl-${OPENSSL_VERSION} \
    && ./Configure linux-x86_64 no-shared --static "$CFLAGS" \
    && make build_generated \
    && make libcrypto.a \
    && make install
ENV OPENSSL_ROOT_DIR=/usr/local/openssl-${OPENSSL_VERSION}
>>>>>>> 647c069d


ARG SODIUM_VERSION=1.0.18-RELEASE
ARG SODIUM_HASH=940ef42797baa0278df6b7fd9e67c7590f87744b
RUN set -ex \
    && git clone https://github.com/jedisct1/libsodium.git -b ${SODIUM_VERSION} --depth=1 \
    && cd libsodium \
    && test `git rev-parse HEAD` = ${SODIUM_HASH} || exit 1 \
    && ./autogen.sh \
    && ./configure --enable-static --disable-shared --prefix=/usr \
    && make -j$(nproc) \
    && make check \
    && make install

# Readline
# ARG READLINE_VERSION=8.0
# ARG READLINE_HASH=e339f51971478d369f8a053a330a190781acb9864cf4c541060f12078948e461
# RUN set -ex \
#     && curl -s -O https://ftp.gnu.org/gnu/readline/readline-${READLINE_VERSION}.tar.gz \
#     && echo "${READLINE_HASH}  readline-${READLINE_VERSION}.tar.gz" | sha256sum -c \
#     && tar xf readline-${READLINE_VERSION}.tar.gz \
#     && cd readline-${READLINE_VERSION} \
#     && ./configure --prefix=/usr --disable-shared \
#     && make -j$(nproc) \
#     && make install

# Sqlite3
ARG SQLITE_VERSION=3310100
ARG SQLITE_HASH=62284efebc05a76f909c580ffa5c008a7d22a1287285d68b7825a2b6b51949ae
RUN set -ex \
    && curl -s -O https://sqlite.org/2020/sqlite-autoconf-${SQLITE_VERSION}.tar.gz \
    && echo "${SQLITE_HASH}  sqlite-autoconf-${SQLITE_VERSION}.tar.gz" | sha256sum -c \
    && tar xf sqlite-autoconf-${SQLITE_VERSION}.tar.gz \
    && cd sqlite-autoconf-${SQLITE_VERSION} \
    && ./configure --disable-shared --prefix=/usr --with-pic \
    && make -j$(nproc) \
    && make install

WORKDIR /src
COPY . .

RUN set -ex && \
    git submodule update --init --recursive && \
    rm -rf build/release && mkdir -p build/release && cd build/release && \
    cmake -DSTATIC=ON -DARCH=x86-64 -DCMAKE_BUILD_TYPE=Release ../.. && \
    make -j$(nproc) VERBOSE=1

RUN set -ex && \
    ldd /src/build/release/bin/lokid

# runtime stage
FROM ubuntu:16.04

RUN set -ex && \
    apt-get update && \
    apt-get --no-install-recommends --yes install ca-certificates && \
    apt-get clean && \
    rm -rf /var/lib/apt
COPY --from=builder /src/build/release/bin /usr/local/bin/

# Create loki user
RUN adduser --system --group --disabled-password loki && \
	mkdir -p /wallet /home/loki/.loki && \
	chown -R loki:loki /home/loki/.loki && \
	chown -R loki:loki /wallet

# Contains the blockchain
VOLUME /home/loki/.loki

# Generate your wallet via accessing the container and run:
# cd /wallet
# loki-wallet-cli
VOLUME /wallet

EXPOSE 22022
EXPOSE 22023

# switch to user monero
USER loki

ENTRYPOINT ["lokid", "--p2p-bind-ip=0.0.0.0", "--p2p-bind-port=22022", "--rpc-bind-ip=0.0.0.0", "--rpc-bind-port=22023", "--non-interactive", "--confirm-external-bind"]<|MERGE_RESOLUTION|>--- conflicted
+++ resolved
@@ -33,8 +33,8 @@
 
 WORKDIR /usr/local/src
 
-ARG OPENSSL_VERSION=1.1.1d
-ARG OPENSSL_HASH=1e3a91bc1f9dfce01af26026f856e064eab4c8ee0a8f457b5ae30b40b8b711f2
+ARG OPENSSL_VERSION=1.1.1g
+ARG OPENSSL_HASH=ddb04774f1e32f0c49751e21b67216ac87852ceb056b75209af2443400636d46
 RUN set -ex \
     && curl -s -O https://www.openssl.org/source/openssl-${OPENSSL_VERSION}.tar.gz \
     && echo "${OPENSSL_HASH}  openssl-${OPENSSL_VERSION}.tar.gz" | sha256sum -c \
@@ -53,31 +53,11 @@
     && tar xf boost_${BOOST_VERSION}.tar.bz2 \
     && cd boost_${BOOST_VERSION} \
     && ./bootstrap.sh \
-<<<<<<< HEAD
     && ./b2 --prefix=/usr --build-type=minimal link=static runtime-link=static \
         --with-atomic --with-chrono --with-date_time --with-filesystem --with-program_options \
         --with-regex --with-serialization --with-system --with-thread --with-locale \
         threading=multi threadapi=pthread cxxflags=-fPIC \
         -j$(nproc) install
-=======
-    && ./b2 --build-type=minimal link=static runtime-link=static --with-chrono --with-date_time --with-filesystem --with-program_options --with-regex --with-serialization --with-system --with-thread --with-locale threading=multi threadapi=pthread cflags="$CFLAGS" cxxflags="$CXXFLAGS" stage
-ENV BOOST_ROOT /usr/local/boost_${BOOST_VERSION}
-
-# OpenSSL
-ARG OPENSSL_VERSION=1.1.1g
-ARG OPENSSL_HASH=ddb04774f1e32f0c49751e21b67216ac87852ceb056b75209af2443400636d46
-RUN set -ex \
-    && curl -s -O https://www.openssl.org/source/openssl-${OPENSSL_VERSION}.tar.gz \
-    && echo "${OPENSSL_HASH}  openssl-${OPENSSL_VERSION}.tar.gz" | sha256sum -c \
-    && tar -xzf openssl-${OPENSSL_VERSION}.tar.gz \
-    && cd openssl-${OPENSSL_VERSION} \
-    && ./Configure linux-x86_64 no-shared --static "$CFLAGS" \
-    && make build_generated \
-    && make libcrypto.a \
-    && make install
-ENV OPENSSL_ROOT_DIR=/usr/local/openssl-${OPENSSL_VERSION}
->>>>>>> 647c069d
-
 
 ARG SODIUM_VERSION=1.0.18-RELEASE
 ARG SODIUM_HASH=940ef42797baa0278df6b7fd9e67c7590f87744b
