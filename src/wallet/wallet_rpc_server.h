// Copyright (c) 2014-2019, The Monero Project
// Copyright (c)      2018-2023, The Oxen Project
// 
// All rights reserved.
// 
// Redistribution and use in source and binary forms, with or without modification, are
// permitted provided that the following conditions are met:
// 
// 1. Redistributions of source code must retain the above copyright notice, this list of
//    conditions and the following disclaimer.
// 
// 2. Redistributions in binary form must reproduce the above copyright notice, this list
//    of conditions and the following disclaimer in the documentation and/or other
//    materials provided with the distribution.
// 
// 3. Neither the name of the copyright holder nor the names of its contributors may be
//    used to endorse or promote products derived from this software without specific
//    prior written permission.
// 
// THIS SOFTWARE IS PROVIDED BY THE COPYRIGHT HOLDERS AND CONTRIBUTORS "AS IS" AND ANY
// EXPRESS OR IMPLIED WARRANTIES, INCLUDING, BUT NOT LIMITED TO, THE IMPLIED WARRANTIES OF
// MERCHANTABILITY AND FITNESS FOR A PARTICULAR PURPOSE ARE DISCLAIMED. IN NO EVENT SHALL
// THE COPYRIGHT HOLDER OR CONTRIBUTORS BE LIABLE FOR ANY DIRECT, INDIRECT, INCIDENTAL,
// SPECIAL, EXEMPLARY, OR CONSEQUENTIAL DAMAGES (INCLUDING, BUT NOT LIMITED TO,
// PROCUREMENT OF SUBSTITUTE GOODS OR SERVICES; LOSS OF USE, DATA, OR PROFITS; OR BUSINESS
// INTERRUPTION) HOWEVER CAUSED AND ON ANY THEORY OF LIABILITY, WHETHER IN CONTRACT,
// STRICT LIABILITY, OR TORT (INCLUDING NEGLIGENCE OR OTHERWISE) ARISING IN ANY WAY OUT OF
// THE USE OF THIS SOFTWARE, EVEN IF ADVISED OF THE POSSIBILITY OF SUCH DAMAGE.
// 
// Parts of this file are originally copyright (c) 2012-2013 The Cryptonote developers

#pragma  once

#include <boost/program_options/options_description.hpp>
#include <boost/program_options/variables_map.hpp>
#include <string>
#include "common/util.h"
#include "net/http_server_impl_base.h"
#include "common/periodic_task.h"
#include "wallet_rpc_server_commands_defs.h"
#include "wallet2.h"

#undef SISPOP_DEFAULT_LOG_CATEGORY
#define SISPOP_DEFAULT_LOG_CATEGORY "wallet.rpc"

namespace tools
{
  /************************************************************************/
  /*                                                                      */
  /************************************************************************/
  class wallet_rpc_server: public epee::http_server_impl_base<wallet_rpc_server>
  {
  public:
    typedef epee::net_utils::connection_context_base connection_context;

    static const char* tr(const char* str);

    wallet_rpc_server(boost::program_options::variables_map vm);

    bool init();
    bool run(bool /*interactive - ignored (rpc wallet is always non-interactive) */);
    void stop();
    void set_wallet(std::unique_ptr<wallet2> cr);
    std::atomic<bool> m_long_poll_disabled;

  private:
    bool run_server_threads();

    CHAIN_HTTP_TO_MAP2(connection_context); //forward http requests to uri map

    BEGIN_URI_MAP2()
      BEGIN_JSON_RPC_MAP("/json_rpc")
        MAP_JON_RPC_WE("get_balance",        on_getbalance,         wallet_rpc::COMMAND_RPC_GET_BALANCE)
        MAP_JON_RPC_WE("get_address",        on_getaddress,         wallet_rpc::COMMAND_RPC_GET_ADDRESS)
        MAP_JON_RPC_WE("get_address_index",  on_getaddress_index,   wallet_rpc::COMMAND_RPC_GET_ADDRESS_INDEX)
        MAP_JON_RPC_WE("getbalance",         on_getbalance,         wallet_rpc::COMMAND_RPC_GET_BALANCE)
        MAP_JON_RPC_WE("getaddress",         on_getaddress,         wallet_rpc::COMMAND_RPC_GET_ADDRESS)
        MAP_JON_RPC_WE("create_address",     on_create_address,     wallet_rpc::COMMAND_RPC_CREATE_ADDRESS)
        MAP_JON_RPC_WE("label_address",      on_label_address,      wallet_rpc::COMMAND_RPC_LABEL_ADDRESS)
        MAP_JON_RPC_WE("get_accounts",       on_get_accounts,       wallet_rpc::COMMAND_RPC_GET_ACCOUNTS)
        MAP_JON_RPC_WE("create_account",     on_create_account,     wallet_rpc::COMMAND_RPC_CREATE_ACCOUNT)
        MAP_JON_RPC_WE("label_account",      on_label_account,      wallet_rpc::COMMAND_RPC_LABEL_ACCOUNT)
        MAP_JON_RPC_WE("get_account_tags",   on_get_account_tags,   wallet_rpc::COMMAND_RPC_GET_ACCOUNT_TAGS)
        MAP_JON_RPC_WE("tag_accounts",       on_tag_accounts,       wallet_rpc::COMMAND_RPC_TAG_ACCOUNTS)
        MAP_JON_RPC_WE("untag_accounts",     on_untag_accounts,     wallet_rpc::COMMAND_RPC_UNTAG_ACCOUNTS)
        MAP_JON_RPC_WE("set_account_tag_description", on_set_account_tag_description, wallet_rpc::COMMAND_RPC_SET_ACCOUNT_TAG_DESCRIPTION)
        MAP_JON_RPC_WE("get_height",         on_getheight,          wallet_rpc::COMMAND_RPC_GET_HEIGHT)
        MAP_JON_RPC_WE("getheight",          on_getheight,          wallet_rpc::COMMAND_RPC_GET_HEIGHT)
        MAP_JON_RPC_WE("transfer",           on_transfer,           wallet_rpc::COMMAND_RPC_TRANSFER)
        MAP_JON_RPC_WE("transfer_split",     on_transfer_split,     wallet_rpc::COMMAND_RPC_TRANSFER_SPLIT)
        MAP_JON_RPC_WE("sign_transfer",      on_sign_transfer,      wallet_rpc::COMMAND_RPC_SIGN_TRANSFER)
        MAP_JON_RPC_WE("describe_transfer",  on_describe_transfer,  wallet_rpc::COMMAND_RPC_DESCRIBE_TRANSFER)
        MAP_JON_RPC_WE("submit_transfer",    on_submit_transfer,    wallet_rpc::COMMAND_RPC_SUBMIT_TRANSFER)
        MAP_JON_RPC_WE("sweep_dust",         on_sweep_dust,         wallet_rpc::COMMAND_RPC_SWEEP_DUST)
        MAP_JON_RPC_WE("sweep_unmixable",    on_sweep_dust,         wallet_rpc::COMMAND_RPC_SWEEP_DUST)
        MAP_JON_RPC_WE("sweep_all",          on_sweep_all,          wallet_rpc::COMMAND_RPC_SWEEP_ALL)
        MAP_JON_RPC_WE("sweep_single",       on_sweep_single,       wallet_rpc::COMMAND_RPC_SWEEP_SINGLE)
        MAP_JON_RPC_WE("relay_tx",           on_relay_tx,           wallet_rpc::COMMAND_RPC_RELAY_TX)
        MAP_JON_RPC_WE("store",              on_store,              wallet_rpc::COMMAND_RPC_STORE)
        MAP_JON_RPC_WE("get_payments",       on_get_payments,       wallet_rpc::COMMAND_RPC_GET_PAYMENTS)
        MAP_JON_RPC_WE("get_bulk_payments",  on_get_bulk_payments,  wallet_rpc::COMMAND_RPC_GET_BULK_PAYMENTS)
        MAP_JON_RPC_WE("incoming_transfers", on_incoming_transfers, wallet_rpc::COMMAND_RPC_INCOMING_TRANSFERS)
        MAP_JON_RPC_WE("query_key",         on_query_key,         wallet_rpc::COMMAND_RPC_QUERY_KEY)
        MAP_JON_RPC_WE("make_integrated_address", on_make_integrated_address, wallet_rpc::COMMAND_RPC_MAKE_INTEGRATED_ADDRESS)
        MAP_JON_RPC_WE("split_integrated_address", on_split_integrated_address, wallet_rpc::COMMAND_RPC_SPLIT_INTEGRATED_ADDRESS)
        MAP_JON_RPC_WE("stop_wallet",        on_stop_wallet,        wallet_rpc::COMMAND_RPC_STOP_WALLET)
        MAP_JON_RPC_WE("rescan_blockchain",  on_rescan_blockchain,  wallet_rpc::COMMAND_RPC_RESCAN_BLOCKCHAIN)
        MAP_JON_RPC_WE("set_tx_notes",       on_set_tx_notes,       wallet_rpc::COMMAND_RPC_SET_TX_NOTES)
        MAP_JON_RPC_WE("get_tx_notes",       on_get_tx_notes,       wallet_rpc::COMMAND_RPC_GET_TX_NOTES)
        MAP_JON_RPC_WE("set_attribute",      on_set_attribute,      wallet_rpc::COMMAND_RPC_SET_ATTRIBUTE)
        MAP_JON_RPC_WE("get_attribute",      on_get_attribute,      wallet_rpc::COMMAND_RPC_GET_ATTRIBUTE)
        MAP_JON_RPC_WE("get_tx_key",         on_get_tx_key,         wallet_rpc::COMMAND_RPC_GET_TX_KEY)
        MAP_JON_RPC_WE("check_tx_key",       on_check_tx_key,       wallet_rpc::COMMAND_RPC_CHECK_TX_KEY)
        MAP_JON_RPC_WE("get_tx_proof",       on_get_tx_proof,       wallet_rpc::COMMAND_RPC_GET_TX_PROOF)
        MAP_JON_RPC_WE("check_tx_proof",     on_check_tx_proof,     wallet_rpc::COMMAND_RPC_CHECK_TX_PROOF)
        MAP_JON_RPC_WE("get_spend_proof",    on_get_spend_proof,    wallet_rpc::COMMAND_RPC_GET_SPEND_PROOF)
        MAP_JON_RPC_WE("check_spend_proof",  on_check_spend_proof,  wallet_rpc::COMMAND_RPC_CHECK_SPEND_PROOF)
        MAP_JON_RPC_WE("get_reserve_proof",    on_get_reserve_proof,    wallet_rpc::COMMAND_RPC_GET_RESERVE_PROOF)
        MAP_JON_RPC_WE("check_reserve_proof",  on_check_reserve_proof,  wallet_rpc::COMMAND_RPC_CHECK_RESERVE_PROOF)
        MAP_JON_RPC_WE("get_transfers",      on_get_transfers,      wallet_rpc::COMMAND_RPC_GET_TRANSFERS)
        MAP_JON_RPC_WE("get_transfer_by_txid", on_get_transfer_by_txid, wallet_rpc::COMMAND_RPC_GET_TRANSFER_BY_TXID)
        MAP_JON_RPC_WE("get_transfers_csv",  on_get_transfers_csv,  wallet_rpc::COMMAND_RPC_GET_TRANSFERS_CSV)
        MAP_JON_RPC_WE("sign",               on_sign,               wallet_rpc::COMMAND_RPC_SIGN)
        MAP_JON_RPC_WE("verify",             on_verify,             wallet_rpc::COMMAND_RPC_VERIFY)
        MAP_JON_RPC_WE("export_outputs",     on_export_outputs,     wallet_rpc::COMMAND_RPC_EXPORT_OUTPUTS)
        MAP_JON_RPC_WE("import_outputs",     on_import_outputs,     wallet_rpc::COMMAND_RPC_IMPORT_OUTPUTS)
        MAP_JON_RPC_WE("export_key_images",  on_export_key_images,  wallet_rpc::COMMAND_RPC_EXPORT_KEY_IMAGES)
        MAP_JON_RPC_WE("import_key_images",  on_import_key_images,  wallet_rpc::COMMAND_RPC_IMPORT_KEY_IMAGES)
        MAP_JON_RPC_WE("make_uri",           on_make_uri,           wallet_rpc::COMMAND_RPC_MAKE_URI)
        MAP_JON_RPC_WE("parse_uri",          on_parse_uri,          wallet_rpc::COMMAND_RPC_PARSE_URI)
        MAP_JON_RPC_WE("get_address_book",   on_get_address_book,   wallet_rpc::COMMAND_RPC_GET_ADDRESS_BOOK_ENTRY)
        MAP_JON_RPC_WE("add_address_book",   on_add_address_book,   wallet_rpc::COMMAND_RPC_ADD_ADDRESS_BOOK_ENTRY)
        MAP_JON_RPC_WE("edit_address_book",  on_edit_address_book,  wallet_rpc::COMMAND_RPC_EDIT_ADDRESS_BOOK_ENTRY)
        MAP_JON_RPC_WE("delete_address_book",on_delete_address_book,wallet_rpc::COMMAND_RPC_DELETE_ADDRESS_BOOK_ENTRY)
        MAP_JON_RPC_WE("refresh",            on_refresh,            wallet_rpc::COMMAND_RPC_REFRESH)
        MAP_JON_RPC_WE("auto_refresh",       on_auto_refresh,       wallet_rpc::COMMAND_RPC_AUTO_REFRESH)
        MAP_JON_RPC_WE("rescan_spent",       on_rescan_spent,       wallet_rpc::COMMAND_RPC_RESCAN_SPENT)
        MAP_JON_RPC_WE("start_mining",       on_start_mining,       wallet_rpc::COMMAND_RPC_START_MINING)
        MAP_JON_RPC_WE("stop_mining",        on_stop_mining,        wallet_rpc::COMMAND_RPC_STOP_MINING)
        MAP_JON_RPC_WE("get_languages",      on_get_languages,      wallet_rpc::COMMAND_RPC_GET_LANGUAGES)
        MAP_JON_RPC_WE("create_wallet",      on_create_wallet,      wallet_rpc::COMMAND_RPC_CREATE_WALLET)
        MAP_JON_RPC_WE("open_wallet",        on_open_wallet,        wallet_rpc::COMMAND_RPC_OPEN_WALLET)
        MAP_JON_RPC_WE("close_wallet",       on_close_wallet,       wallet_rpc::COMMAND_RPC_CLOSE_WALLET)
        MAP_JON_RPC_WE("change_wallet_password",        on_change_wallet_password,        wallet_rpc::COMMAND_RPC_CHANGE_WALLET_PASSWORD)
        MAP_JON_RPC_WE("generate_from_keys", on_generate_from_keys, wallet_rpc::COMMAND_RPC_GENERATE_FROM_KEYS)
        MAP_JON_RPC_WE("restore_deterministic_wallet",      on_restore_deterministic_wallet,      wallet_rpc::COMMAND_RPC_RESTORE_DETERMINISTIC_WALLET)
        MAP_JON_RPC_WE("is_multisig",        on_is_multisig,        wallet_rpc::COMMAND_RPC_IS_MULTISIG)
        MAP_JON_RPC_WE("prepare_multisig",   on_prepare_multisig,   wallet_rpc::COMMAND_RPC_PREPARE_MULTISIG)
        MAP_JON_RPC_WE("make_multisig",      on_make_multisig,      wallet_rpc::COMMAND_RPC_MAKE_MULTISIG)
        MAP_JON_RPC_WE("export_multisig_info", on_export_multisig,  wallet_rpc::COMMAND_RPC_EXPORT_MULTISIG)
        MAP_JON_RPC_WE("import_multisig_info", on_import_multisig,  wallet_rpc::COMMAND_RPC_IMPORT_MULTISIG)
        MAP_JON_RPC_WE("finalize_multisig",  on_finalize_multisig,  wallet_rpc::COMMAND_RPC_FINALIZE_MULTISIG)
        MAP_JON_RPC_WE("exchange_multisig_keys",  on_exchange_multisig_keys,  wallet_rpc::COMMAND_RPC_EXCHANGE_MULTISIG_KEYS)
        MAP_JON_RPC_WE("sign_multisig",      on_sign_multisig,      wallet_rpc::COMMAND_RPC_SIGN_MULTISIG)
        MAP_JON_RPC_WE("submit_multisig",    on_submit_multisig,    wallet_rpc::COMMAND_RPC_SUBMIT_MULTISIG)
        MAP_JON_RPC_WE("validate_address",   on_validate_address,   wallet_rpc::COMMAND_RPC_VALIDATE_ADDRESS)
        MAP_JON_RPC_WE("set_daemon",         on_set_daemon,         wallet_rpc::COMMAND_RPC_SET_DAEMON)
        MAP_JON_RPC_WE("set_log_level",      on_set_log_level,      wallet_rpc::COMMAND_RPC_SET_LOG_LEVEL)
        MAP_JON_RPC_WE("set_log_categories", on_set_log_categories, wallet_rpc::COMMAND_RPC_SET_LOG_CATEGORIES)
        MAP_JON_RPC_WE("get_version",        on_get_version,        wallet_rpc::COMMAND_RPC_GET_VERSION)

        //
        // Sispop
        //
        MAP_JON_RPC_WE("stake", on_stake, wallet_rpc::COMMAND_RPC_STAKE)
        MAP_JON_RPC_WE("register_service_node", on_register_service_node, wallet_rpc::COMMAND_RPC_REGISTER_SERVICE_NODE)
        MAP_JON_RPC_WE("can_request_stake_unlock", on_can_request_stake_unlock, wallet_rpc::COMMAND_RPC_CAN_REQUEST_STAKE_UNLOCK)
        MAP_JON_RPC_WE("request_stake_unlock", on_request_stake_unlock, wallet_rpc::COMMAND_RPC_REQUEST_STAKE_UNLOCK)
        MAP_JON_RPC_WE("lns_buy_mapping", on_lns_buy_mapping, wallet_rpc::COMMAND_RPC_LNS_BUY_MAPPING)
        MAP_JON_RPC_WE("lns_update_mapping", on_lns_update_mapping, wallet_rpc::COMMAND_RPC_LNS_UPDATE_MAPPING)
        MAP_JON_RPC_WE("lns_make_update_mapping_signature", on_lns_make_update_mapping_signature, wallet_rpc::COMMAND_RPC_LNS_MAKE_UPDATE_SIGNATURE)
        MAP_JON_RPC_WE("lns_hash_name", on_lns_hash_name, wallet_rpc::COMMAND_RPC_LNS_HASH_NAME)
        MAP_JON_RPC_WE("lns_decrypt_value", on_lns_decrypt_value, wallet_rpc::COMMAND_RPC_LNS_DECRYPT_VALUE)
      END_JSON_RPC_MAP()
    END_URI_MAP2()

      //json_rpc
      bool on_getbalance(const wallet_rpc::COMMAND_RPC_GET_BALANCE::request& req, wallet_rpc::COMMAND_RPC_GET_BALANCE::response& res, epee::json_rpc::error& er, const connection_context *ctx = NULL);
      bool on_getaddress(const wallet_rpc::COMMAND_RPC_GET_ADDRESS::request& req, wallet_rpc::COMMAND_RPC_GET_ADDRESS::response& res, epee::json_rpc::error& er, const connection_context *ctx = NULL);
      bool on_getaddress_index(const wallet_rpc::COMMAND_RPC_GET_ADDRESS_INDEX::request& req, wallet_rpc::COMMAND_RPC_GET_ADDRESS_INDEX::response& res, epee::json_rpc::error& er, const connection_context *ctx = NULL);
      bool on_create_address(const wallet_rpc::COMMAND_RPC_CREATE_ADDRESS::request& req, wallet_rpc::COMMAND_RPC_CREATE_ADDRESS::response& res, epee::json_rpc::error& er, const connection_context *ctx = NULL);
      bool on_label_address(const wallet_rpc::COMMAND_RPC_LABEL_ADDRESS::request& req, wallet_rpc::COMMAND_RPC_LABEL_ADDRESS::response& res, epee::json_rpc::error& er, const connection_context *ctx = NULL);
      bool on_get_accounts(const wallet_rpc::COMMAND_RPC_GET_ACCOUNTS::request& req, wallet_rpc::COMMAND_RPC_GET_ACCOUNTS::response& res, epee::json_rpc::error& er, const connection_context *ctx = NULL);
      bool on_create_account(const wallet_rpc::COMMAND_RPC_CREATE_ACCOUNT::request& req, wallet_rpc::COMMAND_RPC_CREATE_ACCOUNT::response& res, epee::json_rpc::error& er, const connection_context *ctx = NULL);
      bool on_label_account(const wallet_rpc::COMMAND_RPC_LABEL_ACCOUNT::request& req, wallet_rpc::COMMAND_RPC_LABEL_ACCOUNT::response& res, epee::json_rpc::error& er, const connection_context *ctx = NULL);
      bool on_get_account_tags(const wallet_rpc::COMMAND_RPC_GET_ACCOUNT_TAGS::request& req, wallet_rpc::COMMAND_RPC_GET_ACCOUNT_TAGS::response& res, epee::json_rpc::error& er, const connection_context *ctx = NULL);
      bool on_tag_accounts(const wallet_rpc::COMMAND_RPC_TAG_ACCOUNTS::request& req, wallet_rpc::COMMAND_RPC_TAG_ACCOUNTS::response& res, epee::json_rpc::error& er, const connection_context *ctx = NULL);
      bool on_untag_accounts(const wallet_rpc::COMMAND_RPC_UNTAG_ACCOUNTS::request& req, wallet_rpc::COMMAND_RPC_UNTAG_ACCOUNTS::response& res, epee::json_rpc::error& er, const connection_context *ctx = NULL);
      bool on_set_account_tag_description(const wallet_rpc::COMMAND_RPC_SET_ACCOUNT_TAG_DESCRIPTION::request& req, wallet_rpc::COMMAND_RPC_SET_ACCOUNT_TAG_DESCRIPTION::response& res, epee::json_rpc::error& er, const connection_context *ctx = NULL);
      bool on_getheight(const wallet_rpc::COMMAND_RPC_GET_HEIGHT::request& req, wallet_rpc::COMMAND_RPC_GET_HEIGHT::response& res, epee::json_rpc::error& er, const connection_context *ctx = NULL);
      bool on_transfer(const wallet_rpc::COMMAND_RPC_TRANSFER::request& req, wallet_rpc::COMMAND_RPC_TRANSFER::response& res, epee::json_rpc::error& er, const connection_context *ctx = NULL);
      bool on_transfer_split(const wallet_rpc::COMMAND_RPC_TRANSFER_SPLIT::request& req, wallet_rpc::COMMAND_RPC_TRANSFER_SPLIT::response& res, epee::json_rpc::error& er, const connection_context *ctx = NULL);
      bool on_sign_transfer(const wallet_rpc::COMMAND_RPC_SIGN_TRANSFER::request& req, wallet_rpc::COMMAND_RPC_SIGN_TRANSFER::response& res, epee::json_rpc::error& er, const connection_context *ctx = NULL);
      bool on_describe_transfer(const wallet_rpc::COMMAND_RPC_DESCRIBE_TRANSFER::request& req, wallet_rpc::COMMAND_RPC_DESCRIBE_TRANSFER::response& res, epee::json_rpc::error& er, const connection_context *ctx = NULL);
      bool on_submit_transfer(const wallet_rpc::COMMAND_RPC_SUBMIT_TRANSFER::request& req, wallet_rpc::COMMAND_RPC_SUBMIT_TRANSFER::response& res, epee::json_rpc::error& er, const connection_context *ctx = NULL);
      bool on_sweep_dust(const wallet_rpc::COMMAND_RPC_SWEEP_DUST::request& req, wallet_rpc::COMMAND_RPC_SWEEP_DUST::response& res, epee::json_rpc::error& er, const connection_context *ctx = NULL);
      bool on_sweep_all(const wallet_rpc::COMMAND_RPC_SWEEP_ALL::request& req, wallet_rpc::COMMAND_RPC_SWEEP_ALL::response& res, epee::json_rpc::error& er, const connection_context *ctx = NULL);
      bool on_sweep_single(const wallet_rpc::COMMAND_RPC_SWEEP_SINGLE::request& req, wallet_rpc::COMMAND_RPC_SWEEP_SINGLE::response& res, epee::json_rpc::error& er, const connection_context *ctx = NULL);
      bool on_relay_tx(const wallet_rpc::COMMAND_RPC_RELAY_TX::request& req, wallet_rpc::COMMAND_RPC_RELAY_TX::response& res, epee::json_rpc::error& er, const connection_context *ctx = NULL);
      bool on_make_integrated_address(const wallet_rpc::COMMAND_RPC_MAKE_INTEGRATED_ADDRESS::request& req, wallet_rpc::COMMAND_RPC_MAKE_INTEGRATED_ADDRESS::response& res, epee::json_rpc::error& er, const connection_context *ctx = NULL);
      bool on_split_integrated_address(const wallet_rpc::COMMAND_RPC_SPLIT_INTEGRATED_ADDRESS::request& req, wallet_rpc::COMMAND_RPC_SPLIT_INTEGRATED_ADDRESS::response& res, epee::json_rpc::error& er, const connection_context *ctx = NULL);
      bool on_store(const wallet_rpc::COMMAND_RPC_STORE::request& req, wallet_rpc::COMMAND_RPC_STORE::response& res, epee::json_rpc::error& er, const connection_context *ctx = NULL);
      bool on_get_payments(const wallet_rpc::COMMAND_RPC_GET_PAYMENTS::request& req, wallet_rpc::COMMAND_RPC_GET_PAYMENTS::response& res, epee::json_rpc::error& er, const connection_context *ctx = NULL);
      bool on_get_bulk_payments(const wallet_rpc::COMMAND_RPC_GET_BULK_PAYMENTS::request& req, wallet_rpc::COMMAND_RPC_GET_BULK_PAYMENTS::response& res, epee::json_rpc::error& er, const connection_context *ctx = NULL);
      bool on_incoming_transfers(const wallet_rpc::COMMAND_RPC_INCOMING_TRANSFERS::request& req, wallet_rpc::COMMAND_RPC_INCOMING_TRANSFERS::response& res, epee::json_rpc::error& er, const connection_context *ctx = NULL);
      bool on_stop_wallet(const wallet_rpc::COMMAND_RPC_STOP_WALLET::request& req, wallet_rpc::COMMAND_RPC_STOP_WALLET::response& res, epee::json_rpc::error& er, const connection_context *ctx = NULL);
      bool on_rescan_blockchain(const wallet_rpc::COMMAND_RPC_RESCAN_BLOCKCHAIN::request& req, wallet_rpc::COMMAND_RPC_RESCAN_BLOCKCHAIN::response& res, epee::json_rpc::error& er, const connection_context *ctx = NULL);
      bool on_set_tx_notes(const wallet_rpc::COMMAND_RPC_SET_TX_NOTES::request& req, wallet_rpc::COMMAND_RPC_SET_TX_NOTES::response& res, epee::json_rpc::error& er, const connection_context *ctx = NULL);
      bool on_get_tx_notes(const wallet_rpc::COMMAND_RPC_GET_TX_NOTES::request& req, wallet_rpc::COMMAND_RPC_GET_TX_NOTES::response& res, epee::json_rpc::error& er, const connection_context *ctx = NULL);
      bool on_set_attribute(const wallet_rpc::COMMAND_RPC_SET_ATTRIBUTE::request& req, wallet_rpc::COMMAND_RPC_SET_ATTRIBUTE::response& res, epee::json_rpc::error& er, const connection_context *ctx = NULL);
      bool on_get_attribute(const wallet_rpc::COMMAND_RPC_GET_ATTRIBUTE::request& req, wallet_rpc::COMMAND_RPC_GET_ATTRIBUTE::response& res, epee::json_rpc::error& er, const connection_context *ctx = NULL);
      bool on_get_tx_key(const wallet_rpc::COMMAND_RPC_GET_TX_KEY::request& req, wallet_rpc::COMMAND_RPC_GET_TX_KEY::response& res, epee::json_rpc::error& er, const connection_context *ctx = NULL);
      bool on_check_tx_key(const wallet_rpc::COMMAND_RPC_CHECK_TX_KEY::request& req, wallet_rpc::COMMAND_RPC_CHECK_TX_KEY::response& res, epee::json_rpc::error& er, const connection_context *ctx = NULL);
      bool on_get_tx_proof(const wallet_rpc::COMMAND_RPC_GET_TX_PROOF::request& req, wallet_rpc::COMMAND_RPC_GET_TX_PROOF::response& res, epee::json_rpc::error& er, const connection_context *ctx = NULL);
      bool on_check_tx_proof(const wallet_rpc::COMMAND_RPC_CHECK_TX_PROOF::request& req, wallet_rpc::COMMAND_RPC_CHECK_TX_PROOF::response& res, epee::json_rpc::error& er, const connection_context *ctx = NULL);
      bool on_get_spend_proof(const wallet_rpc::COMMAND_RPC_GET_SPEND_PROOF::request& req, wallet_rpc::COMMAND_RPC_GET_SPEND_PROOF::response& res, epee::json_rpc::error& er, const connection_context *ctx = NULL);
      bool on_check_spend_proof(const wallet_rpc::COMMAND_RPC_CHECK_SPEND_PROOF::request& req, wallet_rpc::COMMAND_RPC_CHECK_SPEND_PROOF::response& res, epee::json_rpc::error& er, const connection_context *ctx = NULL);
      bool on_get_reserve_proof(const wallet_rpc::COMMAND_RPC_GET_RESERVE_PROOF::request& req, wallet_rpc::COMMAND_RPC_GET_RESERVE_PROOF::response& res, epee::json_rpc::error& er, const connection_context *ctx = NULL);
      bool on_check_reserve_proof(const wallet_rpc::COMMAND_RPC_CHECK_RESERVE_PROOF::request& req, wallet_rpc::COMMAND_RPC_CHECK_RESERVE_PROOF::response& res, epee::json_rpc::error& er, const connection_context *ctx = NULL);
      bool on_get_transfers(const wallet_rpc::COMMAND_RPC_GET_TRANSFERS::request& req, wallet_rpc::COMMAND_RPC_GET_TRANSFERS::response& res, epee::json_rpc::error& er, const connection_context *ctx = NULL);
      bool on_get_transfers_csv(const wallet_rpc::COMMAND_RPC_GET_TRANSFERS_CSV::request& req, wallet_rpc::COMMAND_RPC_GET_TRANSFERS_CSV::response& res, epee::json_rpc::error& er, const connection_context *ctx = NULL);
      bool on_get_transfer_by_txid(const wallet_rpc::COMMAND_RPC_GET_TRANSFER_BY_TXID::request& req, wallet_rpc::COMMAND_RPC_GET_TRANSFER_BY_TXID::response& res, epee::json_rpc::error& er, const connection_context *ctx = NULL);
      bool on_sign(const wallet_rpc::COMMAND_RPC_SIGN::request& req, wallet_rpc::COMMAND_RPC_SIGN::response& res, epee::json_rpc::error& er, const connection_context *ctx = NULL);
      bool on_verify(const wallet_rpc::COMMAND_RPC_VERIFY::request& req, wallet_rpc::COMMAND_RPC_VERIFY::response& res, epee::json_rpc::error& er, const connection_context *ctx = NULL);
      bool on_export_outputs(const wallet_rpc::COMMAND_RPC_EXPORT_OUTPUTS::request& req, wallet_rpc::COMMAND_RPC_EXPORT_OUTPUTS::response& res, epee::json_rpc::error& er, const connection_context *ctx = NULL);
      bool on_import_outputs(const wallet_rpc::COMMAND_RPC_IMPORT_OUTPUTS::request& req, wallet_rpc::COMMAND_RPC_IMPORT_OUTPUTS::response& res, epee::json_rpc::error& er, const connection_context *ctx = NULL);
      bool on_export_key_images(const wallet_rpc::COMMAND_RPC_EXPORT_KEY_IMAGES::request& req, wallet_rpc::COMMAND_RPC_EXPORT_KEY_IMAGES::response& res, epee::json_rpc::error& er, const connection_context *ctx = NULL);
      bool on_import_key_images(const wallet_rpc::COMMAND_RPC_IMPORT_KEY_IMAGES::request& req, wallet_rpc::COMMAND_RPC_IMPORT_KEY_IMAGES::response& res, epee::json_rpc::error& er, const connection_context *ctx = NULL);
      bool on_make_uri(const wallet_rpc::COMMAND_RPC_MAKE_URI::request& req, wallet_rpc::COMMAND_RPC_MAKE_URI::response& res, epee::json_rpc::error& er, const connection_context *ctx = NULL);
      bool on_parse_uri(const wallet_rpc::COMMAND_RPC_PARSE_URI::request& req, wallet_rpc::COMMAND_RPC_PARSE_URI::response& res, epee::json_rpc::error& er, const connection_context *ctx = NULL);
      bool on_get_address_book(const wallet_rpc::COMMAND_RPC_GET_ADDRESS_BOOK_ENTRY::request& req, wallet_rpc::COMMAND_RPC_GET_ADDRESS_BOOK_ENTRY::response& res, epee::json_rpc::error& er, const connection_context *ctx = NULL);
      bool on_add_address_book(const wallet_rpc::COMMAND_RPC_ADD_ADDRESS_BOOK_ENTRY::request& req, wallet_rpc::COMMAND_RPC_ADD_ADDRESS_BOOK_ENTRY::response& res, epee::json_rpc::error& er, const connection_context *ctx = NULL);
      bool on_edit_address_book(const wallet_rpc::COMMAND_RPC_EDIT_ADDRESS_BOOK_ENTRY::request& req, wallet_rpc::COMMAND_RPC_EDIT_ADDRESS_BOOK_ENTRY::response& res, epee::json_rpc::error& er, const connection_context *ctx = NULL);
      bool on_delete_address_book(const wallet_rpc::COMMAND_RPC_DELETE_ADDRESS_BOOK_ENTRY::request& req, wallet_rpc::COMMAND_RPC_DELETE_ADDRESS_BOOK_ENTRY::response& res, epee::json_rpc::error& er, const connection_context *ctx = NULL);
      bool on_refresh(const wallet_rpc::COMMAND_RPC_REFRESH::request& req, wallet_rpc::COMMAND_RPC_REFRESH::response& res, epee::json_rpc::error& er, const connection_context *ctx = NULL);
      bool on_auto_refresh(const wallet_rpc::COMMAND_RPC_AUTO_REFRESH::request& req, wallet_rpc::COMMAND_RPC_AUTO_REFRESH::response& res, epee::json_rpc::error& er, const connection_context *ctx = NULL);
      bool on_rescan_spent(const wallet_rpc::COMMAND_RPC_RESCAN_SPENT::request& req, wallet_rpc::COMMAND_RPC_RESCAN_SPENT::response& res, epee::json_rpc::error& er, const connection_context *ctx = NULL);
      bool on_start_mining(const wallet_rpc::COMMAND_RPC_START_MINING::request& req, wallet_rpc::COMMAND_RPC_START_MINING::response& res, epee::json_rpc::error& er, const connection_context *ctx = NULL);
      bool on_stop_mining(const wallet_rpc::COMMAND_RPC_STOP_MINING::request& req, wallet_rpc::COMMAND_RPC_STOP_MINING::response& res, epee::json_rpc::error& er, const connection_context *ctx = NULL);
      bool on_get_languages(const wallet_rpc::COMMAND_RPC_GET_LANGUAGES::request& req, wallet_rpc::COMMAND_RPC_GET_LANGUAGES::response& res, epee::json_rpc::error& er, const connection_context *ctx = NULL);
      bool on_create_wallet(const wallet_rpc::COMMAND_RPC_CREATE_WALLET::request& req, wallet_rpc::COMMAND_RPC_CREATE_WALLET::response& res, epee::json_rpc::error& er, const connection_context *ctx = NULL);
      bool on_open_wallet(const wallet_rpc::COMMAND_RPC_OPEN_WALLET::request& req, wallet_rpc::COMMAND_RPC_OPEN_WALLET::response& res, epee::json_rpc::error& er, const connection_context *ctx = NULL);
      bool on_close_wallet(const wallet_rpc::COMMAND_RPC_CLOSE_WALLET::request& req, wallet_rpc::COMMAND_RPC_CLOSE_WALLET::response& res, epee::json_rpc::error& er, const connection_context *ctx = NULL);
      bool on_change_wallet_password(const wallet_rpc::COMMAND_RPC_CHANGE_WALLET_PASSWORD::request& req, wallet_rpc::COMMAND_RPC_CHANGE_WALLET_PASSWORD::response& res, epee::json_rpc::error& er, const connection_context *ctx = NULL);
      bool on_generate_from_keys(const wallet_rpc::COMMAND_RPC_GENERATE_FROM_KEYS::request& req, wallet_rpc::COMMAND_RPC_GENERATE_FROM_KEYS::response& res, epee::json_rpc::error& er, const connection_context *ctx = NULL);
      bool on_restore_deterministic_wallet(const wallet_rpc::COMMAND_RPC_RESTORE_DETERMINISTIC_WALLET::request& req, wallet_rpc::COMMAND_RPC_RESTORE_DETERMINISTIC_WALLET::response& res, epee::json_rpc::error& er, const connection_context *ctx = NULL);
      bool on_is_multisig(const wallet_rpc::COMMAND_RPC_IS_MULTISIG::request& req, wallet_rpc::COMMAND_RPC_IS_MULTISIG::response& res, epee::json_rpc::error& er, const connection_context *ctx = NULL);
      bool on_prepare_multisig(const wallet_rpc::COMMAND_RPC_PREPARE_MULTISIG::request& req, wallet_rpc::COMMAND_RPC_PREPARE_MULTISIG::response& res, epee::json_rpc::error& er, const connection_context *ctx = NULL);
      bool on_make_multisig(const wallet_rpc::COMMAND_RPC_MAKE_MULTISIG::request& req, wallet_rpc::COMMAND_RPC_MAKE_MULTISIG::response& res, epee::json_rpc::error& er, const connection_context *ctx = NULL);
      bool on_export_multisig(const wallet_rpc::COMMAND_RPC_EXPORT_MULTISIG::request& req, wallet_rpc::COMMAND_RPC_EXPORT_MULTISIG::response& res, epee::json_rpc::error& er, const connection_context *ctx = NULL);
      bool on_import_multisig(const wallet_rpc::COMMAND_RPC_IMPORT_MULTISIG::request& req, wallet_rpc::COMMAND_RPC_IMPORT_MULTISIG::response& res, epee::json_rpc::error& er, const connection_context *ctx = NULL);
      bool on_finalize_multisig(const wallet_rpc::COMMAND_RPC_FINALIZE_MULTISIG::request& req, wallet_rpc::COMMAND_RPC_FINALIZE_MULTISIG::response& res, epee::json_rpc::error& er, const connection_context *ctx = NULL);
      bool on_exchange_multisig_keys(const wallet_rpc::COMMAND_RPC_EXCHANGE_MULTISIG_KEYS::request& req, wallet_rpc::COMMAND_RPC_EXCHANGE_MULTISIG_KEYS::response& res, epee::json_rpc::error& er, const connection_context *ctx = NULL);
      bool on_sign_multisig(const wallet_rpc::COMMAND_RPC_SIGN_MULTISIG::request& req, wallet_rpc::COMMAND_RPC_SIGN_MULTISIG::response& res, epee::json_rpc::error& er, const connection_context *ctx = NULL);
      bool on_submit_multisig(const wallet_rpc::COMMAND_RPC_SUBMIT_MULTISIG::request& req, wallet_rpc::COMMAND_RPC_SUBMIT_MULTISIG::response& res, epee::json_rpc::error& er, const connection_context *ctx = NULL);
      bool on_validate_address(const wallet_rpc::COMMAND_RPC_VALIDATE_ADDRESS::request& req, wallet_rpc::COMMAND_RPC_VALIDATE_ADDRESS::response& res, epee::json_rpc::error& er, const connection_context *ctx = NULL);
      bool on_set_daemon(const wallet_rpc::COMMAND_RPC_SET_DAEMON::request& req, wallet_rpc::COMMAND_RPC_SET_DAEMON::response& res, epee::json_rpc::error& er, const connection_context *ctx = NULL);
      bool on_set_log_level(const wallet_rpc::COMMAND_RPC_SET_LOG_LEVEL::request& req, wallet_rpc::COMMAND_RPC_SET_LOG_LEVEL::response& res, epee::json_rpc::error& er, const connection_context *ctx = NULL);
      bool on_set_log_categories(const wallet_rpc::COMMAND_RPC_SET_LOG_CATEGORIES::request& req, wallet_rpc::COMMAND_RPC_SET_LOG_CATEGORIES::response& res, epee::json_rpc::error& er, const connection_context *ctx = NULL);
      bool on_get_version(const wallet_rpc::COMMAND_RPC_GET_VERSION::request& req, wallet_rpc::COMMAND_RPC_GET_VERSION::response& res, epee::json_rpc::error& er, const connection_context *ctx = NULL);
      bool on_stake(const wallet_rpc::COMMAND_RPC_STAKE::request& req, wallet_rpc::COMMAND_RPC_STAKE::response& res, epee::json_rpc::error& er, const connection_context *ctx = NULL);
      bool on_register_service_node(const wallet_rpc::COMMAND_RPC_REGISTER_SERVICE_NODE::request& req, wallet_rpc::COMMAND_RPC_REGISTER_SERVICE_NODE::response& res, epee::json_rpc::error& er, const connection_context *ctx = NULL);
      bool on_can_request_stake_unlock(const wallet_rpc::COMMAND_RPC_CAN_REQUEST_STAKE_UNLOCK::request& req, wallet_rpc::COMMAND_RPC_CAN_REQUEST_STAKE_UNLOCK::response& res, epee::json_rpc::error& er, const connection_context *ctx = NULL);
      bool on_request_stake_unlock(const wallet_rpc::COMMAND_RPC_REQUEST_STAKE_UNLOCK::request& req, wallet_rpc::COMMAND_RPC_REQUEST_STAKE_UNLOCK::response& res, epee::json_rpc::error& er, const connection_context *ctx = NULL);
      bool on_lns_buy_mapping(const wallet_rpc::COMMAND_RPC_LNS_BUY_MAPPING::request& req, wallet_rpc::COMMAND_RPC_LNS_BUY_MAPPING::response& res, epee::json_rpc::error& er, const connection_context *ctx = NULL);
      bool on_lns_update_mapping(const wallet_rpc::COMMAND_RPC_LNS_UPDATE_MAPPING::request& req, wallet_rpc::COMMAND_RPC_LNS_UPDATE_MAPPING::response& res, epee::json_rpc::error& er, const connection_context *ctx = NULL);
      bool on_lns_make_update_mapping_signature(const wallet_rpc::COMMAND_RPC_LNS_MAKE_UPDATE_SIGNATURE::request& req, wallet_rpc::COMMAND_RPC_LNS_MAKE_UPDATE_SIGNATURE::response& res, epee::json_rpc::error& er, const connection_context *ctx = NULL);
      bool on_lns_hash_name(const wallet_rpc::COMMAND_RPC_LNS_HASH_NAME::request& req, wallet_rpc::COMMAND_RPC_LNS_HASH_NAME::response& res, epee::json_rpc::error& er, const connection_context *ctx = NULL);
      bool on_lns_decrypt_value(const wallet_rpc::COMMAND_RPC_LNS_DECRYPT_VALUE::request& req, wallet_rpc::COMMAND_RPC_LNS_DECRYPT_VALUE::response& res, epee::json_rpc::error& er, const connection_context *ctx = NULL);

      //json rpc v2
      bool on_query_key(const wallet_rpc::COMMAND_RPC_QUERY_KEY::request& req, wallet_rpc::COMMAND_RPC_QUERY_KEY::response& res, epee::json_rpc::error& er, const connection_context *ctx = NULL);

      // helpers
      bool not_open(epee::json_rpc::error& er);
      void handle_rpc_exception(const std::exception_ptr& e, epee::json_rpc::error& er, int default_error_code);

      template<typename Ts, typename Tu>
      bool fill_response(std::vector<tools::wallet2::pending_tx> &ptx_vector,
          bool get_tx_key, Ts& tx_key, Tu &amount, Tu &fee, std::string &multisig_txset, std::string &unsigned_txset, bool do_not_relay, bool blink,
          Ts &tx_hash, bool get_tx_hex, Ts &tx_blob, bool get_tx_metadata, Ts &tx_metadata, epee::json_rpc::error &er);


      bool validate_transfer(const std::list<transfer_destination>& destinations, const std::string& payment_id, std::vector<cryptonote::tx_destination_entry>& dsts, std::vector<uint8_t>& extra, bool at_least_one_destination, epee::json_rpc::error& er);

<<<<<<< HEAD
      void check_background_mining();

      void require_open();
      wallet2 *m_wallet;
=======
      std::unique_ptr<wallet2> m_wallet;
>>>>>>> 5da9b81e
      std::string m_wallet_dir;
      tools::private_file rpc_login_file;
      std::atomic<bool> m_stop;
      bool m_restricted;
      boost::program_options::variables_map m_vm;
      std::chrono::milliseconds m_auto_refresh_period;
      std::chrono::steady_clock::time_point m_last_auto_refresh_time;
      std::thread m_long_poll_thread;
      std::atomic<bool> m_long_poll_new_changes;
  };
}<|MERGE_RESOLUTION|>--- conflicted
+++ resolved
@@ -283,14 +283,7 @@
 
       bool validate_transfer(const std::list<transfer_destination>& destinations, const std::string& payment_id, std::vector<cryptonote::tx_destination_entry>& dsts, std::vector<uint8_t>& extra, bool at_least_one_destination, epee::json_rpc::error& er);
 
-<<<<<<< HEAD
-      void check_background_mining();
-
-      void require_open();
-      wallet2 *m_wallet;
-=======
       std::unique_ptr<wallet2> m_wallet;
->>>>>>> 5da9b81e
       std::string m_wallet_dir;
       tools::private_file rpc_login_file;
       std::atomic<bool> m_stop;
