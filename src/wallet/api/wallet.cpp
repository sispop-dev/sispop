--- conflicted
+++ resolved
@@ -1505,19 +1505,6 @@
                 de.is_integrated = info.has_payment_id;
                 dsts.push_back(de);
 
-<<<<<<< HEAD
-                boost::optional<uint8_t> hf_version = m_wallet->get_hard_fork_version();
-                if (!hf_version)
-                {
-                  setStatusError(tools::ERR_MSG_NETWORK_VERSION_QUERY_FAILED);
-                  return transaction;
-                }
-                sispop_construct_tx_params tx_params = tools::wallet2::construct_params(*hf_version, txtype::standard, priority);
-                transaction->m_pending_tx = m_wallet->create_transactions_2(
-                        dsts, CRYPTONOTE_DEFAULT_TX_MIXIN, 0 /* unlock_time */,
-                        priority, extra, subaddr_account, subaddr_indices, tx_params);
-=======
->>>>>>> 5da9b81e
             } else {
                 if (subaddr_indices.empty()) {
                     for (uint32_t index = 0; index < m_wallet->get_num_subaddresses(subaddr_account); ++index)
@@ -1539,7 +1526,7 @@
               setStatusError(tools::ERR_MSG_NETWORK_VERSION_QUERY_FAILED);
               return transaction;
             }
-            loki_construct_tx_params tx_params = tools::wallet2::construct_params(*hf_version, txtype::standard, priority);
+            sispop_construct_tx_params tx_params = tools::wallet2::construct_params(*hf_version, txtype::standard, priority);
 
             if (amount) {
                 transaction->m_pending_tx = m_wallet->create_transactions_2(dsts, CRYPTONOTE_DEFAULT_TX_MIXIN, 0 /* unlock_time */,
