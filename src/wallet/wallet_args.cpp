// Copyright (c) 2014-2019, The Monero Project
// Copyright (c)      2018-2023, The Oxen Project
//
// All rights reserved.
//
// Redistribution and use in source and binary forms, with or without modification, are
// permitted provided that the following conditions are met:
//
// 1. Redistributions of source code must retain the above copyright notice, this list of
//    conditions and the following disclaimer.
//
// 2. Redistributions in binary form must reproduce the above copyright notice, this list
//    of conditions and the following disclaimer in the documentation and/or other
//    materials provided with the distribution.
//
// 3. Neither the name of the copyright holder nor the names of its contributors may be
//    used to endorse or promote products derived from this software without specific
//    prior written permission.
//
// THIS SOFTWARE IS PROVIDED BY THE COPYRIGHT HOLDERS AND CONTRIBUTORS "AS IS" AND ANY
// EXPRESS OR IMPLIED WARRANTIES, INCLUDING, BUT NOT LIMITED TO, THE IMPLIED WARRANTIES OF
// MERCHANTABILITY AND FITNESS FOR A PARTICULAR PURPOSE ARE DISCLAIMED. IN NO EVENT SHALL
// THE COPYRIGHT HOLDER OR CONTRIBUTORS BE LIABLE FOR ANY DIRECT, INDIRECT, INCIDENTAL,
// SPECIAL, EXEMPLARY, OR CONSEQUENTIAL DAMAGES (INCLUDING, BUT NOT LIMITED TO,
// PROCUREMENT OF SUBSTITUTE GOODS OR SERVICES; LOSS OF USE, DATA, OR PROFITS; OR BUSINESS
// INTERRUPTION) HOWEVER CAUSED AND ON ANY THEORY OF LIABILITY, WHETHER IN CONTRACT,
// STRICT LIABILITY, OR TORT (INCLUDING NEGLIGENCE OR OTHERWISE) ARISING IN ANY WAY OUT OF
// THE USE OF THIS SOFTWARE, EVEN IF ADVISED OF THE POSSIBILITY OF SUCH DAMAGE.
#include "wallet/wallet_args.h"

#include <boost/filesystem/path.hpp>
#include <boost/filesystem/operations.hpp>
#include <boost/format.hpp>
#include "common/i18n.h"
#include "common/util.h"
#include "common/file.h"
#include "misc_log_ex.h"
#include "string_tools.h"
#include "version.h"

#include "common/sispop_integration_test_hooks.h"

#if defined(WIN32)
#include <crtdbg.h>
#endif

#undef SISPOP_DEFAULT_LOG_CATEGORY
#define SISPOP_DEFAULT_LOG_CATEGORY "wallet.wallet2"

// workaround for a suspected bug in pthread/kernel on MacOS X
#ifdef __APPLE__
#define DEFAULT_MAX_CONCURRENCY 1
#else
#define DEFAULT_MAX_CONCURRENCY 0
#endif

namespace
{
  class Print
  {
  public:
    Print(const std::function<void(const std::string&, bool)> &p, bool em = false): print(p), emphasis(em) {}
    ~Print() { print(ss.str(), emphasis); }
    template<typename T> std::ostream &operator<<(const T &t) { ss << t; return ss; }
  private:
    const std::function<void(const std::string&, bool)> &print;
    std::stringstream ss;
    bool emphasis;
  };
}

namespace wallet_args
{
  // Create on-demand to prevent static initialization order fiasco issues.
  command_line::arg_descriptor<std::string> arg_generate_from_json()
  {
    return {"generate-from-json", wallet_args::tr("Generate wallet from JSON format file"), ""};
  }
  command_line::arg_descriptor<std::string> arg_wallet_file()
  {
    return {"wallet-file", wallet_args::tr("Use wallet <arg>"), ""};
  }

  const char* tr(const char* str)
  {
    return i18n_translate(str, "wallet_args");
  }

  std::pair<std::optional<boost::program_options::variables_map>, bool> main(
    int argc, char** argv,
    const char* const usage,
    const char* const notice,
    boost::program_options::options_description desc_params,
    boost::program_options::options_description hidden_params,
    const boost::program_options::positional_options_description& positional_options,
    const std::function<void(const std::string&, bool)> &print,
    const char *default_log_name,
    bool log_to_console)
  
  {
    namespace bf = boost::filesystem;
    namespace po = boost::program_options;
#ifdef WIN32
    _CrtSetDbgFlag ( _CRTDBG_ALLOC_MEM_DF | _CRTDBG_LEAK_CHECK_DF );
#endif

    const command_line::arg_descriptor<std::string> arg_log_level = {"log-level", "0-4 or categories", ""};
    const command_line::arg_descriptor<std::size_t> arg_max_log_file_size = {"max-log-file-size", "Specify maximum log file size [B]", MAX_LOG_FILE_SIZE};
    const command_line::arg_descriptor<std::size_t> arg_max_log_files = {"max-log-files", "Specify maximum number of rotated log files to be saved (no limit by setting to 0)", MAX_LOG_FILES};
    const command_line::arg_descriptor<uint32_t> arg_max_concurrency = {"max-concurrency", wallet_args::tr("Max number of threads to use for a parallel job"), DEFAULT_MAX_CONCURRENCY};
    const command_line::arg_descriptor<std::string> arg_log_file = {"log-file", wallet_args::tr("Specify log file"), ""};
    const command_line::arg_descriptor<std::string> arg_config_file = {"config-file", wallet_args::tr("Config file"), "", true};

    std::string lang = i18n_get_language();
    tools::on_startup();
#ifdef NDEBUG
    tools::disable_core_dumps();
#endif
    tools::set_strict_default_file_permissions(true);

    epee::string_tools::set_module_name_and_folder(argv[0]);

    po::options_description desc_general(wallet_args::tr("General options"));
    command_line::add_arg(desc_general, command_line::arg_help);
    command_line::add_arg(desc_general, command_line::arg_version);

    command_line::add_arg(desc_params, arg_log_file);
    command_line::add_arg(desc_params, arg_log_level);
    command_line::add_arg(desc_params, arg_max_log_file_size);
    command_line::add_arg(desc_params, arg_max_log_files);
    command_line::add_arg(desc_params, arg_max_concurrency);
    command_line::add_arg(desc_params, arg_config_file);

#if defined(SISPOP_ENABLE_INTEGRATION_TEST_HOOKS)
    command_line::add_arg(desc_params, integration_test::arg_pipe_name);
#endif

    i18n_set_language("translations", "sispop", lang);

    po::options_description desc_all, desc_visible;
    desc_visible.add(desc_general).add(desc_params);
    desc_all.add(desc_visible).add(hidden_params);
    po::variables_map vm;
    bool should_terminate = false;
    bool r = command_line::handle_error_helper(desc_visible, [&]()
    {
      auto parser = po::command_line_parser(argc, argv).options(desc_all).positional(positional_options);
      po::store(parser.run(), vm);

#if defined(SISPOP_ENABLE_INTEGRATION_TEST_HOOKS)
      {
        const std::string arg_pipe_name = command_line::get_arg(vm, integration_test::arg_pipe_name);
        integration_test::init(arg_pipe_name);
      }
#endif

      if (command_line::get_arg(vm, command_line::arg_help))
      {
<<<<<<< HEAD
        Print(print) << "Sispop '" << SISPOP_RELEASE_NAME << "' (v" << SISPOP_VERSION_FULL << ")" << ENDL;
        Print(print) << wallet_args::tr("This is the command line sispop wallet. It needs to connect to a sispop\n"
												  "daemon to work correctly.") << ENDL;
        Print(print) << wallet_args::tr("Usage:") << ENDL << "  " << usage;
        Print(print) << desc_all;
=======
        Print(print) << "Loki '" << LOKI_RELEASE_NAME << "' (v" << LOKI_VERSION_FULL << ")\n";
        Print(print) << wallet_args::tr("This is the command line loki wallet. It needs to connect to a loki\n"
												  "daemon to work correctly.") << "\n";
        Print(print) << wallet_args::tr("Usage:") << "\n  " << usage;
        Print(print) << desc_visible;
>>>>>>> 5da9b81e
        should_terminate = true;
        return true;
      }
      else if (command_line::get_arg(vm, command_line::arg_version))
      {
        Print(print) << "Sispop '" << SISPOP_RELEASE_NAME << "' (v" << SISPOP_VERSION_FULL << ")";
        should_terminate = true;
        return true;
      }

      if(command_line::has_arg(vm, arg_config_file))
      {
        std::string config = command_line::get_arg(vm, arg_config_file);
        bf::path config_path(config);
        boost::system::error_code ec;
        if (bf::exists(config_path, ec))
        {
          po::store(po::parse_config_file<char>(config_path.string<std::string>().c_str(), desc_params), vm);
        }
        else
        {
          MERROR(wallet_args::tr("Can't find config file ") << config);
          return false;
        }
      }

      po::notify(vm);
      return true;
    });
    if (!r)
      return {std::nullopt, true};

    if (should_terminate)
      return {std::move(vm), should_terminate};

    std::string log_path;
    if (!command_line::is_arg_defaulted(vm, arg_log_file))
      log_path = command_line::get_arg(vm, arg_log_file);
    else
      log_path = mlog_get_default_log_path(default_log_name);
    mlog_configure(log_path, log_to_console, command_line::get_arg(vm, arg_max_log_file_size), command_line::get_arg(vm, arg_max_log_files));
    if (!command_line::is_arg_defaulted(vm, arg_log_level))
    {
      mlog_set_log(command_line::get_arg(vm, arg_log_level).c_str());
    }
    else if (!log_to_console)
    {
      mlog_set_categories("");
    }

    if (notice)
      Print(print) << notice << "\n";

    if (!command_line::is_arg_defaulted(vm, arg_max_concurrency))
      tools::set_max_concurrency(command_line::get_arg(vm, arg_max_concurrency));

    Print(print) << "Sispop '" << SISPOP_RELEASE_NAME << "' (v" << SISPOP_VERSION_FULL << ")";

    if (!command_line::is_arg_defaulted(vm, arg_log_level))
      MINFO("Setting log level = " << command_line::get_arg(vm, arg_log_level));
    else
<<<<<<< HEAD
      MINFO("Setting log levels = " << getenv("SISPOP_LOGS"));
=======
    {
      const char *logs = getenv("LOKI_LOGS");
      MINFO("Setting log levels = " << (logs ? logs : "<default>"));
    }
>>>>>>> 5da9b81e
    MINFO(wallet_args::tr("Logging to: ") << log_path);

    Print(print) << boost::format(wallet_args::tr("Logging to %s")) % log_path;

    const ssize_t lockable_memory = tools::get_lockable_memory();
    if (lockable_memory >= 0 && lockable_memory < 256 * 4096) // 256 pages -> at least 256 secret keys and other such small/medium objects
      Print(print) << tr("WARNING: You may not have a high enough lockable memory limit")
#ifdef ELPP_OS_UNIX
        << ", " << tr("see ulimit -l")
#endif
        ;

    return {std::move(vm), should_terminate};
  }
}<|MERGE_RESOLUTION|>--- conflicted
+++ resolved
@@ -156,19 +156,11 @@
 
       if (command_line::get_arg(vm, command_line::arg_help))
       {
-<<<<<<< HEAD
-        Print(print) << "Sispop '" << SISPOP_RELEASE_NAME << "' (v" << SISPOP_VERSION_FULL << ")" << ENDL;
+        Print(print) << "Sispop '" << SISPOP_RELEASE_NAME << "' (v" << SISPOP_VERSION_FULL << ")\n";
         Print(print) << wallet_args::tr("This is the command line sispop wallet. It needs to connect to a sispop\n"
-												  "daemon to work correctly.") << ENDL;
-        Print(print) << wallet_args::tr("Usage:") << ENDL << "  " << usage;
-        Print(print) << desc_all;
-=======
-        Print(print) << "Loki '" << LOKI_RELEASE_NAME << "' (v" << LOKI_VERSION_FULL << ")\n";
-        Print(print) << wallet_args::tr("This is the command line loki wallet. It needs to connect to a loki\n"
 												  "daemon to work correctly.") << "\n";
         Print(print) << wallet_args::tr("Usage:") << "\n  " << usage;
         Print(print) << desc_visible;
->>>>>>> 5da9b81e
         should_terminate = true;
         return true;
       }
@@ -230,14 +222,10 @@
     if (!command_line::is_arg_defaulted(vm, arg_log_level))
       MINFO("Setting log level = " << command_line::get_arg(vm, arg_log_level));
     else
-<<<<<<< HEAD
-      MINFO("Setting log levels = " << getenv("SISPOP_LOGS"));
-=======
-    {
-      const char *logs = getenv("LOKI_LOGS");
+    {
+      const char *logs = getenv("SISPOP_LOGS");
       MINFO("Setting log levels = " << (logs ? logs : "<default>"));
     }
->>>>>>> 5da9b81e
     MINFO(wallet_args::tr("Logging to: ") << log_path);
 
     Print(print) << boost::format(wallet_args::tr("Logging to %s")) % log_path;
