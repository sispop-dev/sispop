--- conflicted
+++ resolved
@@ -5347,12 +5347,8 @@
     crypto::secret_key tx_key;
     std::vector<crypto::secret_key> additional_tx_keys;
     rct::multisig_out msout;
-<<<<<<< HEAD
     bool per_output_unlock = use_fork_rules(9, 10);
-    bool r = cryptonote::construct_tx_and_get_tx_key(m_account.get_keys(), m_subaddresses, sd.sources, sd.splitted_dsts, sd.change_dts, sd.extra, ptx.tx, sd.unlock_time, tx_key, additional_tx_keys, sd.use_rct, sd.use_bulletproofs, m_multisig ? &msout : NULL, per_output_unlock);
-=======
-    bool r = cryptonote::construct_tx_and_get_tx_key(m_account.get_keys(), m_subaddresses, sd.sources, sd.splitted_dsts, sd.change_dts.addr, sd.extra, ptx.tx, sd.unlock_time, tx_key, additional_tx_keys, sd.use_rct, range_proof_type, m_multisig ? &msout : NULL);
->>>>>>> 9ce9f8ca
+    bool r = cryptonote::construct_tx_and_get_tx_key(m_account.get_keys(), m_subaddresses, sd.sources, sd.splitted_dsts, sd.change_dts, sd.extra, ptx.tx, sd.unlock_time, tx_key, additional_tx_keys, sd.use_rct, range_proof_type, m_multisig ? &msout : NULL, per_output_unlock);
     THROW_WALLET_EXCEPTION_IF(!r, error::tx_not_constructed, sd.sources, sd.splitted_dsts, sd.unlock_time, m_nettype);
     // we don't test tx size, because we don't know the current limit, due to not having a blockchain,
     // and it's a bit pointless to fail there anyway, since it'd be a (good) guess only. We sign anyway,
@@ -5765,10 +5761,6 @@
     cryptonote::transaction tx;
     rct::multisig_out msout = ptx.multisig_sigs.front().msout;
     auto sources = sd.sources;
-<<<<<<< HEAD
-    bool per_output_unlock = use_fork_rules(9, 10);
-    bool r = cryptonote::construct_tx_with_tx_key(m_account.get_keys(), m_subaddresses, sources, sd.splitted_dsts, ptx.change_dts, sd.extra, tx, sd.unlock_time, ptx.tx_key, ptx.additional_tx_keys, sd.use_rct, sd.use_bulletproofs, &msout, per_output_unlock, false);
-=======
     rct::RangeProofType range_proof_type = rct::RangeProofBorromean;
     if (sd.use_bulletproofs)
     {
@@ -5777,8 +5769,8 @@
         if (proof.V.size() > 1)
           range_proof_type = rct::RangeProofMultiOutputBulletproof;
     }
-    bool r = cryptonote::construct_tx_with_tx_key(m_account.get_keys(), m_subaddresses, sources, sd.splitted_dsts, ptx.change_dts.addr, sd.extra, tx, sd.unlock_time, ptx.tx_key, ptx.additional_tx_keys, sd.use_rct, range_proof_type, &msout, false);
->>>>>>> 9ce9f8ca
+    bool per_output_unlock = use_fork_rules(9, 10);
+    bool r = cryptonote::construct_tx_with_tx_key(m_account.get_keys(), m_subaddresses, sources, sd.splitted_dsts, ptx.change_dts, sd.extra, tx, sd.unlock_time, ptx.tx_key, ptx.additional_tx_keys, sd.use_rct, range_proof_type, &msout, per_output_unlock, false);
     THROW_WALLET_EXCEPTION_IF(!r, error::tx_not_constructed, sd.sources, sd.splitted_dsts, sd.unlock_time, m_nettype);
 
     THROW_WALLET_EXCEPTION_IF(get_transaction_prefix_hash (tx) != get_transaction_prefix_hash(ptx.tx),
@@ -7137,12 +7129,8 @@
   std::vector<crypto::secret_key> additional_tx_keys;
   rct::multisig_out msout;
   LOG_PRINT_L2("constructing tx");
-<<<<<<< HEAD
   bool per_output_unlock = use_fork_rules(9, 10);
-  bool r = cryptonote::construct_tx_and_get_tx_key(m_account.get_keys(), m_subaddresses, sources, splitted_dsts, change_dts, extra, tx, unlock_time, tx_key, additional_tx_keys, false, false, m_multisig ? &msout : NULL, per_output_unlock);
-=======
-  bool r = cryptonote::construct_tx_and_get_tx_key(m_account.get_keys(), m_subaddresses, sources, splitted_dsts, change_dts.addr, extra, tx, unlock_time, tx_key, additional_tx_keys, false, rct::RangeProofBulletproof, m_multisig ? &msout : NULL);
->>>>>>> 9ce9f8ca
+  bool r = cryptonote::construct_tx_and_get_tx_key(m_account.get_keys(), m_subaddresses, sources, splitted_dsts, change_dts, extra, tx, unlock_time, tx_key, additional_tx_keys, false, rct::RangeProofBorromean, m_multisig ? &msout : NULL, per_output_unlock);
   LOG_PRINT_L2("constructed tx, r="<<r);
   THROW_WALLET_EXCEPTION_IF(!r, error::tx_not_constructed, sources, splitted_dsts, unlock_time, m_nettype);
   THROW_WALLET_EXCEPTION_IF(upper_transaction_size_limit <= get_object_blobsize(tx), error::tx_too_big, tx, upper_transaction_size_limit);
@@ -7191,11 +7179,7 @@
 
 void wallet2::transfer_selected_rct(std::vector<cryptonote::tx_destination_entry> dsts, const std::vector<size_t>& selected_transfers, size_t fake_outputs_count,
   std::vector<std::vector<tools::wallet2::get_outs_entry>> &outs,
-<<<<<<< HEAD
-  uint64_t unlock_time, uint64_t fee, const std::vector<uint8_t>& extra, cryptonote::transaction& tx, pending_tx &ptx, bool bulletproof, bool is_staking_tx)
-=======
-  uint64_t unlock_time, uint64_t fee, const std::vector<uint8_t>& extra, cryptonote::transaction& tx, pending_tx &ptx, rct::RangeProofType range_proof_type)
->>>>>>> 9ce9f8ca
+  uint64_t unlock_time, uint64_t fee, const std::vector<uint8_t>& extra, cryptonote::transaction& tx, pending_tx &ptx, rct::RangeProofType range_proof_type, bool is_staking_tx)
 {
   using namespace cryptonote;
   // throw if attempting a transaction with no destinations
@@ -7351,12 +7335,8 @@
   rct::multisig_out msout;
   LOG_PRINT_L2("constructing tx");
   auto sources_copy = sources;
-<<<<<<< HEAD
   bool per_output_unlock = use_fork_rules(9, 10);
-  bool r = cryptonote::construct_tx_and_get_tx_key(m_account.get_keys(), m_subaddresses, sources, splitted_dsts, change_dts, extra, tx, unlock_time, tx_key, additional_tx_keys, true, bulletproof, m_multisig ? &msout : NULL, is_staking_tx, per_output_unlock);
-=======
-  bool r = cryptonote::construct_tx_and_get_tx_key(m_account.get_keys(), m_subaddresses, sources, splitted_dsts, change_dts.addr, extra, tx, unlock_time, tx_key, additional_tx_keys, true, range_proof_type, m_multisig ? &msout : NULL);
->>>>>>> 9ce9f8ca
+  bool r = cryptonote::construct_tx_and_get_tx_key(m_account.get_keys(), m_subaddresses, sources, splitted_dsts, change_dts, extra, tx, unlock_time, tx_key, additional_tx_keys, true, range_proof_type, m_multisig ? &msout : NULL, is_staking_tx, per_output_unlock);
   LOG_PRINT_L2("constructed tx, r="<<r);
   THROW_WALLET_EXCEPTION_IF(!r, error::tx_not_constructed, sources, dsts, unlock_time, m_nettype);
   THROW_WALLET_EXCEPTION_IF(upper_transaction_size_limit <= get_object_blobsize(tx), error::tx_too_big, tx, upper_transaction_size_limit);
@@ -7401,12 +7381,8 @@
         LOG_PRINT_L2("Creating supplementary multisig transaction");
         cryptonote::transaction ms_tx;
         auto sources_copy_copy = sources_copy;
-<<<<<<< HEAD
         bool per_output_unlock = use_fork_rules(9, 10);
-        bool r = cryptonote::construct_tx_with_tx_key(m_account.get_keys(), m_subaddresses, sources_copy_copy, splitted_dsts, change_dts, extra, ms_tx, unlock_time,tx_key, additional_tx_keys, true, bulletproof, &msout, per_output_unlock, false);
-=======
-        bool r = cryptonote::construct_tx_with_tx_key(m_account.get_keys(), m_subaddresses, sources_copy_copy, splitted_dsts, change_dts.addr, extra, ms_tx, unlock_time,tx_key, additional_tx_keys, true, range_proof_type, &msout, false);
->>>>>>> 9ce9f8ca
+        bool r = cryptonote::construct_tx_with_tx_key(m_account.get_keys(), m_subaddresses, sources_copy_copy, splitted_dsts, change_dts, extra, ms_tx, unlock_time,tx_key, additional_tx_keys, true, range_proof_type, &msout, per_output_unlock, false);
         LOG_PRINT_L2("constructed tx, r="<<r);
         THROW_WALLET_EXCEPTION_IF(!r, error::tx_not_constructed, sources, splitted_dsts, unlock_time, m_nettype);
         THROW_WALLET_EXCEPTION_IF(upper_transaction_size_limit <= get_object_blobsize(tx), error::tx_too_big, tx, upper_transaction_size_limit);
@@ -8431,11 +8407,7 @@
         tx.selected_transfers.size() << " inputs");
       if (use_rct)
         transfer_selected_rct(tx.dsts, tx.selected_transfers, fake_outs_count, outs, unlock_time, needed_fee, extra,
-<<<<<<< HEAD
-          test_tx, test_ptx, bulletproof, is_staking_tx);
-=======
-          test_tx, test_ptx, range_proof_type);
->>>>>>> 9ce9f8ca
+          test_tx, test_ptx, range_proof_type, is_staking_tx);
       else
         transfer_selected(tx.dsts, tx.selected_transfers, fake_outs_count, outs, unlock_time, needed_fee, extra,
           detail::digit_split_strategy, tx_dust_policy(::config::DEFAULT_DUST_THRESHOLD), test_tx, test_ptx);
@@ -8478,11 +8450,7 @@
         while (needed_fee > test_ptx.fee) {
           if (use_rct)
             transfer_selected_rct(tx.dsts, tx.selected_transfers, fake_outs_count, outs, unlock_time, needed_fee, extra,
-<<<<<<< HEAD
-              test_tx, test_ptx, bulletproof, is_staking_tx);
-=======
-              test_tx, test_ptx, range_proof_type);
->>>>>>> 9ce9f8ca
+              test_tx, test_ptx, range_proof_type, is_staking_tx);
           else
             transfer_selected(tx.dsts, tx.selected_transfers, fake_outs_count, outs, unlock_time, needed_fee, extra,
               detail::digit_split_strategy, tx_dust_policy(::config::DEFAULT_DUST_THRESHOLD), test_tx, test_ptx);
@@ -8555,12 +8523,8 @@
                             extra,                      /* const std::vector<uint8_t>& extra, */
                             test_tx,                    /* OUT   cryptonote::transaction& tx, */
                             test_ptx,                   /* OUT   cryptonote::transaction& tx, */
-<<<<<<< HEAD
-                            bulletproof,
+                            range_proof_type,
                             is_staking_tx);
-=======
-                            range_proof_type);
->>>>>>> 9ce9f8ca
     } else {
       transfer_selected(tx.dsts,
                         tx.selected_transfers,
@@ -8755,11 +8719,7 @@
         tx.selected_transfers.size() << " outputs");
       if (use_rct)
         transfer_selected_rct(tx.dsts, tx.selected_transfers, fake_outs_count, outs, unlock_time, needed_fee, extra,
-<<<<<<< HEAD
-          test_tx, test_ptx, bulletproof, is_staking_tx);
-=======
-          test_tx, test_ptx, range_proof_type);
->>>>>>> 9ce9f8ca
+          test_tx, test_ptx, range_proof_type, is_staking_tx);
       else
         transfer_selected(tx.dsts, tx.selected_transfers, fake_outs_count, outs, unlock_time, needed_fee, extra,
           detail::digit_split_strategy, tx_dust_policy(::config::DEFAULT_DUST_THRESHOLD), test_tx, test_ptx);
@@ -8776,11 +8736,7 @@
         tx.dsts[0].amount = available_for_fee - needed_fee;
         if (use_rct)
           transfer_selected_rct(tx.dsts, tx.selected_transfers, fake_outs_count, outs, unlock_time, needed_fee, extra, 
-<<<<<<< HEAD
-            test_tx, test_ptx, bulletproof, is_staking_tx);
-=======
-            test_tx, test_ptx, range_proof_type);
->>>>>>> 9ce9f8ca
+            test_tx, test_ptx, range_proof_type, is_staking_tx);
         else
           transfer_selected(tx.dsts, tx.selected_transfers, fake_outs_count, outs, unlock_time, needed_fee, extra,
             detail::digit_split_strategy, tx_dust_policy(::config::DEFAULT_DUST_THRESHOLD), test_tx, test_ptx);
@@ -8818,12 +8774,7 @@
     cryptonote::transaction test_tx;
     pending_tx test_ptx;
     if (use_rct) {
-<<<<<<< HEAD
-      transfer_selected_rct(tx.dsts, tx.selected_transfers, fake_outs_count, tx.outs, unlock_time, tx.needed_fee, extra, test_tx, test_ptx, bulletproof, is_staking_tx);
-=======
-      transfer_selected_rct(tx.dsts, tx.selected_transfers, fake_outs_count, tx.outs, unlock_time, tx.needed_fee, extra,
-        test_tx, test_ptx, range_proof_type);
->>>>>>> 9ce9f8ca
+      transfer_selected_rct(tx.dsts, tx.selected_transfers, fake_outs_count, tx.outs, unlock_time, tx.needed_fee, extra, test_tx, test_ptx, range_proof_type, is_staking_tx);
     } else {
       transfer_selected(tx.dsts, tx.selected_transfers, fake_outs_count, tx.outs, unlock_time, tx.needed_fee, extra,
         detail::digit_split_strategy, tx_dust_policy(::config::DEFAULT_DUST_THRESHOLD), test_tx, test_ptx);
