--- conflicted
+++ resolved
@@ -1034,32 +1034,31 @@
   tx_scan_info.error = false;
 }
 //----------------------------------------------------------------------------------------------------
-<<<<<<< HEAD
-void wallet2::check_acc_out_precomp_once(const tx_out &o, const crypto::key_derivation &derivation, const std::vector<crypto::key_derivation> &additional_derivations, size_t i, tx_scan_info_t &tx_scan_info, bool &already_seen) const
+void wallet2::check_acc_out_precomp(const tx_out &o, const crypto::key_derivation &derivation, const std::vector<crypto::key_derivation> &additional_derivations, size_t i, const is_out_data *is_out_data, tx_scan_info_t &tx_scan_info) const
+{
+  if (!is_out_data || i >= is_out_data->received.size())
+    return check_acc_out_precomp(o, derivation, additional_derivations, i, tx_scan_info);
+
+  tx_scan_info.received = is_out_data->received[i];
+  if(tx_scan_info.received)
+  {
+    tx_scan_info.money_transfered = o.amount; // may be 0 for ringct outputs
+  }
+  else
+  {
+    tx_scan_info.money_transfered = 0;
+  }
+  tx_scan_info.error = false;
+}
+//----------------------------------------------------------------------------------------------------
+void wallet2::check_acc_out_precomp_once(const tx_out &o, const crypto::key_derivation &derivation, const std::vector<crypto::key_derivation> &additional_derivations, size_t i, const is_out_data *is_out_data, tx_scan_info_t &tx_scan_info, bool &already_seen) const
 {
   tx_scan_info.received = boost::none;
   if (already_seen)
     return;
-  check_acc_out_precomp(o, derivation, additional_derivations, i, tx_scan_info);
+  check_acc_out_precomp(o, derivation, additional_derivations, i, is_out_data, tx_scan_info);
   if (tx_scan_info.received)
     already_seen = true;
-=======
-void wallet2::check_acc_out_precomp(const tx_out &o, const crypto::key_derivation &derivation, const std::vector<crypto::key_derivation> &additional_derivations, size_t i, const is_out_data *is_out_data, tx_scan_info_t &tx_scan_info) const
-{
-  if (!is_out_data || i >= is_out_data->received.size())
-    return check_acc_out_precomp(o, derivation, additional_derivations, i, tx_scan_info);
-
-  tx_scan_info.received = is_out_data->received[i];
-  if(tx_scan_info.received)
-  {
-    tx_scan_info.money_transfered = o.amount; // may be 0 for ringct outputs
-  }
-  else
-  {
-    tx_scan_info.money_transfered = 0;
-  }
-  tx_scan_info.error = false;
->>>>>>> dcfd2992
 }
 //----------------------------------------------------------------------------------------------------
 static uint64_t decodeRct(const rct::rctSig & rv, const crypto::key_derivation &derivation, unsigned int i, rct::key & mask, hw::device &hwdev)
@@ -1207,14 +1206,6 @@
     crypto::key_derivation derivation;
 
     std::vector<crypto::key_derivation> additional_derivations;
-<<<<<<< HEAD
-    if (pk_index == 1)
-    {
-      for (size_t i = 0; i < additional_tx_pub_keys.size(); ++i)
-      {
-        additional_derivations.push_back({});
-        if (!hwdev.generate_key_derivation(additional_tx_pub_keys[i], keys.m_view_secret_key, additional_derivations.back()))
-=======
     tx_extra_additional_pub_keys additional_tx_pub_keys;
     const wallet2::is_out_data *is_out_data_ptr = NULL;
     if (tx_cache_data.primary.empty())
@@ -1231,17 +1222,19 @@
         memcpy(&derivation, rct::identity().bytes, sizeof(derivation));
       }
 
-      // additional tx pubkeys and derivations for multi-destination transfers involving one or more subaddresses
-      if (find_tx_extra_field_by_type(tx_extra_fields, additional_tx_pub_keys))
-      {
-        for (size_t i = 0; i < additional_tx_pub_keys.data.size(); ++i)
->>>>>>> dcfd2992
+      if (pk_index == 1)
+      {
+        // additional tx pubkeys and derivations for multi-destination transfers involving one or more subaddresses
+        if (find_tx_extra_field_by_type(tx_extra_fields, additional_tx_pub_keys))
         {
-          additional_derivations.push_back({});
-          if (!hwdev.generate_key_derivation(additional_tx_pub_keys.data[i], keys.m_view_secret_key, additional_derivations.back()))
+          for (size_t i = 0; i < additional_tx_pub_keys.data.size(); ++i)
           {
-            MWARNING("Failed to generate key derivation from additional tx pubkey in " << txid << ", skipping");
-            memcpy(&additional_derivations.back(), rct::identity().bytes, sizeof(crypto::key_derivation));
+            additional_derivations.push_back({});
+            if (!hwdev.generate_key_derivation(additional_tx_pub_keys.data[i], keys.m_view_secret_key, additional_derivations.back()))
+            {
+              MWARNING("Failed to generate key derivation from additional tx pubkey in " << txid << ", skipping");
+              memcpy(&additional_derivations.back(), rct::identity().bytes, sizeof(crypto::key_derivation));
+            }
           }
         }
       }
@@ -1265,21 +1258,6 @@
     }
     else if (miner_tx && m_refresh_type == RefreshOptimizeCoinbase)
     {
-<<<<<<< HEAD
-      for (size_t i = 0; i < tx.vout.size(); ++i)
-      {
-        tpool.submit(&waiter, boost::bind(&wallet2::check_acc_out_precomp_once, this, std::cref(tx.vout[i]), std::cref(derivation), std::cref(additional_derivations), i,
-          std::ref(tx_scan_info[i]), std::ref(output_found[i])));
-      }
-      waiter.wait();
-      // then scan all outputs from 0
-      hwdev_lock.lock();
-      hwdev.set_mode(hw::device::NONE);
-      for (size_t i = 0; i < tx.vout.size(); ++i)
-      {
-        THROW_WALLET_EXCEPTION_IF(tx_scan_info[i].error, error::acc_outs_lookup_error, tx, tx_pub_key, m_account.get_keys());
-        if (tx_scan_info[i].received)
-=======
       check_acc_out_precomp(tx.vout[0], derivation, additional_derivations, 0, is_out_data_ptr, tx_scan_info[0]);
       THROW_WALLET_EXCEPTION_IF(tx_scan_info[0].error, error::acc_outs_lookup_error, tx, tx_pub_key, m_account.get_keys());
 
@@ -1290,8 +1268,8 @@
         // the first one was already checked
         for (size_t i = 1; i < tx.vout.size(); ++i)
         {
-          tpool.submit(&waiter, boost::bind(&wallet2::check_acc_out_precomp, this, std::cref(tx.vout[i]), std::cref(derivation), std::cref(additional_derivations), i,
-            std::cref(is_out_data_ptr), std::ref(tx_scan_info[i])));
+          tpool.submit(&waiter, boost::bind(&wallet2::check_acc_out_precomp_once, this, std::cref(tx.vout[i]), std::cref(derivation), std::cref(additional_derivations), i,
+            std::cref(is_out_data_ptr), std::ref(tx_scan_info[i]), std::ref(output_found[i])));
         }
         waiter.wait();
         // then scan all outputs from 0
@@ -1299,25 +1277,22 @@
         boost::unique_lock<hw::device> hwdev_lock (hwdev);
         hwdev.set_mode(hw::device::NONE);
         for (size_t i = 0; i < tx.vout.size(); ++i)
->>>>>>> dcfd2992
         {
-          hwdev.conceal_derivation(tx_scan_info[i].received->derivation, tx_pub_key, additional_tx_pub_keys, derivation, additional_derivations);
-          scan_output(tx, tx_pub_key, i, tx_scan_info[i], num_vouts_received, tx_money_got_in_outs, outs);
+          THROW_WALLET_EXCEPTION_IF(tx_scan_info[i].error, error::acc_outs_lookup_error, tx, tx_pub_key, m_account.get_keys());
+          if (tx_scan_info[i].received)
+          {
+            hwdev.conceal_derivation(tx_scan_info[i].received->derivation, tx_pub_key, additional_tx_pub_keys.data, derivation, additional_derivations);
+            scan_output(tx, tx_pub_key, i, tx_scan_info[i], num_vouts_received, tx_money_got_in_outs, outs);
+          }
         }
       }
-      hwdev_lock.unlock();
     }
     else if (tx.vout.size() > 1 && tools::threadpool::getInstance().get_max_concurrency() > 1 && !is_out_data_ptr)
     {
       for (size_t i = 0; i < tx.vout.size(); ++i)
       {
-<<<<<<< HEAD
-        tpool.submit(&waiter, boost::bind(&wallet2::check_acc_out_precomp_once, this, std::cref(tx.vout[i]), std::cref(derivation), std::cref(additional_derivations), i,
-            std::ref(tx_scan_info[i]), std::ref(output_found[i])));
-=======
         tpool.submit(&waiter, boost::bind(&wallet2::check_acc_out_precomp, this, std::cref(tx.vout[i]), std::cref(derivation), std::cref(additional_derivations), i,
             std::cref(is_out_data_ptr), std::ref(tx_scan_info[i])));
->>>>>>> dcfd2992
       }
       waiter.wait();
 
@@ -1338,11 +1313,7 @@
     {
       for (size_t i = 0; i < tx.vout.size(); ++i)
       {
-<<<<<<< HEAD
-        check_acc_out_precomp_once(tx.vout[i], derivation, additional_derivations, i, tx_scan_info[i], output_found[i]);
-=======
         check_acc_out_precomp(tx.vout[i], derivation, additional_derivations, i, is_out_data_ptr, tx_scan_info[i]);
->>>>>>> dcfd2992
         THROW_WALLET_EXCEPTION_IF(tx_scan_info[i].error, error::acc_outs_lookup_error, tx, tx_pub_key, m_account.get_keys());
         if (tx_scan_info[i].received)
         {
