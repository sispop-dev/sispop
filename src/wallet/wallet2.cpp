// Copyright (c) 2014-2018, The Monero Project
// Copyright (c)      2018, The Loki Project
// 
// All rights reserved.
// 
// Redistribution and use in source and binary forms, with or without modification, are
// permitted provided that the following conditions are met:
// 
// 1. Redistributions of source code must retain the above copyright notice, this list of
//    conditions and the following disclaimer.
// 
// 2. Redistributions in binary form must reproduce the above copyright notice, this list
//    of conditions and the following disclaimer in the documentation and/or other
//    materials provided with the distribution.
// 
// 3. Neither the name of the copyright holder nor the names of its contributors may be
//    used to endorse or promote products derived from this software without specific
//    prior written permission.
// 
// THIS SOFTWARE IS PROVIDED BY THE COPYRIGHT HOLDERS AND CONTRIBUTORS "AS IS" AND ANY
// EXPRESS OR IMPLIED WARRANTIES, INCLUDING, BUT NOT LIMITED TO, THE IMPLIED WARRANTIES OF
// MERCHANTABILITY AND FITNESS FOR A PARTICULAR PURPOSE ARE DISCLAIMED. IN NO EVENT SHALL
// THE COPYRIGHT HOLDER OR CONTRIBUTORS BE LIABLE FOR ANY DIRECT, INDIRECT, INCIDENTAL,
// SPECIAL, EXEMPLARY, OR CONSEQUENTIAL DAMAGES (INCLUDING, BUT NOT LIMITED TO,
// PROCUREMENT OF SUBSTITUTE GOODS OR SERVICES; LOSS OF USE, DATA, OR PROFITS; OR BUSINESS
// INTERRUPTION) HOWEVER CAUSED AND ON ANY THEORY OF LIABILITY, WHETHER IN CONTRACT,
// STRICT LIABILITY, OR TORT (INCLUDING NEGLIGENCE OR OTHERWISE) ARISING IN ANY WAY OUT OF
// THE USE OF THIS SOFTWARE, EVEN IF ADVISED OF THE POSSIBILITY OF SUCH DAMAGE.
// 
// Parts of this file are originally copyright (c) 2012-2013 The Cryptonote developers

#include <numeric>
#include <random>
#include <tuple>
#include <boost/format.hpp>
#include <boost/optional/optional.hpp>
#include <boost/utility/value_init.hpp>
#include <boost/algorithm/string/classification.hpp>
#include <boost/algorithm/string/trim.hpp>
#include <boost/algorithm/string/split.hpp>
#include "include_base_utils.h"
using namespace epee;

#include "common/rules.h"
#include "cryptonote_config.h"
#include "wallet2.h"
#include "cryptonote_basic/cryptonote_format_utils.h"
#include "rpc/core_rpc_server_commands_defs.h"
#include "misc_language.h"
#include "cryptonote_basic/cryptonote_basic_impl.h"
#include "multisig/multisig.h"
#include "common/boost_serialization_helper.h"
#include "common/command_line.h"
#include "common/threadpool.h"
#include "profile_tools.h"
#include "crypto/crypto.h"
#include "serialization/binary_utils.h"
#include "serialization/string.h"
#include "cryptonote_basic/blobdatatype.h"
#include "mnemonics/electrum-words.h"
#include "common/i18n.h"
#include "common/util.h"
#include "common/apply_permutation.h"
#include "rapidjson/document.h"
#include "rapidjson/writer.h"
#include "rapidjson/stringbuffer.h"
#include "common/json_util.h"
#include "memwipe.h"
#include "common/base58.h"
#include "common/dns_utils.h"
#include "ringct/rctSigs.h"
#include "ringdb.h"

extern "C"
{
#include "crypto/keccak.h"
#include "crypto/crypto-ops.h"
}
using namespace std;
using namespace crypto;
using namespace cryptonote;

#undef LOKI_DEFAULT_LOG_CATEGORY
#define LOKI_DEFAULT_LOG_CATEGORY "wallet.wallet2"

// used to choose when to stop adding outputs to a tx
#define APPROXIMATE_INPUT_BYTES 80

// used to target a given block weight (additional outputs may be added on top to build fee)
#define TX_WEIGHT_TARGET(bytes) (bytes*2/3)

// arbitrary, used to generate different hashes from the same input
#define CHACHA8_KEY_TAIL 0x8c
#define CACHE_KEY_TAIL 0x8d

#define UNSIGNED_TX_PREFIX "Loki unsigned tx set\004"
#define SIGNED_TX_PREFIX "Loki signed tx set\004"
#define MULTISIG_UNSIGNED_TX_PREFIX "Loki multisig unsigned tx set\001"

#define RECENT_OUTPUT_RATIO (0.5) // 50% of outputs are from the recent zone
#define RECENT_OUTPUT_DAYS (1.8) // last 1.8 day makes up the recent zone (taken from monerolink.pdf, Miller et al)
#define RECENT_OUTPUT_ZONE ((time_t)(RECENT_OUTPUT_DAYS * 86400))
#define RECENT_OUTPUT_BLOCKS (RECENT_OUTPUT_DAYS * 720)

#define FEE_ESTIMATE_GRACE_BLOCKS 10 // estimate fee valid for that many blocks

#define SECOND_OUTPUT_RELATEDNESS_THRESHOLD 0.0f

#define KEY_IMAGE_EXPORT_FILE_MAGIC "Loki key image export\002"

#define MULTISIG_EXPORT_FILE_MAGIC "Loki multisig export\001"

#define OUTPUT_EXPORT_FILE_MAGIC "Loki output export\003"

#define SEGREGATION_FORK_HEIGHT 1546000
#define TESTNET_SEGREGATION_FORK_HEIGHT 1000000
#define STAGENET_SEGREGATION_FORK_HEIGHT 1000000
#define SEGREGATION_FORK_VICINITY 1500 /* blocks */

#define FIRST_REFRESH_GRANULARITY     1024

static const std::string MULTISIG_SIGNATURE_MAGIC = "SigMultisigPkV1";

namespace
{
  std::string get_default_ringdb_path()
  {
    boost::filesystem::path dir = tools::get_default_data_dir();
    // remove .loki, replace with .shared-ringdb
    dir = dir.remove_filename();
    dir /= ".shared-ringdb";
    return dir.string();
  }
}

namespace
{
// Create on-demand to prevent static initialization order fiasco issues.
struct options {
  const command_line::arg_descriptor<std::string> daemon_address = {"daemon-address", tools::wallet2::tr("Use daemon instance at <host>:<port>"), ""};
  const command_line::arg_descriptor<std::string> daemon_host = {"daemon-host", tools::wallet2::tr("Use daemon instance at host <arg> instead of localhost"), ""};
  const command_line::arg_descriptor<bool> trusted_daemon = {"trusted-daemon", tools::wallet2::tr("Enable commands which rely on a trusted daemon"), false};
  const command_line::arg_descriptor<bool> untrusted_daemon = {"untrusted-daemon", tools::wallet2::tr("Disable commands which rely on a trusted daemon"), false};
  const command_line::arg_descriptor<std::string> password = {"password", tools::wallet2::tr("Wallet password (escape/quote as needed)"), "", true};
  const command_line::arg_descriptor<std::string> password_file = {"password-file", tools::wallet2::tr("Wallet password file"), "", true};
  const command_line::arg_descriptor<int> daemon_port = {"daemon-port", tools::wallet2::tr("Use daemon instance at port <arg> instead of 18081"), 0};
  const command_line::arg_descriptor<std::string> daemon_login = {"daemon-login", tools::wallet2::tr("Specify username[:password] for daemon RPC client"), "", true};
  const command_line::arg_descriptor<bool> testnet = {"testnet", tools::wallet2::tr("For testnet. Daemon must also be launched with --testnet flag"), false};
  const command_line::arg_descriptor<bool> stagenet = {"stagenet", tools::wallet2::tr("For stagenet. Daemon must also be launched with --stagenet flag"), false};
  const command_line::arg_descriptor<std::string, false, true, 2> shared_ringdb_dir = {
    "shared-ringdb-dir", tools::wallet2::tr("Set shared ring database path"),
    get_default_ringdb_path(),
    {{ &testnet, &stagenet }},
    [](std::array<bool, 2> testnet_stagenet, bool defaulted, std::string val)->std::string {
      if (testnet_stagenet[0])
        return (boost::filesystem::path(val) / "testnet").string();
      else if (testnet_stagenet[1])
        return (boost::filesystem::path(val) / "stagenet").string();
      return val;
    }
  };
  const command_line::arg_descriptor<uint64_t> kdf_rounds = {"kdf-rounds", tools::wallet2::tr("Number of rounds for the key derivation function"), 1};
};

void do_prepare_file_names(const std::string& file_path, std::string& keys_file, std::string& wallet_file)
{
  keys_file = file_path;
  wallet_file = file_path;
  boost::system::error_code e;
  if(string_tools::get_extension(keys_file) == "keys")
  {//provided keys file name
    wallet_file = string_tools::cut_off_extension(wallet_file);
  }else
  {//provided wallet file name
    keys_file += ".keys";
  }
}

uint64_t calculate_fee(uint64_t fee_per_kb, size_t bytes, uint64_t fee_multiplier)
{
  uint64_t kB = (bytes + 1023) / 1024;
  return kB * fee_per_kb * fee_multiplier;
}

uint64_t calculate_fee_from_weight(uint64_t base_fee, uint64_t weight, uint64_t fee_multiplier, uint64_t fee_quantization_mask)
{
  uint64_t fee = weight * base_fee * fee_multiplier;
  fee = (fee + fee_quantization_mask - 1) / fee_quantization_mask * fee_quantization_mask;
  return fee;
}

std::string get_weight_string(size_t weight)
{
  return std::to_string(weight) + " weight";
}

std::string get_weight_string(const cryptonote::transaction &tx, size_t blob_size)
{
  return get_weight_string(get_transaction_weight(tx, blob_size));
}

std::unique_ptr<tools::wallet2> make_basic(const boost::program_options::variables_map& vm, bool rpc, const options& opts, const std::function<boost::optional<tools::password_container>(const char *, bool)> &password_prompter)
{
  const bool testnet = command_line::get_arg(vm, opts.testnet);
  const bool stagenet = command_line::get_arg(vm, opts.stagenet);
  const network_type nettype = testnet ? TESTNET : stagenet ? STAGENET : MAINNET;
  const uint64_t kdf_rounds = command_line::get_arg(vm, opts.kdf_rounds);
  THROW_WALLET_EXCEPTION_IF(kdf_rounds == 0, tools::error::wallet_internal_error, "KDF rounds must not be 0");

  auto daemon_address = command_line::get_arg(vm, opts.daemon_address);
  auto daemon_host = command_line::get_arg(vm, opts.daemon_host);
  auto daemon_port = command_line::get_arg(vm, opts.daemon_port);

  THROW_WALLET_EXCEPTION_IF(!daemon_address.empty() && !daemon_host.empty() && 0 != daemon_port,
      tools::error::wallet_internal_error, tools::wallet2::tr("can't specify daemon host or port more than once"));

  boost::optional<epee::net_utils::http::login> login{};
  if (command_line::has_arg(vm, opts.daemon_login))
  {
    auto parsed = tools::login::parse(
      command_line::get_arg(vm, opts.daemon_login), false, [password_prompter](bool verify) {
        return password_prompter("Daemon client password", verify);
      }
    );
    if (!parsed)
      return nullptr;

    login.emplace(std::move(parsed->username), std::move(parsed->password).password());
  }

  if (daemon_host.empty())
    daemon_host = "localhost";

  if (!daemon_port)
  {
    daemon_port = get_config(nettype).RPC_DEFAULT_PORT;
  }

  if (daemon_address.empty())
    daemon_address = std::string("http://") + daemon_host + ":" + std::to_string(daemon_port);

  boost::optional<bool> trusted_daemon;
  if (!command_line::is_arg_defaulted(vm, opts.trusted_daemon) || !command_line::is_arg_defaulted(vm, opts.untrusted_daemon))
    trusted_daemon = command_line::get_arg(vm, opts.trusted_daemon) && !command_line::get_arg(vm, opts.untrusted_daemon);
  THROW_WALLET_EXCEPTION_IF(!command_line::is_arg_defaulted(vm, opts.trusted_daemon) && !command_line::is_arg_defaulted(vm, opts.untrusted_daemon),
    tools::error::wallet_internal_error, tools::wallet2::tr("--trusted-daemon and --untrusted-daemon are both seen, assuming untrusted"));

  // set --trusted-daemon if local and not overridden
  if (!trusted_daemon)
  {
    try
    {
      trusted_daemon = false;
      if (tools::is_local_address(daemon_address))
      {
        MINFO(tr("Daemon is local, assuming trusted"));
        trusted_daemon = true;
      }
    }
    catch (const std::exception &e) { }
  }

  std::unique_ptr<tools::wallet2> wallet(new tools::wallet2(nettype, kdf_rounds));
  wallet->init(rpc, std::move(daemon_address), std::move(login), 0, false, *trusted_daemon);
  boost::filesystem::path ringdb_path = command_line::get_arg(vm, opts.shared_ringdb_dir);
  wallet->set_ring_database(ringdb_path.string());
  return wallet;
}

boost::optional<tools::password_container> get_password(const boost::program_options::variables_map& vm, const options& opts, const std::function<boost::optional<tools::password_container>(const char*, bool)> &password_prompter, const bool verify)
{
  if (command_line::has_arg(vm, opts.password) && command_line::has_arg(vm, opts.password_file))
  {
    THROW_WALLET_EXCEPTION(tools::error::wallet_internal_error, tools::wallet2::tr("can't specify more than one of --password and --password-file"));
  }

  if (command_line::has_arg(vm, opts.password))
  {
    return tools::password_container{command_line::get_arg(vm, opts.password)};
  }

  if (command_line::has_arg(vm, opts.password_file))
  {
    std::string password;
    bool r = epee::file_io_utils::load_file_to_string(command_line::get_arg(vm, opts.password_file),
                                                      password);
    THROW_WALLET_EXCEPTION_IF(!r, tools::error::wallet_internal_error, tools::wallet2::tr("the password file specified could not be read"));

    // Remove line breaks the user might have inserted
    boost::trim_right_if(password, boost::is_any_of("\r\n"));
    return {tools::password_container{std::move(password)}};
  }

  THROW_WALLET_EXCEPTION_IF(!password_prompter, tools::error::wallet_internal_error, tools::wallet2::tr("no password specified; use --prompt-for-password to prompt for a password"));

  return password_prompter(verify ? tr("Enter a new password for the wallet") : tr("Wallet password"), verify);
}

std::unique_ptr<tools::wallet2> generate_from_json(const std::string& json_file, const boost::program_options::variables_map& vm, bool rpc, const options& opts, const std::function<boost::optional<tools::password_container>(const char *, bool)> &password_prompter)
{
  const bool testnet = command_line::get_arg(vm, opts.testnet);
  const bool stagenet = command_line::get_arg(vm, opts.stagenet);
  const network_type nettype = testnet ? TESTNET : stagenet ? STAGENET : MAINNET;

  /* GET_FIELD_FROM_JSON_RETURN_ON_ERROR Is a generic macro that can return
  false. Gcc will coerce this into unique_ptr(nullptr), but clang correctly
  fails. This large wrapper is for the use of that macro */
  std::unique_ptr<tools::wallet2> wallet;
  const auto do_generate = [&]() -> bool {
    std::string buf;
    if (!epee::file_io_utils::load_file_to_string(json_file, buf)) {
      THROW_WALLET_EXCEPTION(tools::error::wallet_internal_error, std::string(tools::wallet2::tr("Failed to load file ")) + json_file);
      return false;
    }

    rapidjson::Document json;
    if (json.Parse(buf.c_str()).HasParseError()) {
      THROW_WALLET_EXCEPTION(tools::error::wallet_internal_error, tools::wallet2::tr("Failed to parse JSON"));
      return false;
    }

    GET_FIELD_FROM_JSON_RETURN_ON_ERROR(json, version, unsigned, Uint, true, 0);
    const int current_version = 1;
    THROW_WALLET_EXCEPTION_IF(field_version > current_version, tools::error::wallet_internal_error,
      ((boost::format(tools::wallet2::tr("Version %u too new, we can only grok up to %u")) % field_version % current_version)).str());

    GET_FIELD_FROM_JSON_RETURN_ON_ERROR(json, filename, std::string, String, true, std::string());

    GET_FIELD_FROM_JSON_RETURN_ON_ERROR(json, scan_from_height, uint64_t, Uint64, false, 0);
    const bool recover = field_scan_from_height_found;

    GET_FIELD_FROM_JSON_RETURN_ON_ERROR(json, password, std::string, String, false, std::string());

    GET_FIELD_FROM_JSON_RETURN_ON_ERROR(json, viewkey, std::string, String, false, std::string());
    crypto::secret_key viewkey;
    if (field_viewkey_found)
    {
      cryptonote::blobdata viewkey_data;
      if(!epee::string_tools::parse_hexstr_to_binbuff(field_viewkey, viewkey_data) || viewkey_data.size() != sizeof(crypto::secret_key))
      {
        THROW_WALLET_EXCEPTION(tools::error::wallet_internal_error, tools::wallet2::tr("failed to parse view key secret key"));
      }
      viewkey = *reinterpret_cast<const crypto::secret_key*>(viewkey_data.data());
      crypto::public_key pkey;
      if (!crypto::secret_key_to_public_key(viewkey, pkey)) {
        THROW_WALLET_EXCEPTION(tools::error::wallet_internal_error, tools::wallet2::tr("failed to verify view key secret key"));
      }
    }

    GET_FIELD_FROM_JSON_RETURN_ON_ERROR(json, spendkey, std::string, String, false, std::string());
    crypto::secret_key spendkey;
    if (field_spendkey_found)
    {
      cryptonote::blobdata spendkey_data;
      if(!epee::string_tools::parse_hexstr_to_binbuff(field_spendkey, spendkey_data) || spendkey_data.size() != sizeof(crypto::secret_key))
      {
        THROW_WALLET_EXCEPTION(tools::error::wallet_internal_error, tools::wallet2::tr("failed to parse spend key secret key"));
      }
      spendkey = *reinterpret_cast<const crypto::secret_key*>(spendkey_data.data());
      crypto::public_key pkey;
      if (!crypto::secret_key_to_public_key(spendkey, pkey)) {
        THROW_WALLET_EXCEPTION(tools::error::wallet_internal_error, tools::wallet2::tr("failed to verify spend key secret key"));
      }
    }

    GET_FIELD_FROM_JSON_RETURN_ON_ERROR(json, seed, std::string, String, false, std::string());
    std::string old_language;
    crypto::secret_key recovery_key;
    bool restore_deterministic_wallet = false;
    if (field_seed_found)
    {
      if (!crypto::ElectrumWords::words_to_bytes(field_seed, recovery_key, old_language))
      {
        THROW_WALLET_EXCEPTION(tools::error::wallet_internal_error, tools::wallet2::tr("Electrum-style word list failed verification"));
      }
      restore_deterministic_wallet = true;

      GET_FIELD_FROM_JSON_RETURN_ON_ERROR(json, seed_passphrase, std::string, String, false, std::string());
      if (field_seed_passphrase_found)
      {
        if (!field_seed_passphrase.empty())
          recovery_key = cryptonote::decrypt_key(recovery_key, field_seed_passphrase);
      }
    }

    GET_FIELD_FROM_JSON_RETURN_ON_ERROR(json, address, std::string, String, false, std::string());

    GET_FIELD_FROM_JSON_RETURN_ON_ERROR(json, create_address_file, int, Int, false, false);
    bool create_address_file = field_create_address_file;

    // compatibility checks
    if (!field_seed_found && !field_viewkey_found && !field_spendkey_found)
    {
      THROW_WALLET_EXCEPTION(tools::error::wallet_internal_error, tools::wallet2::tr("At least one of either an Electrum-style word list, private view key, or private spend key must be specified"));
    }
    if (field_seed_found && (field_viewkey_found || field_spendkey_found))
    {
      THROW_WALLET_EXCEPTION(tools::error::wallet_internal_error, tools::wallet2::tr("Both Electrum-style word list and private key(s) specified"));
    }

    // if an address was given, we check keys against it, and deduce the spend
    // public key if it was not given
    if (field_address_found)
    {
      cryptonote::address_parse_info info;
      if(!get_account_address_from_str(info, nettype, field_address))
      {
        THROW_WALLET_EXCEPTION(tools::error::wallet_internal_error, tools::wallet2::tr("invalid address"));
      }
      if (field_viewkey_found)
      {
        crypto::public_key pkey;
        if (!crypto::secret_key_to_public_key(viewkey, pkey)) {
          THROW_WALLET_EXCEPTION(tools::error::wallet_internal_error, tools::wallet2::tr("failed to verify view key secret key"));
        }
        if (info.address.m_view_public_key != pkey) {
          THROW_WALLET_EXCEPTION(tools::error::wallet_internal_error, tools::wallet2::tr("view key does not match standard address"));
        }
      }
      if (field_spendkey_found)
      {
        crypto::public_key pkey;
        if (!crypto::secret_key_to_public_key(spendkey, pkey)) {
          THROW_WALLET_EXCEPTION(tools::error::wallet_internal_error, tools::wallet2::tr("failed to verify spend key secret key"));
        }
        if (info.address.m_spend_public_key != pkey) {
          THROW_WALLET_EXCEPTION(tools::error::wallet_internal_error, tools::wallet2::tr("spend key does not match standard address"));
        }
      }
    }

    const bool deprecated_wallet = restore_deterministic_wallet && ((old_language == crypto::ElectrumWords::old_language_name) ||
      crypto::ElectrumWords::get_is_old_style_seed(field_seed));
    THROW_WALLET_EXCEPTION_IF(deprecated_wallet, tools::error::wallet_internal_error,
      tools::wallet2::tr("Cannot generate deprecated wallets from JSON"));

    wallet.reset(make_basic(vm, rpc, opts, password_prompter).release());
    wallet->set_refresh_from_block_height(field_scan_from_height);
    wallet->explicit_refresh_from_block_height(field_scan_from_height_found);

    try
    {
      if (!field_seed.empty())
      {
        wallet->generate(field_filename, field_password, recovery_key, recover, false, create_address_file);
      }
      else if (field_viewkey.empty() && !field_spendkey.empty())
      {
        wallet->generate(field_filename, field_password, spendkey, recover, false, create_address_file);
      }
      else
      {
        cryptonote::account_public_address address;
        if (!crypto::secret_key_to_public_key(viewkey, address.m_view_public_key)) {
          THROW_WALLET_EXCEPTION(tools::error::wallet_internal_error, tools::wallet2::tr("failed to verify view key secret key"));
        }

        if (field_spendkey.empty())
        {
          // if we have an address but no spend key, we can deduce the spend public key
          // from the address
          if (field_address_found)
          {
            cryptonote::address_parse_info info;
            if(!get_account_address_from_str(info, nettype, field_address))
            {
              THROW_WALLET_EXCEPTION(tools::error::wallet_internal_error, std::string(tools::wallet2::tr("failed to parse address: ")) + field_address);
            }
            address.m_spend_public_key = info.address.m_spend_public_key;
          }
          else
          {
            THROW_WALLET_EXCEPTION(tools::error::wallet_internal_error, tools::wallet2::tr("Address must be specified in order to create watch-only wallet"));
          }
          wallet->generate(field_filename, field_password, address, viewkey, create_address_file);
        }
        else
        {
          if (!crypto::secret_key_to_public_key(spendkey, address.m_spend_public_key)) {
            THROW_WALLET_EXCEPTION(tools::error::wallet_internal_error, tools::wallet2::tr("failed to verify spend key secret key"));
          }
          wallet->generate(field_filename, field_password, address, spendkey, viewkey, create_address_file);
        }
      }
    }
    catch (const std::exception& e)
    {
      THROW_WALLET_EXCEPTION(tools::error::wallet_internal_error, std::string(tools::wallet2::tr("failed to generate new wallet: ")) + e.what());
    }
    return true;
  };

  if (do_generate())
  {
    return wallet;
  }
  return nullptr;
}

static void throw_on_rpc_response_error(const boost::optional<std::string> &status, const char *method)
{
  // no error
  if (!status)
    return;

  // empty string -> not connection
  THROW_WALLET_EXCEPTION_IF(status->empty(), tools::error::no_connection_to_daemon, method);

  THROW_WALLET_EXCEPTION_IF(*status == CORE_RPC_STATUS_BUSY, tools::error::daemon_busy, method);
  THROW_WALLET_EXCEPTION_IF(*status != CORE_RPC_STATUS_OK, tools::error::wallet_generic_rpc_error, method, *status);
}

std::string strjoin(const std::vector<size_t> &V, const char *sep)
{
  std::stringstream ss;
  bool first = true;
  for (const auto &v: V)
  {
    if (!first)
      ss << sep;
    ss << std::to_string(v);
    first = false;
  }
  return ss.str();
}

static void emplace_or_replace(std::unordered_multimap<crypto::hash, tools::wallet2::pool_payment_details> &container,
  const crypto::hash &key, const tools::wallet2::pool_payment_details &pd)
{
  auto range = container.equal_range(key);
  for (auto i = range.first; i != range.second; ++i)
  {
    if (i->second.m_pd.m_tx_hash == pd.m_pd.m_tx_hash && i->second.m_pd.m_subaddr_index == pd.m_pd.m_subaddr_index)
    {
      i->second = pd;
      return;
    }
  }
  container.emplace(key, pd);
}

void drop_from_short_history(std::list<crypto::hash> &short_chain_history, size_t N)
{
  std::list<crypto::hash>::iterator right;
  // drop early N off, skipping the genesis block
  if (short_chain_history.size() > N) {
    right = short_chain_history.end();
    std::advance(right,-1);
    std::list<crypto::hash>::iterator left = right;
    std::advance(left, -N);
    short_chain_history.erase(left, right);
  }
}

size_t estimate_rct_tx_size(int n_inputs, int mixin, int n_outputs, size_t extra_size, bool bulletproof)
{
  size_t size = 0;

  // tx prefix

  // first few bytes
  size += 1 + 6;

  // vin
  size += n_inputs * (1+6+(mixin+1)*2+32);

  // vout
  size += n_outputs * (6+32);

  // extra
  size += extra_size;

  // rct signatures

  // type
  size += 1;

  // rangeSigs
  if (bulletproof)
  {
    size_t log_padded_outputs = 0;
    while ((1<<log_padded_outputs) < n_outputs)
      ++log_padded_outputs;
    size += (2 * (6 + log_padded_outputs) + 4 + 5) * 32 + 3;
  }
  else
    size += (2*64*32+32+64*32) * n_outputs;

  // MGs
  size += n_inputs * (64 * (mixin+1) + 32);

  // mixRing - not serialized, can be reconstructed
  /* size += 2 * 32 * (mixin+1) * n_inputs; */

  // pseudoOuts
  size += 32 * n_inputs;
  // ecdhInfo
  size += 2 * 32 * n_outputs;
  // outPk - only commitment is saved
  size += 32 * n_outputs;
  // txnFee
  size += 4;

  LOG_PRINT_L2("estimated " << (bulletproof ? "bulletproof" : "borromean") << " rct tx size for " << n_inputs << " inputs with ring size " << (mixin+1) << " and " << n_outputs << " outputs: " << size << " (" << ((32 * n_inputs/*+1*/) + 2 * 32 * (mixin+1) * n_inputs + 32 * n_outputs) << " saved)");
  return size;
}

size_t estimate_tx_size(bool use_rct, int n_inputs, int mixin, int n_outputs, size_t extra_size, bool bulletproof)
{
  if (use_rct)
    return estimate_rct_tx_size(n_inputs, mixin, n_outputs, extra_size, bulletproof);
  else
    return n_inputs * (mixin+1) * APPROXIMATE_INPUT_BYTES + extra_size;
}

uint64_t estimate_tx_weight(bool use_rct, int n_inputs, int mixin, int n_outputs, size_t extra_size, bool bulletproof)
{
  size_t size = estimate_tx_size(use_rct, n_inputs, mixin, n_outputs, extra_size, bulletproof);
  if (use_rct && bulletproof && n_outputs > 2)
  {
    const uint64_t bp_base = 368;
    size_t log_padded_outputs = 2;
    while ((1<<log_padded_outputs) < n_outputs)
      ++log_padded_outputs;
    uint64_t nlr = 2 * (6 + log_padded_outputs);
    const uint64_t bp_size = 32 * (9 + nlr);
    const uint64_t bp_clawback = (bp_base * (1<<log_padded_outputs) - bp_size) * 4 / 5;
    MDEBUG("clawback on size " << size << ": " << bp_clawback);
    size += bp_clawback;
  }
  return size;
}

uint8_t get_bulletproof_fork()
{
  return 10;
}

uint64_t estimate_fee(bool use_per_byte_fee, bool use_rct, int n_inputs, int mixin, int n_outputs, size_t extra_size, bool bulletproof, uint64_t base_fee, uint64_t fee_multiplier, uint64_t fee_quantization_mask)
{
  if (use_per_byte_fee)
  {
    const size_t estimated_tx_weight = estimate_tx_weight(use_rct, n_inputs, mixin, n_outputs, extra_size, bulletproof);
    return calculate_fee_from_weight(base_fee, estimated_tx_weight, fee_multiplier, fee_quantization_mask);
  }
  else
  {
    const size_t estimated_tx_size = estimate_tx_size(use_rct, n_inputs, mixin, n_outputs, extra_size, bulletproof);
    return calculate_fee(base_fee, estimated_tx_size, fee_multiplier);
  }
}

uint64_t calculate_fee(bool use_per_byte_fee, const cryptonote::transaction &tx, size_t blob_size, uint64_t base_fee, uint64_t fee_multiplier, uint64_t fee_quantization_mask)
{
  if (use_per_byte_fee)
    return calculate_fee_from_weight(base_fee, cryptonote::get_transaction_weight(tx, blob_size), fee_multiplier, fee_quantization_mask);
  else
    return calculate_fee(base_fee, blob_size, fee_multiplier);
}

crypto::hash8 get_short_payment_id(const tools::wallet2::pending_tx &ptx, hw::device &hwdev)
{
  crypto::hash8 payment_id8 = null_hash8;
  std::vector<tx_extra_field> tx_extra_fields;
  parse_tx_extra(ptx.tx.extra, tx_extra_fields); // ok if partially parsed
  cryptonote::tx_extra_nonce extra_nonce;
  if (find_tx_extra_field_by_type(tx_extra_fields, extra_nonce))
  {
    if(get_encrypted_payment_id_from_tx_extra_nonce(extra_nonce.nonce, payment_id8))
    {
      if (ptx.dests.empty())
      {
        MWARNING("Encrypted payment id found, but no destinations public key, cannot decrypt");
        return crypto::null_hash8;
      }
      hwdev.decrypt_payment_id(payment_id8, ptx.dests[0].addr.m_view_public_key, ptx.tx_key);
    }
  }
  return payment_id8;
}

tools::wallet2::tx_construction_data get_construction_data_with_decrypted_short_payment_id(const tools::wallet2::pending_tx &ptx, hw::device &hwdev)
{
  tools::wallet2::tx_construction_data construction_data = ptx.construction_data;
  crypto::hash8 payment_id = get_short_payment_id(ptx,hwdev);
  if (payment_id != null_hash8)
  {
    // Remove encrypted
    remove_field_from_tx_extra(construction_data.extra, typeid(cryptonote::tx_extra_nonce));
    // Add decrypted
    std::string extra_nonce;
    set_encrypted_payment_id_to_tx_extra_nonce(extra_nonce, payment_id);
    THROW_WALLET_EXCEPTION_IF(!add_extra_nonce_to_tx_extra(construction_data.extra, extra_nonce),
        tools::error::wallet_internal_error, "Failed to add decrypted payment id to tx extra");
    LOG_PRINT_L1("Decrypted payment ID: " << payment_id);
  }
  return construction_data;
}

uint32_t get_subaddress_clamped_sum(uint32_t idx, uint32_t extra)
{
  static constexpr uint32_t uint32_max = std::numeric_limits<uint32_t>::max();
  if (idx > uint32_max - extra)
    return uint32_max;
  return idx + extra;
}

  //-----------------------------------------------------------------
} //namespace

namespace tools
{
// for now, limit to 30 attempts.  TODO: discuss a good number to limit to.
const size_t MAX_SPLIT_ATTEMPTS = 30;

constexpr const std::chrono::seconds wallet2::rpc_timeout;
const char* wallet2::tr(const char* str) { return i18n_translate(str, "tools::wallet2"); }

wallet_keys_unlocker::wallet_keys_unlocker(wallet2 &w, const boost::optional<tools::password_container> &password):
  w(w),
  locked(password != boost::none)
{
  if (!locked || w.is_rpc())
    return;
  const epee::wipeable_string pass = password->password();
  w.generate_chacha_key_from_password(pass, key);
  w.decrypt_keys(key);
}

wallet_keys_unlocker::wallet_keys_unlocker(wallet2 &w, bool locked, const epee::wipeable_string &password):
  w(w),
  locked(locked)
{
  if (!locked)
    return;
  w.generate_chacha_key_from_password(password, key);
  w.decrypt_keys(key);
}

wallet_keys_unlocker::~wallet_keys_unlocker()
{
  if (!locked)
    return;
  w.encrypt_keys(key);
}

wallet2::wallet2(network_type nettype, uint64_t kdf_rounds):
  m_multisig_rescan_info(NULL),
  m_multisig_rescan_k(NULL),
  m_run(true),
  m_callback(0),
  m_trusted_daemon(false),
  m_nettype(nettype),
  m_always_confirm_transfers(true),
  m_print_ring_members(false),
  m_store_tx_info(true),
  m_default_mixin(0),
  m_default_priority(0),
  m_refresh_type(RefreshOptimizeCoinbase),
  m_auto_refresh(true),
  m_first_refresh_done(false),
  m_refresh_from_block_height(0),
  m_explicit_refresh_from_block_height(true),
  m_confirm_missing_payment_id(true),
  m_confirm_non_default_ring_size(true),
  m_ask_password(true),
  m_min_output_count(0),
  m_min_output_value(0),
  m_merge_destinations(false),
  m_confirm_backlog(true),
  m_confirm_backlog_threshold(0),
  m_confirm_export_overwrite(true),
  m_auto_low_priority(true),
  m_segregate_pre_fork_outputs(true),
  m_key_reuse_mitigation2(true),
  m_segregation_height(0),
  m_ignore_fractional_outputs(true),
  m_is_initialized(false),
  m_kdf_rounds(kdf_rounds),
  is_old_file_format(false),
  m_node_rpc_proxy(m_http_client, m_daemon_rpc_mutex),
  m_subaddress_lookahead_major(SUBADDRESS_LOOKAHEAD_MAJOR),
  m_subaddress_lookahead_minor(SUBADDRESS_LOOKAHEAD_MINOR),
  m_light_wallet(false),
  m_light_wallet_scanned_block_height(0),
  m_light_wallet_blockchain_height(0),
  m_light_wallet_connected(false),
  m_light_wallet_balance(0),
  m_light_wallet_unlocked_balance(0),
  m_key_on_device(false),
  m_ring_history_saved(false),
  m_ringdb(),
  m_last_block_reward(0),
  m_encrypt_keys_after_refresh(boost::none),
  m_rpc(false)
{
}

wallet2::~wallet2()
{
}

bool wallet2::has_testnet_option(const boost::program_options::variables_map& vm)
{
  return command_line::get_arg(vm, options().testnet);
}

bool wallet2::has_stagenet_option(const boost::program_options::variables_map& vm)
{
  return command_line::get_arg(vm, options().stagenet);
}

void wallet2::init_options(boost::program_options::options_description& desc_params)
{
  const options opts{};
  command_line::add_arg(desc_params, opts.daemon_address);
  command_line::add_arg(desc_params, opts.daemon_host);
  command_line::add_arg(desc_params, opts.trusted_daemon);
  command_line::add_arg(desc_params, opts.untrusted_daemon);
  command_line::add_arg(desc_params, opts.password);
  command_line::add_arg(desc_params, opts.password_file);
  command_line::add_arg(desc_params, opts.daemon_port);
  command_line::add_arg(desc_params, opts.daemon_login);
  command_line::add_arg(desc_params, opts.testnet);
  command_line::add_arg(desc_params, opts.stagenet);
  command_line::add_arg(desc_params, opts.shared_ringdb_dir);
  command_line::add_arg(desc_params, opts.kdf_rounds);
}

std::unique_ptr<wallet2> wallet2::make_from_json(const boost::program_options::variables_map& vm, bool rpc, const std::string& json_file, const std::function<boost::optional<tools::password_container>(const char *, bool)> &password_prompter)
{
  const options opts{};
  return generate_from_json(json_file, vm, rpc, opts, password_prompter);
}

std::pair<std::unique_ptr<wallet2>, password_container> wallet2::make_from_file(
  const boost::program_options::variables_map& vm, bool rpc, const std::string& wallet_file, const std::function<boost::optional<tools::password_container>(const char *, bool)> &password_prompter)
{
  const options opts{};
  auto pwd = get_password(vm, opts, password_prompter, false);
  if (!pwd)
  {
    return {nullptr, password_container{}};
  }
  auto wallet = make_basic(vm, rpc, opts, password_prompter);
  if (wallet)
  {
    wallet->load(wallet_file, pwd->password());
  }
  return {std::move(wallet), std::move(*pwd)};
}

std::pair<std::unique_ptr<wallet2>, password_container> wallet2::make_new(const boost::program_options::variables_map& vm, bool rpc, const std::function<boost::optional<password_container>(const char *, bool)> &password_prompter)
{
  const options opts{};
  auto pwd = get_password(vm, opts, password_prompter, true);
  if (!pwd)
  {
    return {nullptr, password_container{}};
  }
  return {make_basic(vm, rpc, opts, password_prompter), std::move(*pwd)};
}

std::unique_ptr<wallet2> wallet2::make_dummy(const boost::program_options::variables_map& vm, bool rpc, const std::function<boost::optional<tools::password_container>(const char *, bool)> &password_prompter)
{
  const options opts{};
  return make_basic(vm, rpc, opts, password_prompter);
}

//----------------------------------------------------------------------------------------------------
bool wallet2::init(bool rpc, std::string daemon_address, boost::optional<epee::net_utils::http::login> daemon_login, uint64_t upper_transaction_weight_limit, bool ssl, bool trusted_daemon)
{
  m_rpc = rpc;
  m_checkpoints.init_default_checkpoints(m_nettype);
  if(m_http_client.is_connected())
    m_http_client.disconnect();
  m_is_initialized = true;
  m_upper_transaction_weight_limit = upper_transaction_weight_limit;
  m_daemon_address = std::move(daemon_address);
  m_daemon_login = std::move(daemon_login);
  m_trusted_daemon = trusted_daemon;
  // When switching from light wallet to full wallet, we need to reset the height we got from lw node.
  return m_http_client.set_server(get_daemon_address(), get_daemon_login(), ssl);
}
//----------------------------------------------------------------------------------------------------
bool wallet2::is_deterministic() const
{
  crypto::secret_key second;
  keccak((uint8_t *)&get_account().get_keys().m_spend_secret_key, sizeof(crypto::secret_key), (uint8_t *)&second, sizeof(crypto::secret_key));
  sc_reduce32((uint8_t *)&second);
  return memcmp(second.data,get_account().get_keys().m_view_secret_key.data, sizeof(crypto::secret_key)) == 0;
}
//----------------------------------------------------------------------------------------------------
bool wallet2::get_seed(epee::wipeable_string& electrum_words, const epee::wipeable_string &passphrase) const
{
  bool keys_deterministic = is_deterministic();
  if (!keys_deterministic)
  {
    std::cout << "This is not a deterministic wallet" << std::endl;
    return false;
  }
  if (seed_language.empty())
  {
    std::cout << "seed_language not set" << std::endl;
    return false;
  }

  crypto::secret_key key = get_account().get_keys().m_spend_secret_key;
  if (!passphrase.empty())
    key = cryptonote::encrypt_key(key, passphrase);
  if (!crypto::ElectrumWords::bytes_to_words(key, electrum_words, seed_language))
  {
    std::cout << "Failed to create seed from key for language: " << seed_language << std::endl;
    return false;
  }

  return true;
}
//----------------------------------------------------------------------------------------------------
bool wallet2::get_multisig_seed(epee::wipeable_string& seed, const epee::wipeable_string &passphrase, bool raw) const
{
  bool ready;
  uint32_t threshold, total;
  if (!multisig(&ready, &threshold, &total))
  {
    std::cout << "This is not a multisig wallet" << std::endl;
    return false;
  }
  if (!ready)
  {
    std::cout << "This multisig wallet is not yet finalized" << std::endl;
    return false;
  }
  if (!raw && seed_language.empty())
  {
    std::cout << "seed_language not set" << std::endl;
    return false;
  }

  crypto::secret_key skey;
  crypto::public_key pkey;
  const account_keys &keys = get_account().get_keys();
  epee::wipeable_string data;
  data.append((const char*)&threshold, sizeof(uint32_t));
  data.append((const char*)&total, sizeof(uint32_t));
  skey = keys.m_spend_secret_key;
  data.append((const char*)&skey, sizeof(skey));
  pkey = keys.m_account_address.m_spend_public_key;
  data.append((const char*)&pkey, sizeof(pkey));
  skey = keys.m_view_secret_key;
  data.append((const char*)&skey, sizeof(skey));
  pkey = keys.m_account_address.m_view_public_key;
  data.append((const char*)&pkey, sizeof(pkey));
  for (const auto &skey: keys.m_multisig_keys)
    data.append((const char*)&skey, sizeof(skey));
  for (const auto &signer: m_multisig_signers)
    data.append((const char*)&signer, sizeof(signer));

  if (!passphrase.empty())
  {
    crypto::secret_key key;
    crypto::cn_slow_hash(passphrase.data(), passphrase.size(), (crypto::hash&)key);
    sc_reduce32((unsigned char*)key.data);
    data = encrypt(data, key, true);
  }

  if (raw)
  {
    seed = epee::to_hex::wipeable_string({(const unsigned char*)data.data(), data.size()});
  }
  else
  {
    if (!crypto::ElectrumWords::bytes_to_words(data.data(), data.size(), seed, seed_language))
    {
      std::cout << "Failed to encode seed";
      return false;
    }
  }

  return true;
}
//----------------------------------------------------------------------------------------------------
/*!
 * \brief Gets the seed language
 */
const std::string &wallet2::get_seed_language() const
{
  return seed_language;
}
/*!
 * \brief Sets the seed language
 * \param language  Seed language to set to
 */
void wallet2::set_seed_language(const std::string &language)
{
  seed_language = language;
}
//----------------------------------------------------------------------------------------------------
cryptonote::account_public_address wallet2::get_subaddress(const cryptonote::subaddress_index& index) const
{
  hw::device &hwdev = m_account.get_device();
  return hwdev.get_subaddress(m_account.get_keys(), index);
}
//----------------------------------------------------------------------------------------------------
boost::optional<cryptonote::subaddress_index> wallet2::get_subaddress_index(const cryptonote::account_public_address& address) const
{
  auto index = m_subaddresses.find(address.m_spend_public_key);
  if (index == m_subaddresses.end())
    return boost::none;
  return index->second;
}
//----------------------------------------------------------------------------------------------------
crypto::public_key wallet2::get_subaddress_spend_public_key(const cryptonote::subaddress_index& index) const
{
  hw::device &hwdev = m_account.get_device();
  return hwdev.get_subaddress_spend_public_key(m_account.get_keys(), index);
}
//----------------------------------------------------------------------------------------------------
std::string wallet2::get_subaddress_as_str(const cryptonote::subaddress_index& index) const
{
  cryptonote::account_public_address address = get_subaddress(index);
  return cryptonote::get_account_address_as_str(m_nettype, !index.is_zero(), address);
}
//----------------------------------------------------------------------------------------------------
std::string wallet2::get_integrated_address_as_str(const crypto::hash8& payment_id) const
{
  return cryptonote::get_account_integrated_address_as_str(m_nettype, get_address(), payment_id);
}
//----------------------------------------------------------------------------------------------------
void wallet2::add_subaddress_account(const std::string& label)
{
  uint32_t index_major = (uint32_t)get_num_subaddress_accounts();
  expand_subaddresses({index_major, 0});
  m_subaddress_labels[index_major][0] = label;
}
//----------------------------------------------------------------------------------------------------
void wallet2::add_subaddress(uint32_t index_major, const std::string& label)
{
  THROW_WALLET_EXCEPTION_IF(index_major >= m_subaddress_labels.size(), error::account_index_outofbound);
  uint32_t index_minor = (uint32_t)get_num_subaddresses(index_major);
  expand_subaddresses({index_major, index_minor});
  m_subaddress_labels[index_major][index_minor] = label;
}
//----------------------------------------------------------------------------------------------------
void wallet2::expand_subaddresses(const cryptonote::subaddress_index& index)
{
  hw::device &hwdev = m_account.get_device();
  if (m_subaddress_labels.size() <= index.major)
  {
    // add new accounts
    cryptonote::subaddress_index index2;
    const uint32_t major_end = get_subaddress_clamped_sum(index.major, m_subaddress_lookahead_major);
    for (index2.major = m_subaddress_labels.size(); index2.major < major_end; ++index2.major)
    {
      const uint32_t end = get_subaddress_clamped_sum((index2.major == index.major ? index.minor : 0), m_subaddress_lookahead_minor);
      const std::vector<crypto::public_key> pkeys = hwdev.get_subaddress_spend_public_keys(m_account.get_keys(), index2.major, 0, end);
      for (index2.minor = 0; index2.minor < end; ++index2.minor)
      {
         const crypto::public_key &D = pkeys[index2.minor];
         m_subaddresses[D] = index2;
      }
    }
    m_subaddress_labels.resize(index.major + 1, {"Untitled account"});
    m_subaddress_labels[index.major].resize(index.minor + 1);
    get_account_tags();
  }
  else if (m_subaddress_labels[index.major].size() <= index.minor)
  {
    // add new subaddresses
    const uint32_t end = get_subaddress_clamped_sum(index.minor, m_subaddress_lookahead_minor);
    const uint32_t begin = m_subaddress_labels[index.major].size();
    cryptonote::subaddress_index index2 = {index.major, begin};
    const std::vector<crypto::public_key> pkeys = hwdev.get_subaddress_spend_public_keys(m_account.get_keys(), index2.major, index2.minor, end);
    for (; index2.minor < end; ++index2.minor)
    {
       const crypto::public_key &D = pkeys[index2.minor - begin];
       m_subaddresses[D] = index2;
    }
    m_subaddress_labels[index.major].resize(index.minor + 1);
  }
}
//----------------------------------------------------------------------------------------------------
std::string wallet2::get_subaddress_label(const cryptonote::subaddress_index& index) const
{
  if (index.major >= m_subaddress_labels.size() || index.minor >= m_subaddress_labels[index.major].size())
  {
    MERROR("Subaddress label doesn't exist");
    return "";
  }
  return m_subaddress_labels[index.major][index.minor];
}
//----------------------------------------------------------------------------------------------------
void wallet2::set_subaddress_label(const cryptonote::subaddress_index& index, const std::string &label)
{
  THROW_WALLET_EXCEPTION_IF(index.major >= m_subaddress_labels.size(), error::account_index_outofbound);
  THROW_WALLET_EXCEPTION_IF(index.minor >= m_subaddress_labels[index.major].size(), error::address_index_outofbound);
  m_subaddress_labels[index.major][index.minor] = label;
}
//----------------------------------------------------------------------------------------------------
void wallet2::set_subaddress_lookahead(size_t major, size_t minor)
{
  THROW_WALLET_EXCEPTION_IF(major > 0xffffffff, error::wallet_internal_error, "Subaddress major lookahead is too large");
  THROW_WALLET_EXCEPTION_IF(minor > 0xffffffff, error::wallet_internal_error, "Subaddress minor lookahead is too large");
  m_subaddress_lookahead_major = major;
  m_subaddress_lookahead_minor = minor;
}
//----------------------------------------------------------------------------------------------------
/*!
 * \brief Tells if the wallet file is deprecated.
 */
bool wallet2::is_deprecated() const
{
  return is_old_file_format;
}
//----------------------------------------------------------------------------------------------------
void wallet2::set_spent(size_t idx, uint64_t height)
{
  transfer_details &td = m_transfers[idx];
  LOG_PRINT_L2("Setting SPENT at " << height << ": ki " << td.m_key_image << ", amount " << print_money(td.m_amount));
  td.m_spent = true;
  td.m_spent_height = height;
}
//----------------------------------------------------------------------------------------------------
void wallet2::set_unspent(size_t idx)
{
  transfer_details &td = m_transfers[idx];
  LOG_PRINT_L2("Setting UNSPENT: ki " << td.m_key_image << ", amount " << print_money(td.m_amount));
  td.m_spent = false;
  td.m_spent_height = 0;
}
//----------------------------------------------------------------------------------------------------
void wallet2::check_acc_out_precomp(const tx_out &o, const crypto::key_derivation &derivation, const std::vector<crypto::key_derivation> &additional_derivations, size_t i, tx_scan_info_t &tx_scan_info) const
{
  hw::device &hwdev = m_account.get_device();
  boost::unique_lock<hw::device> hwdev_lock (hwdev);
  hwdev.set_mode(hw::device::TRANSACTION_PARSE);
  if (o.target.type() !=  typeid(txout_to_key))
  {
     tx_scan_info.error = true;
     LOG_ERROR("wrong type id in transaction out");
     return;
  }
  tx_scan_info.received = is_out_to_acc_precomp(m_subaddresses, boost::get<txout_to_key>(o.target).key, derivation, additional_derivations, i, hwdev);
  if(tx_scan_info.received)
  {
    tx_scan_info.money_transfered = o.amount; // may be 0 for ringct outputs
  }
  else
  {
    tx_scan_info.money_transfered = 0;
  }
  tx_scan_info.error = false;
}
//----------------------------------------------------------------------------------------------------
void wallet2::check_acc_out_precomp(const tx_out &o, const crypto::key_derivation &derivation, const std::vector<crypto::key_derivation> &additional_derivations, size_t i, const is_out_data *is_out_data, tx_scan_info_t &tx_scan_info) const
{
  if (!is_out_data || i >= is_out_data->received.size())
    return check_acc_out_precomp(o, derivation, additional_derivations, i, tx_scan_info);

  tx_scan_info.received = is_out_data->received[i];
  if(tx_scan_info.received)
  {
    tx_scan_info.money_transfered = o.amount; // may be 0 for ringct outputs
  }
  else
  {
    tx_scan_info.money_transfered = 0;
  }
  tx_scan_info.error = false;
}
//----------------------------------------------------------------------------------------------------
void wallet2::check_acc_out_precomp_once(const tx_out &o, const crypto::key_derivation &derivation, const std::vector<crypto::key_derivation> &additional_derivations, size_t i, const is_out_data *is_out_data, tx_scan_info_t &tx_scan_info, bool &already_seen) const
{
  tx_scan_info.received = boost::none;
  if (already_seen)
    return;
  check_acc_out_precomp(o, derivation, additional_derivations, i, is_out_data, tx_scan_info);
  if (tx_scan_info.received)
    already_seen = true;
}
//----------------------------------------------------------------------------------------------------
static uint64_t decodeRct(const rct::rctSig & rv, const crypto::key_derivation &derivation, unsigned int i, rct::key & mask, hw::device &hwdev)
{
  crypto::secret_key scalar1;
  hwdev.derivation_to_scalar(derivation, i, scalar1);
  try
  {
    switch (rv.type)
    {
    case rct::RCTTypeSimple:
    case rct::RCTTypeBulletproof:
      return rct::decodeRctSimple(rv, rct::sk2rct(scalar1), i, mask, hwdev);
    case rct::RCTTypeFull:
      return rct::decodeRct(rv, rct::sk2rct(scalar1), i, mask, hwdev);
    default:
      LOG_ERROR("Unsupported rct type: " << rv.type);
      return 0;
    }
  }
  catch (const std::exception &e)
  {
    LOG_ERROR("Failed to decode input " << i);
    return 0;
  }
}
//----------------------------------------------------------------------------------------------------
void wallet2::scan_output(const cryptonote::transaction &tx, const crypto::public_key &tx_pub_key, size_t i, tx_scan_info_t &tx_scan_info, std::vector<tx_money_got_in_out> &tx_money_got_in_outs, std::vector<size_t> &outs)
{
  THROW_WALLET_EXCEPTION_IF(i >= tx.vout.size(), error::wallet_internal_error, "Invalid vout index");

  // if keys are encrypted, ask for password
  if (m_ask_password && !m_rpc && !m_watch_only && !m_multisig_rescan_k)
  {
    static critical_section password_lock;
    CRITICAL_REGION_LOCAL(password_lock);
    if (!m_encrypt_keys_after_refresh)
    {
      boost::optional<epee::wipeable_string> pwd = m_callback->on_get_password("output received");
      THROW_WALLET_EXCEPTION_IF(!pwd, error::password_needed, tr("Password is needed to compute key image for incoming monero"));
      THROW_WALLET_EXCEPTION_IF(!verify_password(*pwd), error::password_needed, tr("Invalid password: password is needed to compute key image for incoming monero"));
      decrypt_keys(*pwd);
      m_encrypt_keys_after_refresh = *pwd;
    }
  }

  if (m_multisig)
  {
    tx_scan_info.in_ephemeral.pub = boost::get<cryptonote::txout_to_key>(tx.vout[i].target).key;
    tx_scan_info.in_ephemeral.sec = crypto::null_skey;
    tx_scan_info.ki = rct::rct2ki(rct::zero());
  }
  else
  {
    bool r = cryptonote::generate_key_image_helper_precomp(m_account.get_keys(), boost::get<cryptonote::txout_to_key>(tx.vout[i].target).key, tx_scan_info.received->derivation, i, tx_scan_info.received->index, tx_scan_info.in_ephemeral, tx_scan_info.ki, m_account.get_device());
    THROW_WALLET_EXCEPTION_IF(!r, error::wallet_internal_error, "Failed to generate key image");
    THROW_WALLET_EXCEPTION_IF(tx_scan_info.in_ephemeral.pub != boost::get<cryptonote::txout_to_key>(tx.vout[i].target).key,
        error::wallet_internal_error, "key_image generated ephemeral public key not matched with output_key");
  }

  outs.push_back(i);
  if (tx_scan_info.money_transfered == 0)
  {
    tx_scan_info.money_transfered = tools::decodeRct(tx.rct_signatures, tx_scan_info.received->derivation, i, tx_scan_info.mask, m_account.get_device());
  }

  uint64_t unlock_time = tx.get_unlock_time(i);
  tx_money_got_in_outs.push_back(tx_money_got_in_out{ tx_scan_info.received->index, tx_scan_info.money_transfered, unlock_time });
  tx_scan_info.amount      = tx_scan_info.money_transfered;
  tx_scan_info.unlock_time = unlock_time;
}
//----------------------------------------------------------------------------------------------------
void wallet2::cache_tx_data(const cryptonote::transaction& tx, const crypto::hash &txid, tx_cache_data &tx_cache_data) const
{
  const cryptonote::account_keys& keys = m_account.get_keys();

  if(!parse_tx_extra(tx.extra, tx_cache_data.tx_extra_fields))
  {
    // Extra may only be partially parsed, it's OK if tx_extra_fields contains public key
    LOG_PRINT_L0("Transaction extra has unsupported format: " << txid);
    tx_cache_data.tx_extra_fields.clear();
    return;
  }

  // Don't try to extract tx public key if tx has no ouputs
  const bool is_miner = tx.vin.size() == 1 && tx.vin[0].type() == typeid(cryptonote::txin_gen);
  if (!is_miner || m_refresh_type != RefreshType::RefreshNoCoinbase)
  {
    const size_t rec_size = is_miner && m_refresh_type == RefreshType::RefreshOptimizeCoinbase ? 1 : tx.vout.size();
    if (!tx.vout.empty())
    {
      // if tx.vout is not empty, we loop through all tx pubkeys
      const std::vector<boost::optional<cryptonote::subaddress_receive_info>> rec(rec_size, boost::none);

      tx_extra_pub_key pub_key_field;
      size_t pk_index = 0;
      while (find_tx_extra_field_by_type(tx_cache_data.tx_extra_fields, pub_key_field, pk_index++))
        tx_cache_data.primary.push_back({pub_key_field.pub_key, {}, rec});

      // additional tx pubkeys and derivations for multi-destination transfers involving one or more subaddresses
      tx_extra_additional_pub_keys additional_tx_pub_keys;
      std::vector<crypto::key_derivation> additional_derivations;
      if (find_tx_extra_field_by_type(tx_cache_data.tx_extra_fields, additional_tx_pub_keys))
      {
        for (size_t i = 0; i < additional_tx_pub_keys.data.size(); ++i)
          tx_cache_data.additional.push_back({additional_tx_pub_keys.data[i], {}, {}});
      }
    }
  }
}
//----------------------------------------------------------------------------------------------------
void wallet2::process_new_transaction(const crypto::hash &txid, const cryptonote::transaction& tx, const std::vector<uint64_t> &o_indices, uint64_t height, uint64_t ts, bool miner_tx, bool pool, bool double_spend_seen, const tx_cache_data &tx_cache_data)
{
  // In this function, tx (probably) only contains the base information
  // (that is, the prunable stuff may or may not be included)
  if (!miner_tx && !pool)
    process_unconfirmed(txid, tx, height);
  std::vector<size_t> outs;

  // NOTE: tx_scan_info contains the decoded amounts from the transaction destined for us
  //       tx_money_got_in_outs contains decoded amounts from the transaction,
  //       that removes amounts from our scanned outputs that got invalidated
  //       i.e. duplicated key images
  std::vector<tx_money_got_in_out> tx_money_got_in_outs;
  tx_money_got_in_outs.reserve(tx.vout.size());
  crypto::public_key tx_pub_key = null_pkey;

  std::vector<tx_extra_field> local_tx_extra_fields;
  if (tx_cache_data.tx_extra_fields.empty())
  {
    if(!parse_tx_extra(tx.extra, local_tx_extra_fields))
    {
      // Extra may only be partially parsed, it's OK if tx_extra_fields contains public key
      LOG_PRINT_L0("Transaction extra has unsupported format: " << txid);
    }
  }
  const std::vector<tx_extra_field> &tx_extra_fields = tx_cache_data.tx_extra_fields.empty() ? local_tx_extra_fields : tx_cache_data.tx_extra_fields;

  // Don't try to extract tx public key if tx has no ouputs
  size_t pk_index = 0;
  std::vector<tx_scan_info_t> tx_scan_info(tx.vout.size());
  std::deque<bool> output_found(tx.vout.size(), false);
  uint64_t total_received_1 = 0;

  // NOTE: This handles the case where you have multiple outputs in the same
  // transaction with duplicated output keys. Unlock times is lost when it's
  // stored into m_transfers so we cannot determine if the entry in m_transfers
  // came from this transaction or a previous transaction.

  // TODO(loki): This case might be feasible at all where a key image is
  // duplicated in the _same_ tx in different output indexes, because the
  // algorithm for making a key image uses the output index. Investigate, and if
  // it's not feasible to construct a malicious one without absolutely breaking
  // everything in the system then we can delete the code for it.
  using unlock_time_t = uint64_t;
  std::unordered_map<crypto::public_key, unlock_time_t> pk_to_unlock_times;
  while (!tx.vout.empty())
  {
    // if tx.vout is not empty, we loop through all tx pubkeys
    outs.clear();

    tx_extra_pub_key pub_key_field;
    if(!find_tx_extra_field_by_type(tx_extra_fields, pub_key_field, pk_index++))
    {
      if (pk_index > 1)
        break;
      LOG_PRINT_L0("Public key wasn't found in the transaction extra. Skipping transaction " << txid);
      if(0 != m_callback)
        m_callback->on_skip_transaction(height, txid, tx);
      break;
    }
    if (!tx_cache_data.primary.empty())
    {
      THROW_WALLET_EXCEPTION_IF(tx_cache_data.primary.size() < pk_index || pub_key_field.pub_key != tx_cache_data.primary[pk_index - 1].pkey,
          error::wallet_internal_error, "tx_cache_data is out of sync");
    }

    tx_pub_key = pub_key_field.pub_key;
    tools::threadpool& tpool = tools::threadpool::getInstance();
    tools::threadpool::waiter waiter;
    const cryptonote::account_keys& keys = m_account.get_keys();
    crypto::key_derivation derivation;

    std::vector<crypto::key_derivation> additional_derivations;
    tx_extra_additional_pub_keys additional_tx_pub_keys;
    const wallet2::is_out_data *is_out_data_ptr = NULL;
    if (tx_cache_data.primary.empty())
    {
      hw::device &hwdev = m_account.get_device();
      boost::unique_lock<hw::device> hwdev_lock (hwdev);
      hw::reset_mode rst(hwdev);

      hwdev.set_mode(hw::device::TRANSACTION_PARSE);
      if (!hwdev.generate_key_derivation(tx_pub_key, keys.m_view_secret_key, derivation))
      {
        MWARNING("Failed to generate key derivation from tx pubkey in " << txid << ", skipping");
        static_assert(sizeof(derivation) == sizeof(rct::key), "Mismatched sizes of key_derivation and rct::key");
        memcpy(&derivation, rct::identity().bytes, sizeof(derivation));
      }

      if (pk_index == 1)
      {
        // additional tx pubkeys and derivations for multi-destination transfers involving one or more subaddresses
        if (find_tx_extra_field_by_type(tx_extra_fields, additional_tx_pub_keys))
        {
          for (size_t i = 0; i < additional_tx_pub_keys.data.size(); ++i)
          {
            additional_derivations.push_back({});
            if (!hwdev.generate_key_derivation(additional_tx_pub_keys.data[i], keys.m_view_secret_key, additional_derivations.back()))
            {
              MWARNING("Failed to generate key derivation from additional tx pubkey in " << txid << ", skipping");
              memcpy(&additional_derivations.back(), rct::identity().bytes, sizeof(crypto::key_derivation));
            }
          }
        }
      }
    }
    else
    {
      THROW_WALLET_EXCEPTION_IF(pk_index - 1 >= tx_cache_data.primary.size(),
          error::wallet_internal_error, "pk_index out of range of tx_cache_data");
      is_out_data_ptr = &tx_cache_data.primary[pk_index - 1];
      derivation = tx_cache_data.primary[pk_index - 1].derivation;
      if (pk_index == 1)
      {
        for (size_t n = 0; n < tx_cache_data.additional.size(); ++n)
        {
          additional_tx_pub_keys.data.push_back(tx_cache_data.additional[n].pkey);
          additional_derivations.push_back(tx_cache_data.additional[n].derivation);
        }
      }
    }

    if (miner_tx && m_refresh_type == RefreshNoCoinbase)
    {
      // assume coinbase isn't for us
      continue;
    }

    // NOTE(loki): (miner_tx && m_refresh_type == RefreshOptimiseCoinbase) used
    // to be an optimisation step that checks if the first output was destined
    // for us otherwise skip. This is not possible for us because our
    // block-reward now always has more than 1 output, mining, service node
    // and governance rewards which can all have different dest addresses, so we
    // always need to check all outputs.
    if ((tx.vout.size() > 1 && tools::threadpool::getInstance().get_max_concurrency() > 1 && !is_out_data_ptr) ||
        (miner_tx && m_refresh_type == RefreshOptimizeCoinbase))
    {
      for (size_t i = 0; i < tx.vout.size(); ++i)
      {
        tpool.submit(&waiter, boost::bind(&wallet2::check_acc_out_precomp_once, this, std::cref(tx.vout[i]), std::cref(derivation), std::cref(additional_derivations), i,
            std::cref(is_out_data_ptr), std::ref(tx_scan_info[i]), std::ref(output_found[i])), true);
      }
      waiter.wait(&tpool);

      hw::device &hwdev = m_account.get_device();
      boost::unique_lock<hw::device> hwdev_lock (hwdev);
      hwdev.set_mode(hw::device::NONE);
      for (size_t i = 0; i < tx.vout.size(); ++i)
      {
        THROW_WALLET_EXCEPTION_IF(tx_scan_info[i].error, error::acc_outs_lookup_error, tx, tx_pub_key, m_account.get_keys());
        if (tx_scan_info[i].received)
        {
          hwdev.conceal_derivation(tx_scan_info[i].received->derivation, tx_pub_key, additional_tx_pub_keys.data, derivation, additional_derivations);
          scan_output(tx, tx_pub_key, i, tx_scan_info[i], tx_money_got_in_outs, outs);
        }
      }
    }
    else
    {
      for (size_t i = 0; i < tx.vout.size(); ++i)
      {
        check_acc_out_precomp_once(tx.vout[i], derivation, additional_derivations, i, is_out_data_ptr, tx_scan_info[i], output_found[i]);
        THROW_WALLET_EXCEPTION_IF(tx_scan_info[i].error, error::acc_outs_lookup_error, tx, tx_pub_key, m_account.get_keys());
        if (tx_scan_info[i].received)
        {
          hw::device &hwdev = m_account.get_device();
          boost::unique_lock<hw::device> hwdev_lock (hwdev);
          hwdev.set_mode(hw::device::NONE);
          hwdev.conceal_derivation(tx_scan_info[i].received->derivation, tx_pub_key, additional_tx_pub_keys.data, derivation, additional_derivations);
          scan_output(tx, tx_pub_key, i, tx_scan_info[i], tx_money_got_in_outs, outs);
        }
      }
    }

    if(!outs.empty())
    {
      //good news - got money! take care about it
      //usually we have only one transfer for user in transaction
      if (!pool)
      {
        THROW_WALLET_EXCEPTION_IF(tx.vout.size() != o_indices.size(), error::wallet_internal_error,
            "transactions outputs size=" + std::to_string(tx.vout.size()) +
            " not match with daemon response size=" + std::to_string(o_indices.size()));
      }

      for(size_t o: outs)
      {
        THROW_WALLET_EXCEPTION_IF(tx.vout.size() <= o, error::wallet_internal_error, "wrong out in transaction: internal index=" +
                                  std::to_string(o) + ", total_outs=" + std::to_string(tx.vout.size()));

        auto kit = m_pub_keys.find(tx_scan_info[o].in_ephemeral.pub);
        THROW_WALLET_EXCEPTION_IF(kit != m_pub_keys.end() && kit->second >= m_transfers.size(),
            error::wallet_internal_error, std::string("Unexpected transfer index from public key: ")
            + "got " + (kit == m_pub_keys.end() ? "<none>" : boost::lexical_cast<std::string>(kit->second))
            + ", m_transfers.size() is " + boost::lexical_cast<std::string>(m_transfers.size()));

        if (kit == m_pub_keys.end())
        {
          uint64_t amount = tx.vout[o].amount ? tx.vout[o].amount : tx_scan_info[o].amount;
          if (!pool)
          {
            pk_to_unlock_times[tx_scan_info[o].in_ephemeral.pub] = tx_scan_info[o].unlock_time;

            m_transfers.push_back(boost::value_initialized<transfer_details>());
            transfer_details& td = m_transfers.back();
            td.m_block_height = height;
            td.m_internal_output_index = o;
            td.m_global_output_index = o_indices[o];
            td.m_tx = (const cryptonote::transaction_prefix&)tx;
            td.m_txid = txid;
            td.m_key_image = tx_scan_info[o].ki;
            td.m_key_image_known = !m_watch_only && !m_multisig;
            td.m_key_image_partial = m_multisig;
            td.m_amount = amount;
            td.m_pk_index = pk_index - 1;
            td.m_subaddr_index = tx_scan_info[o].received->index;
            expand_subaddresses(tx_scan_info[o].received->index);
            if (tx.vout[o].amount == 0)
            {
              td.m_mask = tx_scan_info[o].mask;
              td.m_rct = true;
            }
            else if (miner_tx && tx.version >= 2)
            {
              td.m_mask = rct::identity();
              td.m_rct = true;
            }
            else
            {
              td.m_mask = rct::identity();
              td.m_rct = false;
            }
            set_unspent(m_transfers.size()-1);
            if (!m_multisig && !m_watch_only)
              m_key_images[td.m_key_image] = m_transfers.size()-1;

            m_pub_keys[tx_scan_info[o].in_ephemeral.pub] = m_transfers.size()-1;

            if (m_multisig)
            {
              THROW_WALLET_EXCEPTION_IF(!m_multisig_rescan_k && m_multisig_rescan_info,
                  error::wallet_internal_error, "NULL m_multisig_rescan_k");
              if (m_multisig_rescan_info && m_multisig_rescan_info->front().size() >= m_transfers.size())
                update_multisig_rescan_info(*m_multisig_rescan_k, *m_multisig_rescan_info, m_transfers.size() - 1);
            }
            LOG_PRINT_L0("Received money: " << print_money(td.amount()) << ", with tx: " << txid);
            if (0 != m_callback)
              m_callback->on_money_received(height, txid, tx, td.m_amount, td.m_subaddr_index);
          }
          total_received_1 += amount;
        }
        else if (m_transfers[kit->second].m_spent || m_transfers[kit->second].amount() >= tx_scan_info[o].amount)
        {
          LOG_ERROR("Public key " << epee::string_tools::pod_to_hex(kit->first)
              << " from received " << print_money(tx_scan_info[o].amount) << " output already exists with "
              << (m_transfers[kit->second].m_spent ? "spent" : "unspent") << " "
              << print_money(m_transfers[kit->second].amount()) << " in tx " << m_transfers[kit->second].m_txid << ", received output ignored");

          auto iter = std::find_if(
              tx_money_got_in_outs.begin(),
              tx_money_got_in_outs.end(),
              [&tx_scan_info,&tx,&o](const tx_money_got_in_out& value)
              {
                return value.index == tx_scan_info[o].received->index &&
                  value.amount == tx_scan_info[o].amount &&
                  value.unlock_time == tx_scan_info[o].unlock_time;
              }
            );

          THROW_WALLET_EXCEPTION_IF(iter == tx_money_got_in_outs.end(), error::wallet_internal_error, "Could not find the output we just added, this should never happen");
          tx_money_got_in_outs.erase(iter);
        }
        else
        {
          LOG_ERROR("Public key " << epee::string_tools::pod_to_hex(kit->first)
              << " from received " << print_money(tx_scan_info[o].amount) << " output already exists with "
              << print_money(m_transfers[kit->second].amount()) << ", replacing with new output");

          // The new larger output replaced a previous smaller one
          auto unlock_time_it = pk_to_unlock_times.find(kit->first);
          if (unlock_time_it == pk_to_unlock_times.end())
          {
            // NOTE: This output previously existed in m_transfers before any
            // outputs in this transaction was processed, so we couldn't find.
            // That's fine, we don't need to modify tx_money_got_in_outs.
            //   - 27/09/2018 Doyle
          }
          else
          {
            tx_money_got_in_out smaller_output = {};
            smaller_output.unlock_time = unlock_time_it->second;
            smaller_output.amount = m_transfers[kit->second].amount();
            smaller_output.index  = m_transfers[kit->second].m_subaddr_index;

            auto iter = std::find_if(
                tx_money_got_in_outs.begin(),
                tx_money_got_in_outs.end(),
                [&smaller_output](const tx_money_got_in_out& value)
                {
                  return value.index == smaller_output.index &&
                    value.amount == smaller_output.amount &&
                    value.unlock_time == smaller_output.unlock_time;
                }
              );

            // Monero fix - 25/9/2018 rtharp, doyle, maxim
            THROW_WALLET_EXCEPTION_IF(m_transfers[kit->second].amount() > iter->amount, error::wallet_internal_error, "Unexpected values of new and old outputs, new output is meant to be larger");
            THROW_WALLET_EXCEPTION_IF(iter == tx_money_got_in_outs.end(), error::wallet_internal_error, "Could not find the output we just added, this should never happen");
            tx_money_got_in_outs.erase(iter);

          }

          auto iter = std::find_if(
              tx_money_got_in_outs.begin(),
              tx_money_got_in_outs.end(),
              [&tx_scan_info, &o](const tx_money_got_in_out& value)
              {
                return value.index == tx_scan_info[o].received->index &&
                  value.amount == tx_scan_info[o].amount &&
                  value.unlock_time == tx_scan_info[o].unlock_time;
              }
            );
          THROW_WALLET_EXCEPTION_IF(m_transfers[kit->second].amount() > iter->amount, error::wallet_internal_error, "Unexpected values of new and old outputs, new output is meant to be larger");
          THROW_WALLET_EXCEPTION_IF(iter == tx_money_got_in_outs.end(), error::wallet_internal_error, "Could not find the output we just added, this should never happen");
          iter->amount -= m_transfers[kit->second].amount();

          if (iter->amount == 0)
            tx_money_got_in_outs.erase(iter);

          uint64_t amount = tx.vout[o].amount ? tx.vout[o].amount : tx_scan_info[o].amount;
          uint64_t extra_amount = amount - m_transfers[kit->second].amount();
          if (!pool)
          {
            transfer_details &td = m_transfers[kit->second];
            td.m_block_height = height;
            td.m_internal_output_index = o;
            td.m_global_output_index = o_indices[o];
            td.m_tx = (const cryptonote::transaction_prefix&)tx;
            td.m_txid = txid;
            td.m_amount = amount;
            td.m_pk_index = pk_index - 1;
            td.m_subaddr_index = tx_scan_info[o].received->index;
            expand_subaddresses(tx_scan_info[o].received->index);
            if (tx.vout[o].amount == 0)
            {
              td.m_mask = tx_scan_info[o].mask;
              td.m_rct = true;
            }
            else if (miner_tx && tx.version >= 2)
            {
              td.m_mask = rct::identity();
              td.m_rct = true;
            }
            else
            {
              td.m_mask = rct::identity();
              td.m_rct = false;
            }
            if (m_multisig)
            {
              THROW_WALLET_EXCEPTION_IF(!m_multisig_rescan_k && m_multisig_rescan_info,
                  error::wallet_internal_error, "NULL m_multisig_rescan_k");
              if (m_multisig_rescan_info && m_multisig_rescan_info->front().size() >= m_transfers.size())
                update_multisig_rescan_info(*m_multisig_rescan_k, *m_multisig_rescan_info, m_transfers.size() - 1);
            }
            THROW_WALLET_EXCEPTION_IF(td.get_public_key() != tx_scan_info[o].in_ephemeral.pub, error::wallet_internal_error, "Inconsistent public keys");
            THROW_WALLET_EXCEPTION_IF(td.m_spent, error::wallet_internal_error, "Inconsistent spent status");

            LOG_PRINT_L0("Received money: " << print_money(td.amount()) << ", with tx: " << txid);
            if (0 != m_callback)
              m_callback->on_money_received(height, txid, tx, td.m_amount, td.m_subaddr_index);
          }
          total_received_1 += extra_amount;
        }
      }
    }
  }

  uint64_t tx_money_spent_in_ins = 0;
  // The line below is equivalent to "boost::optional<uint32_t> subaddr_account;", but avoids the GCC warning: '*((void*)& subaddr_account +4)' may be used uninitialized in this function
  // It's a GCC bug with boost::optional, see https://gcc.gnu.org/bugzilla/show_bug.cgi?id=47679
  auto subaddr_account ([]()->boost::optional<uint32_t> {return boost::none;}());
  std::set<uint32_t> subaddr_indices;
  // check all outputs for spending (compare key images)
  for(auto& in: tx.vin)
  {
    if(in.type() != typeid(cryptonote::txin_to_key))
      continue;
    auto it = m_key_images.find(boost::get<cryptonote::txin_to_key>(in).k_image);
    if(it != m_key_images.end())
    {
      transfer_details& td = m_transfers[it->second];
      uint64_t amount = boost::get<cryptonote::txin_to_key>(in).amount;
      if (amount > 0)
      {
        if(amount != td.amount())
        {
          MERROR("Inconsistent amount in tx input: got " << print_money(amount) <<
            ", expected " << print_money(td.amount()));
          // this means:
          //   1) the same output pub key was used as destination multiple times,
          //   2) the wallet set the highest amount among them to transfer_details::m_amount, and
          //   3) the wallet somehow spent that output with an amount smaller than the above amount, causing inconsistency
          td.m_amount = amount;
        }
      }
      else
      {
        amount = td.amount();
      }
      tx_money_spent_in_ins += amount;
      if (subaddr_account && *subaddr_account != td.m_subaddr_index.major)
        LOG_ERROR("spent funds are from different subaddress accounts; count of incoming/outgoing payments will be incorrect");
      subaddr_account = td.m_subaddr_index.major;
      subaddr_indices.insert(td.m_subaddr_index.minor);
      if (!pool)
      {
        LOG_PRINT_L0("Spent money: " << print_money(amount) << ", with tx: " << txid);
        set_spent(it->second, height);
        if (0 != m_callback)
          m_callback->on_money_spent(height, txid, tx, amount, tx, td.m_subaddr_index);
      }
    }
  }

  uint64_t fee = miner_tx ? 0 : tx.version == 1 ? tx_money_spent_in_ins - get_outs_money_amount(tx) : tx.rct_signatures.txnFee;

  if (tx_money_spent_in_ins > 0 && !pool)
  {
    uint64_t self_received = std::accumulate<decltype(tx_money_got_in_outs.begin()), uint64_t>(tx_money_got_in_outs.begin(), tx_money_got_in_outs.end(), 0,
      [&subaddr_account] (uint64_t acc, const tx_money_got_in_out& p)
      {
        return acc + (p.index.major == *subaddr_account ? p.amount : 0);
      });
    process_outgoing(txid, tx, height, ts, tx_money_spent_in_ins, self_received, *subaddr_account, subaddr_indices);
    // if sending to yourself at the same subaddress account, set the outgoing payment amount to 0 so that it's less confusing
    if (tx_money_spent_in_ins == self_received + fee)
    {
      auto i = m_confirmed_txs.find(txid);
      THROW_WALLET_EXCEPTION_IF(i == m_confirmed_txs.end(), error::wallet_internal_error,
        "confirmed tx wasn't found: " + string_tools::pod_to_hex(txid));
      i->second.m_change = self_received;
    }
  }

  // remove change sent to the spending subaddress account from the list of received funds
  uint64_t sub_change = 0;
  for (auto i = tx_money_got_in_outs.begin(); i != tx_money_got_in_outs.end();)
  {
    if (subaddr_account && i->index.major == *subaddr_account)
    {
      sub_change += i->amount;
      i = tx_money_got_in_outs.erase(i);
    }
    else
      ++i;
  }

  // create payment_details for each incoming transfer to a subaddress index
  if (tx_money_got_in_outs.size() > 0)
  {
    tx_extra_nonce extra_nonce;
    crypto::hash payment_id = null_hash;
    if (find_tx_extra_field_by_type(tx_extra_fields, extra_nonce))
    {
      crypto::hash8 payment_id8 = null_hash8;
      if(get_encrypted_payment_id_from_tx_extra_nonce(extra_nonce.nonce, payment_id8))
      {
        // We got a payment ID to go with this tx
        LOG_PRINT_L2("Found encrypted payment ID: " << payment_id8);
        MINFO("Consider using subaddresses instead of encrypted payment IDs");
        if (tx_pub_key != null_pkey)
        {
          if (!m_account.get_device().decrypt_payment_id(payment_id8, tx_pub_key, m_account.get_keys().m_view_secret_key))
          {
            LOG_PRINT_L0("Failed to decrypt payment ID: " << payment_id8);
          }
          else
          {
            LOG_PRINT_L2("Decrypted payment ID: " << payment_id8);
            // put the 64 bit decrypted payment id in the first 8 bytes
            memcpy(payment_id.data, payment_id8.data, 8);
            // rest is already 0, but guard against code changes above
            memset(payment_id.data + 8, 0, 24);
          }
        }
        else
        {
          LOG_PRINT_L1("No public key found in tx, unable to decrypt payment id");
        }
      }
      else if (get_payment_id_from_tx_extra_nonce(extra_nonce.nonce, payment_id))
      {
        LOG_PRINT_L2("Found unencrypted payment ID: " << payment_id);
        MWARNING("Found unencrypted payment ID: these are bad for privacy, consider using subaddresses instead");
      }
    }

    uint64_t total_received_2 = sub_change;
    for (const auto& i : tx_money_got_in_outs)
      total_received_2 += i.amount;

    if (total_received_1 != total_received_2)
    {
      const el::Level level = el::Level::Warning;
      MCLOG_RED(level, "global", "**********************************************************************");
      MCLOG_RED(level, "global", "Consistency failure in amounts received");
      MCLOG_RED(level, "global", "Check transaction " << txid);
      MCLOG_RED(level, "global", "**********************************************************************");
      exit(1);
      return;
    }

    for (const auto& i : tx_money_got_in_outs)
    {
      payment_details payment;
      payment.m_tx_hash       = txid;
      payment.m_fee           = fee;
      payment.m_amount        = i.amount;
      payment.m_block_height  = height;
      payment.m_unlock_time   = i.unlock_time;
      payment.m_timestamp     = ts;
      payment.m_subaddr_index = i.index;
      payment.m_coinbase      = miner_tx;
      if (pool) {
        emplace_or_replace(m_unconfirmed_payments, payment_id, pool_payment_details{payment, double_spend_seen});
        if (0 != m_callback)
          m_callback->on_unconfirmed_money_received(height, txid, tx, payment.m_amount, payment.m_subaddr_index);
      }
      else
        m_payments.emplace(payment_id, payment);
      LOG_PRINT_L2("Payment found in " << (pool ? "pool" : "block") << ": " << payment_id << " / " << payment.m_tx_hash << " / " << payment.m_amount);
    }
  }
}
//----------------------------------------------------------------------------------------------------
void wallet2::process_unconfirmed(const crypto::hash &txid, const cryptonote::transaction& tx, uint64_t height)
{
  if (m_unconfirmed_txs.empty())
    return;

  auto unconf_it = m_unconfirmed_txs.find(txid);
  if(unconf_it != m_unconfirmed_txs.end()) {
    if (store_tx_info()) {
      try {
        m_confirmed_txs.insert(std::make_pair(txid, confirmed_transfer_details(unconf_it->second, height)));
      }
      catch (...) {
        // can fail if the tx has unexpected input types
        LOG_PRINT_L0("Failed to add outgoing transaction to confirmed transaction map");
      }
    }
    m_unconfirmed_txs.erase(unconf_it);
  }
}
//----------------------------------------------------------------------------------------------------
void wallet2::process_outgoing(const crypto::hash &txid, const cryptonote::transaction &tx, uint64_t height, uint64_t ts, uint64_t spent, uint64_t received, uint32_t subaddr_account, const std::set<uint32_t>& subaddr_indices)
{
  std::pair<std::unordered_map<crypto::hash, confirmed_transfer_details>::iterator, bool> entry = m_confirmed_txs.insert(std::make_pair(txid, confirmed_transfer_details()));
  // fill with the info we know, some info might already be there
  if (entry.second)
  {
    // this case will happen if the tx is from our outputs, but was sent by another
    // wallet (eg, we're a cold wallet and the hot wallet sent it). For RCT transactions,
    // we only see 0 input amounts, so have to deduce amount out from other parameters.
    entry.first->second.m_amount_in = spent;
    if (tx.version == 1)
      entry.first->second.m_amount_out = get_outs_money_amount(tx);
    else
      entry.first->second.m_amount_out = spent - tx.rct_signatures.txnFee;
    entry.first->second.m_change = received;

    std::vector<tx_extra_field> tx_extra_fields;
    parse_tx_extra(tx.extra, tx_extra_fields); // ok if partially parsed
    tx_extra_nonce extra_nonce;
    if (find_tx_extra_field_by_type(tx_extra_fields, extra_nonce))
    {
      // we do not care about failure here
      get_payment_id_from_tx_extra_nonce(extra_nonce.nonce, entry.first->second.m_payment_id);
    }
    entry.first->second.m_subaddr_account = subaddr_account;
    entry.first->second.m_subaddr_indices = subaddr_indices;
  }

  for (const auto &in: tx.vin)
  {
    if (in.type() != typeid(cryptonote::txin_to_key))
      continue;
    const auto &txin = boost::get<cryptonote::txin_to_key>(in);
    entry.first->second.m_rings.push_back(std::make_pair(txin.k_image, txin.key_offsets));
  }
  entry.first->second.m_block_height = height;
  entry.first->second.m_timestamp = ts;
  entry.first->second.m_unlock_time = tx.unlock_time;

  add_rings(tx);
}
//----------------------------------------------------------------------------------------------------
void wallet2::process_new_blockchain_entry(const cryptonote::block& b, const cryptonote::block_complete_entry& bche, const parsed_block &parsed_block, const crypto::hash& bl_id, uint64_t height, const std::vector<tx_cache_data> &tx_cache_data, size_t tx_cache_data_offset)
{
  THROW_WALLET_EXCEPTION_IF(bche.txs.size() + 1 != parsed_block.o_indices.indices.size(), error::wallet_internal_error,
      "block transactions=" + std::to_string(bche.txs.size()) +
      " not match with daemon response size=" + std::to_string(parsed_block.o_indices.indices.size()));

  //handle transactions from new block
    
  //optimization: seeking only for blocks that are not older then the wallet creation time plus 1 day. 1 day is for possible user incorrect time setup
  if(b.timestamp + 60*60*24 > m_account.get_createtime() && height >= m_refresh_from_block_height)
  {
    TIME_MEASURE_START(miner_tx_handle_time);
    if (m_refresh_type != RefreshNoCoinbase)
      process_new_transaction(get_transaction_hash(b.miner_tx), b.miner_tx, parsed_block.o_indices.indices[0].indices, height, b.timestamp, true, false, false, tx_cache_data[tx_cache_data_offset]);
    ++tx_cache_data_offset;
    TIME_MEASURE_FINISH(miner_tx_handle_time);

    TIME_MEASURE_START(txs_handle_time);
    THROW_WALLET_EXCEPTION_IF(bche.txs.size() != b.tx_hashes.size(), error::wallet_internal_error, "Wrong amount of transactions for block");
    THROW_WALLET_EXCEPTION_IF(bche.txs.size() != parsed_block.txes.size(), error::wallet_internal_error, "Wrong amount of transactions for block");
    for (size_t idx = 0; idx < b.tx_hashes.size(); ++idx)
    {
      process_new_transaction(b.tx_hashes[idx], parsed_block.txes[idx], parsed_block.o_indices.indices[idx+1].indices, height, b.timestamp, false, false, false, tx_cache_data[tx_cache_data_offset++]);
    }
    TIME_MEASURE_FINISH(txs_handle_time);
    m_last_block_reward = cryptonote::get_outs_money_amount(b.miner_tx);
    LOG_PRINT_L2("Processed block: " << bl_id << ", height " << height << ", " <<  miner_tx_handle_time + txs_handle_time << "(" << miner_tx_handle_time << "/" << txs_handle_time <<")ms");
  }else
  {
    if (!(height % 128))
      LOG_PRINT_L2( "Skipped block by timestamp, height: " << height << ", block time " << b.timestamp << ", account time " << m_account.get_createtime());
  }
  m_blockchain.push_back(bl_id);

  if (0 != m_callback)
    m_callback->on_new_block(height, b);
}
//----------------------------------------------------------------------------------------------------
void wallet2::get_short_chain_history(std::list<crypto::hash>& ids, uint64_t granularity) const
{
  size_t i = 0;
  size_t current_multiplier = 1;
  size_t blockchain_size = std::max((size_t)(m_blockchain.size() / granularity * granularity), m_blockchain.offset());
  size_t sz = blockchain_size - m_blockchain.offset();
  if(!sz)
  {
    ids.push_back(m_blockchain.genesis());
    return;
  }
  size_t current_back_offset = 1;
  bool base_included = false;
  while(current_back_offset < sz)
  {
    ids.push_back(m_blockchain[m_blockchain.offset() + sz-current_back_offset]);
    if(sz-current_back_offset == 0)
      base_included = true;
    if(i < 10)
    {
      ++current_back_offset;
    }else
    {
      current_back_offset += current_multiplier *= 2;
    }
    ++i;
  }
  if(!base_included)
    ids.push_back(m_blockchain[m_blockchain.offset()]);
  if(m_blockchain.offset())
    ids.push_back(m_blockchain.genesis());
}
//----------------------------------------------------------------------------------------------------
void wallet2::parse_block_round(const cryptonote::blobdata &blob, cryptonote::block &bl, crypto::hash &bl_id, bool &error) const
{
  error = !cryptonote::parse_and_validate_block_from_blob(blob, bl);
  if (!error)
    bl_id = get_block_hash(bl);
}
//----------------------------------------------------------------------------------------------------
void wallet2::pull_blocks(uint64_t start_height, uint64_t &blocks_start_height, const std::list<crypto::hash> &short_chain_history, std::vector<cryptonote::block_complete_entry> &blocks, std::vector<cryptonote::COMMAND_RPC_GET_BLOCKS_FAST::block_output_indices> &o_indices)
{
  cryptonote::COMMAND_RPC_GET_BLOCKS_FAST::request req = AUTO_VAL_INIT(req);
  cryptonote::COMMAND_RPC_GET_BLOCKS_FAST::response res = AUTO_VAL_INIT(res);
  req.block_ids = short_chain_history;

  req.prune = true;
  req.start_height = start_height;
  req.no_miner_tx = m_refresh_type == RefreshNoCoinbase;
  m_daemon_rpc_mutex.lock();
  bool r = net_utils::invoke_http_bin("/getblocks.bin", req, res, m_http_client, rpc_timeout);
  m_daemon_rpc_mutex.unlock();
  THROW_WALLET_EXCEPTION_IF(!r, error::no_connection_to_daemon, "getblocks.bin");
  THROW_WALLET_EXCEPTION_IF(res.status == CORE_RPC_STATUS_BUSY, error::daemon_busy, "getblocks.bin");
  THROW_WALLET_EXCEPTION_IF(res.status != CORE_RPC_STATUS_OK, error::get_blocks_error, res.status);
  THROW_WALLET_EXCEPTION_IF(res.blocks.size() != res.output_indices.size(), error::wallet_internal_error,
      "mismatched blocks (" + boost::lexical_cast<std::string>(res.blocks.size()) + ") and output_indices (" +
      boost::lexical_cast<std::string>(res.output_indices.size()) + ") sizes from daemon");

  blocks_start_height = res.start_height;
  blocks = std::move(res.blocks);
  o_indices = std::move(res.output_indices);
}
//----------------------------------------------------------------------------------------------------
void wallet2::pull_hashes(uint64_t start_height, uint64_t &blocks_start_height, const std::list<crypto::hash> &short_chain_history, std::vector<crypto::hash> &hashes)
{
  cryptonote::COMMAND_RPC_GET_HASHES_FAST::request req = AUTO_VAL_INIT(req);
  cryptonote::COMMAND_RPC_GET_HASHES_FAST::response res = AUTO_VAL_INIT(res);
  req.block_ids = short_chain_history;

  req.start_height = start_height;
  m_daemon_rpc_mutex.lock();
  bool r = net_utils::invoke_http_bin("/gethashes.bin", req, res, m_http_client, rpc_timeout);
  m_daemon_rpc_mutex.unlock();
  THROW_WALLET_EXCEPTION_IF(!r, error::no_connection_to_daemon, "gethashes.bin");
  THROW_WALLET_EXCEPTION_IF(res.status == CORE_RPC_STATUS_BUSY, error::daemon_busy, "gethashes.bin");
  THROW_WALLET_EXCEPTION_IF(res.status != CORE_RPC_STATUS_OK, error::get_hashes_error, res.status);

  blocks_start_height = res.start_height;
  hashes = std::move(res.m_block_ids);
}
//----------------------------------------------------------------------------------------------------
void wallet2::process_parsed_blocks(uint64_t start_height, const std::vector<cryptonote::block_complete_entry> &blocks, const std::vector<parsed_block> &parsed_blocks, uint64_t& blocks_added)
{
  size_t current_index = start_height;
  blocks_added = 0;

  THROW_WALLET_EXCEPTION_IF(blocks.size() != parsed_blocks.size(), error::wallet_internal_error, "size mismatch");
  THROW_WALLET_EXCEPTION_IF(!m_blockchain.is_in_bounds(current_index), error::out_of_hashchain_bounds_error);

  tools::threadpool& tpool = tools::threadpool::getInstance();
  tools::threadpool::waiter waiter;

  size_t num_txes = 0;
  std::vector<tx_cache_data> tx_cache_data;
  for (size_t i = 0; i < blocks.size(); ++i)
    num_txes += 1 + parsed_blocks[i].txes.size();
  tx_cache_data.resize(num_txes);
  size_t txidx = 0;
  for (size_t i = 0; i < blocks.size(); ++i)
  {
    THROW_WALLET_EXCEPTION_IF(parsed_blocks[i].txes.size() != parsed_blocks[i].block.tx_hashes.size(),
        error::wallet_internal_error, "Mismatched parsed_blocks[i].txes.size() and parsed_blocks[i].block.tx_hashes.size()");
    if (m_refresh_type != RefreshNoCoinbase)
      tpool.submit(&waiter, [&, i, txidx](){ cache_tx_data(parsed_blocks[i].block.miner_tx, get_transaction_hash(parsed_blocks[i].block.miner_tx), tx_cache_data[txidx]); });
    ++txidx;
    for (size_t idx = 0; idx < parsed_blocks[i].txes.size(); ++idx)
    {
      tpool.submit(&waiter, [&, i, idx, txidx](){ cache_tx_data(parsed_blocks[i].txes[idx], parsed_blocks[i].block.tx_hashes[idx], tx_cache_data[txidx]); });
      ++txidx;
    }
  }
  THROW_WALLET_EXCEPTION_IF(txidx != num_txes, error::wallet_internal_error, "txidx does not match tx_cache_data size");
  waiter.wait(&tpool);

  hw::device &hwdev =  m_account.get_device();
  hw::reset_mode rst(hwdev);
  hwdev.set_mode(hw::device::TRANSACTION_PARSE);
  const cryptonote::account_keys &keys = m_account.get_keys();

  auto gender = [&](wallet2::is_out_data &iod) {
    boost::unique_lock<hw::device> hwdev_lock(hwdev);
    if (!hwdev.generate_key_derivation(iod.pkey, keys.m_view_secret_key, iod.derivation))
    {
      MWARNING("Failed to generate key derivation from tx pubkey, skipping");
      static_assert(sizeof(iod.derivation) == sizeof(rct::key), "Mismatched sizes of key_derivation and rct::key");
      memcpy(&iod.derivation, rct::identity().bytes, sizeof(iod.derivation));
    }
  };

  for (auto &slot: tx_cache_data)
  {
    for (auto &iod: slot.primary)
      tpool.submit(&waiter, [&gender, &iod]() { gender(iod); }, true);
    for (auto &iod: slot.additional)
      tpool.submit(&waiter, [&gender, &iod]() { gender(iod); }, true);
  }
  waiter.wait(&tpool);

  auto geniod = [&](const cryptonote::transaction &tx, size_t n_vouts, size_t txidx) {
    for (size_t k = 0; k < n_vouts; ++k)
    {
      const auto &o = tx.vout[k];
      if (o.target.type() == typeid(cryptonote::txout_to_key))
      {
        std::vector<crypto::key_derivation> additional_derivations;
        for (const auto &iod: tx_cache_data[txidx].additional)
          additional_derivations.push_back(iod.derivation);
        const auto &key = boost::get<txout_to_key>(o.target).key;
        for (size_t l = 0; l < tx_cache_data[txidx].primary.size(); ++l)
        {
          THROW_WALLET_EXCEPTION_IF(tx_cache_data[txidx].primary[l].received.size() != n_vouts,
              error::wallet_internal_error, "Unexpected received array size");
          tx_cache_data[txidx].primary[l].received[k] = is_out_to_acc_precomp(m_subaddresses, key, tx_cache_data[txidx].primary[l].derivation, additional_derivations, k, hwdev);
          additional_derivations.clear();
        }
      }
    }
  };

  txidx = 0;
  for (size_t i = 0; i < blocks.size(); ++i)
  {
    if (m_refresh_type != RefreshType::RefreshNoCoinbase)
    {
      THROW_WALLET_EXCEPTION_IF(txidx >= tx_cache_data.size(), error::wallet_internal_error, "txidx out of range");
      const size_t n_vouts = m_refresh_type == RefreshType::RefreshOptimizeCoinbase ? 1 : parsed_blocks[i].block.miner_tx.vout.size();
      tpool.submit(&waiter, [&, i, txidx](){ geniod(parsed_blocks[i].block.miner_tx, n_vouts, txidx); }, true);
    }
    ++txidx;
    for (size_t j = 0; j < parsed_blocks[i].txes.size(); ++j)
    {
      THROW_WALLET_EXCEPTION_IF(txidx >= tx_cache_data.size(), error::wallet_internal_error, "txidx out of range");
      tpool.submit(&waiter, [&, i, j, txidx](){ geniod(parsed_blocks[i].txes[j], parsed_blocks[i].txes[j].vout.size(), txidx); }, true);
      ++txidx;
    }
  }
  THROW_WALLET_EXCEPTION_IF(txidx != tx_cache_data.size(), error::wallet_internal_error, "txidx did not reach expected value");
  waiter.wait(&tpool);
  hwdev.set_mode(hw::device::NONE);

  size_t tx_cache_data_offset = 0;
  for (size_t i = 0; i < blocks.size(); ++i)
  {
    const crypto::hash &bl_id = parsed_blocks[i].hash;
    const cryptonote::block &bl = parsed_blocks[i].block;

    if(current_index >= m_blockchain.size())
    {
      process_new_blockchain_entry(bl, blocks[i], parsed_blocks[i], bl_id, current_index, tx_cache_data, tx_cache_data_offset);
      ++blocks_added;
    }
    else if(bl_id != m_blockchain[current_index])
    {
      //split detected here !!!
      THROW_WALLET_EXCEPTION_IF(current_index == start_height, error::wallet_internal_error,
        "wrong daemon response: split starts from the first block in response " + string_tools::pod_to_hex(bl_id) +
        " (height " + std::to_string(start_height) + "), local block id at this height: " +
        string_tools::pod_to_hex(m_blockchain[current_index]));

      detach_blockchain(current_index);
      process_new_blockchain_entry(bl, blocks[i], parsed_blocks[i], bl_id, current_index, tx_cache_data, tx_cache_data_offset);
    }
    else
    {
      LOG_PRINT_L2("Block is already in blockchain: " << string_tools::pod_to_hex(bl_id));
    }
    ++current_index;
    tx_cache_data_offset += 1 + parsed_blocks[i].txes.size();
  }
}
//----------------------------------------------------------------------------------------------------
void wallet2::refresh(bool trusted_daemon)
{
  uint64_t blocks_fetched = 0;
  refresh(trusted_daemon, 0, blocks_fetched);
}
//----------------------------------------------------------------------------------------------------
void wallet2::refresh(bool trusted_daemon, uint64_t start_height, uint64_t & blocks_fetched)
{
  bool received_money = false;
  refresh(trusted_daemon, start_height, blocks_fetched, received_money);
}
//----------------------------------------------------------------------------------------------------
void wallet2::pull_and_parse_next_blocks(uint64_t start_height, uint64_t &blocks_start_height, std::list<crypto::hash> &short_chain_history, const std::vector<cryptonote::block_complete_entry> &prev_blocks, const std::vector<parsed_block> &prev_parsed_blocks, std::vector<cryptonote::block_complete_entry> &blocks, std::vector<parsed_block> &parsed_blocks, bool &error)
{
  error = false;

  try
  {
    drop_from_short_history(short_chain_history, 3);

    THROW_WALLET_EXCEPTION_IF(prev_blocks.size() != prev_parsed_blocks.size(), error::wallet_internal_error, "size mismatch");

    // prepend the last 3 blocks, should be enough to guard against a block or two's reorg
    std::vector<parsed_block>::const_reverse_iterator i = prev_parsed_blocks.rbegin();
    for (size_t n = 0; n < std::min((size_t)3, prev_parsed_blocks.size()); ++n)
    {
      short_chain_history.push_front(i->hash);
      ++i;
    }

    // pull the new blocks
    std::vector<cryptonote::COMMAND_RPC_GET_BLOCKS_FAST::block_output_indices> o_indices;
    pull_blocks(start_height, blocks_start_height, short_chain_history, blocks, o_indices);
    THROW_WALLET_EXCEPTION_IF(blocks.size() != o_indices.size(), error::wallet_internal_error, "Mismatched sizes of blocks and o_indices");

    tools::threadpool& tpool = tools::threadpool::getInstance();
    tools::threadpool::waiter waiter;
    parsed_blocks.resize(blocks.size());
    for (size_t i = 0; i < blocks.size(); ++i)
    {
      tpool.submit(&waiter, boost::bind(&wallet2::parse_block_round, this, std::cref(blocks[i].block),
        std::ref(parsed_blocks[i].block), std::ref(parsed_blocks[i].hash), std::ref(parsed_blocks[i].error)), true);
    }
    waiter.wait(&tpool);
    for (size_t i = 0; i < blocks.size(); ++i)
    {
      if (parsed_blocks[i].error)
      {
        error = true;
        break;
      }
      parsed_blocks[i].o_indices = std::move(o_indices[i]);
    }

    boost::mutex error_lock;
    for (size_t i = 0; i < blocks.size(); ++i)
    {
      parsed_blocks[i].txes.resize(blocks[i].txs.size());
      for (size_t j = 0; j < blocks[i].txs.size(); ++j)
      {
        tpool.submit(&waiter, [&, i, j](){
          if (!parse_and_validate_tx_base_from_blob(blocks[i].txs[j], parsed_blocks[i].txes[j]))
          {
            boost::unique_lock<boost::mutex> lock(error_lock);
            error = true;
          }
        }, true);
      }
    }
    waiter.wait(&tpool);
  }
  catch(...)
  {
    error = true;
  }
}

void wallet2::remove_obsolete_pool_txs(const std::vector<crypto::hash> &tx_hashes)
{
  // remove pool txes to us that aren't in the pool anymore
  std::unordered_multimap<crypto::hash, wallet2::pool_payment_details>::iterator uit = m_unconfirmed_payments.begin();
  while (uit != m_unconfirmed_payments.end())
  {
    const crypto::hash &txid = uit->second.m_pd.m_tx_hash;
    bool found = false;
    for (const auto &it2: tx_hashes)
    {
      if (it2 == txid)
      {
        found = true;
        break;
      }
    }
    auto pit = uit++;
    if (!found)
    {
      MDEBUG("Removing " << txid << " from unconfirmed payments, not found in pool");
      m_unconfirmed_payments.erase(pit);
      if (0 != m_callback)
        m_callback->on_pool_tx_removed(txid);
    }
  }
}

//----------------------------------------------------------------------------------------------------
void wallet2::update_pool_state(bool refreshed)
{
  MDEBUG("update_pool_state start");

  auto keys_reencryptor = epee::misc_utils::create_scope_leave_handler([&, this]() {
    if (m_encrypt_keys_after_refresh)
    {
      encrypt_keys(*m_encrypt_keys_after_refresh);
      m_encrypt_keys_after_refresh = boost::none;
    }
  });

  // get the pool state
  cryptonote::COMMAND_RPC_GET_TRANSACTION_POOL_HASHES_BIN::request req;
  cryptonote::COMMAND_RPC_GET_TRANSACTION_POOL_HASHES_BIN::response res;
  m_daemon_rpc_mutex.lock();
  bool r = epee::net_utils::invoke_http_json("/get_transaction_pool_hashes.bin", req, res, m_http_client, rpc_timeout);
  m_daemon_rpc_mutex.unlock();
  THROW_WALLET_EXCEPTION_IF(!r, error::no_connection_to_daemon, "get_transaction_pool_hashes.bin");
  THROW_WALLET_EXCEPTION_IF(res.status == CORE_RPC_STATUS_BUSY, error::daemon_busy, "get_transaction_pool_hashes.bin");
  THROW_WALLET_EXCEPTION_IF(res.status != CORE_RPC_STATUS_OK, error::get_tx_pool_error);
  MDEBUG("update_pool_state got pool");

  // remove any pending tx that's not in the pool
  std::unordered_map<crypto::hash, wallet2::unconfirmed_transfer_details>::iterator it = m_unconfirmed_txs.begin();
  while (it != m_unconfirmed_txs.end())
  {
    const crypto::hash &txid = it->first;
    bool found = false;
    for (const auto &it2: res.tx_hashes)
    {
      if (it2 == txid)
      {
        found = true;
        break;
      }
    }
    auto pit = it++;
    if (!found)
    {
      // we want to avoid a false positive when we ask for the pool just after
      // a tx is removed from the pool due to being found in a new block, but
      // just before the block is visible by refresh. So we keep a boolean, so
      // that the first time we don't see the tx, we set that boolean, and only
      // delete it the second time it is checked (but only when refreshed, so
      // we're sure we've seen the blockchain state first)
      if (pit->second.m_state == wallet2::unconfirmed_transfer_details::pending)
      {
        LOG_PRINT_L1("Pending txid " << txid << " not in pool, marking as not in pool");
        pit->second.m_state = wallet2::unconfirmed_transfer_details::pending_not_in_pool;
      }
      else if (pit->second.m_state == wallet2::unconfirmed_transfer_details::pending_not_in_pool && refreshed)
      {
        LOG_PRINT_L1("Pending txid " << txid << " not in pool, marking as failed");
        pit->second.m_state = wallet2::unconfirmed_transfer_details::failed;

        // the inputs aren't spent anymore, since the tx failed
        remove_rings(pit->second.m_tx);
        for (size_t vini = 0; vini < pit->second.m_tx.vin.size(); ++vini)
        {
          if (pit->second.m_tx.vin[vini].type() == typeid(txin_to_key))
          {
            txin_to_key &tx_in_to_key = boost::get<txin_to_key>(pit->second.m_tx.vin[vini]);
            for (size_t i = 0; i < m_transfers.size(); ++i)
            {
              const transfer_details &td = m_transfers[i];
              if (td.m_key_image == tx_in_to_key.k_image)
              {
                 LOG_PRINT_L1("Resetting spent status for output " << vini << ": " << td.m_key_image);
                 set_unspent(i);
                 break;
              }
            }
          }
        }
      }
    }
  }
  MDEBUG("update_pool_state done first loop");

  // remove pool txes to us that aren't in the pool anymore
  // but only if we just refreshed, so that the tx can go in
  // the in transfers list instead (or nowhere if it just
  // disappeared without being mined)
  if (refreshed)
    remove_obsolete_pool_txs(res.tx_hashes);

  MDEBUG("update_pool_state done second loop");

  // gather txids of new pool txes to us
  std::vector<std::pair<crypto::hash, bool>> txids;
  for (const auto &txid: res.tx_hashes)
  {
    bool txid_found_in_up = false;
    for (const auto &up: m_unconfirmed_payments)
    {
      if (up.second.m_pd.m_tx_hash == txid)
      {
        txid_found_in_up = true;
        break;
      }
    }
    if (m_scanned_pool_txs[0].find(txid) != m_scanned_pool_txs[0].end() || m_scanned_pool_txs[1].find(txid) != m_scanned_pool_txs[1].end())
    {
      // if it's for us, we want to keep track of whether we saw a double spend, so don't bail out
      if (!txid_found_in_up)
      {
        LOG_PRINT_L2("Already seen " << txid << ", and not for us, skipped");
        continue;
      }
    }
    if (!txid_found_in_up)
    {
      LOG_PRINT_L1("Found new pool tx: " << txid);
      bool found = false;
      for (const auto &i: m_unconfirmed_txs)
      {
        if (i.first == txid)
        {
          found = true;
          // if this is a payment to yourself at a different subaddress account, don't skip it
          // so that you can see the incoming pool tx with 'show_transfers' on that receiving subaddress account
          const unconfirmed_transfer_details& utd = i.second;
          for (const auto& dst : utd.m_dests)
          {
            auto subaddr_index = m_subaddresses.find(dst.addr.m_spend_public_key);
            if (subaddr_index != m_subaddresses.end() && subaddr_index->second.major != utd.m_subaddr_account)
            {
              found = false;
              break;
            }
          }
          break;
        }
      }
      if (!found)
      {
        // not one of those we sent ourselves
        txids.push_back({txid, false});
      }
      else
      {
        LOG_PRINT_L1("We sent that one");
      }
    }
    else
    {
      LOG_PRINT_L1("Already saw that one, it's for us");
      txids.push_back({txid, true});
    }
  }

  // get those txes
  if (!txids.empty())
  {
    cryptonote::COMMAND_RPC_GET_TRANSACTIONS::request req;
    cryptonote::COMMAND_RPC_GET_TRANSACTIONS::response res;
    for (const auto &p: txids)
      req.txs_hashes.push_back(epee::string_tools::pod_to_hex(p.first));
    MDEBUG("asking for " << txids.size() << " transactions");
    req.decode_as_json = false;
    req.prune = false;
    m_daemon_rpc_mutex.lock();
    bool r = epee::net_utils::invoke_http_json("/gettransactions", req, res, m_http_client, rpc_timeout);
    m_daemon_rpc_mutex.unlock();
    MDEBUG("Got " << r << " and " << res.status);
    if (r && res.status == CORE_RPC_STATUS_OK)
    {
      if (res.txs.size() == txids.size())
      {
        for (const auto &tx_entry: res.txs)
        {
          if (tx_entry.in_pool)
          {
            cryptonote::transaction tx;
            cryptonote::blobdata bd;
            crypto::hash tx_hash, tx_prefix_hash;
            if (epee::string_tools::parse_hexstr_to_binbuff(tx_entry.as_hex, bd))
            {
              if (cryptonote::parse_and_validate_tx_from_blob(bd, tx, tx_hash, tx_prefix_hash))
              {
                const std::vector<std::pair<crypto::hash, bool>>::const_iterator i = std::find_if(txids.begin(), txids.end(),
                    [tx_hash](const std::pair<crypto::hash, bool> &e) { return e.first == tx_hash; });
                if (i != txids.end())
                {
                  process_new_transaction(tx_hash, tx, std::vector<uint64_t>(), 0, time(NULL), false, true, tx_entry.double_spend_seen, {});
                  m_scanned_pool_txs[0].insert(tx_hash);
                  if (m_scanned_pool_txs[0].size() > 5000)
                  {
                    std::swap(m_scanned_pool_txs[0], m_scanned_pool_txs[1]);
                    m_scanned_pool_txs[0].clear();
                  }
                }
                else
                {
                  MERROR("Got txid " << tx_hash << " which we did not ask for");
                }
              }
              else
              {
                LOG_PRINT_L0("failed to validate transaction from daemon");
              }
            }
            else
            {
              LOG_PRINT_L0("Failed to parse transaction from daemon");
            }
          }
          else
          {
            LOG_PRINT_L1("Transaction from daemon was in pool, but is no more");
          }
        }
      }
      else
      {
        LOG_PRINT_L0("Expected " << txids.size() << " tx(es), got " << res.txs.size());
      }
    }
    else
    {
      LOG_PRINT_L0("Error calling gettransactions daemon RPC: r " << r << ", status " << res.status);
    }
  }
  MDEBUG("update_pool_state end");
}
//----------------------------------------------------------------------------------------------------
void wallet2::fast_refresh(uint64_t stop_height, uint64_t &blocks_start_height, std::list<crypto::hash> &short_chain_history, bool force)
{
  std::vector<crypto::hash> hashes;

  const uint64_t checkpoint_height = m_checkpoints.get_max_height();
  if ((stop_height > checkpoint_height && m_blockchain.size()-1 < checkpoint_height) && !force)
  {
    // we will drop all these, so don't bother getting them
    uint64_t missing_blocks = m_checkpoints.get_max_height() - m_blockchain.size();
    while (missing_blocks-- > 0)
      m_blockchain.push_back(crypto::null_hash); // maybe a bit suboptimal, but deque won't do huge reallocs like vector
    m_blockchain.push_back(m_checkpoints.get_points().at(checkpoint_height));
    m_blockchain.trim(checkpoint_height);
    short_chain_history.clear();
    get_short_chain_history(short_chain_history);
  }

  size_t current_index = m_blockchain.size();
  while(m_run.load(std::memory_order_relaxed) && current_index < stop_height)
  {
    pull_hashes(0, blocks_start_height, short_chain_history, hashes);
    if (hashes.size() <= 3)
      return;
    if (blocks_start_height < m_blockchain.offset())
    {
      MERROR("Blocks start before blockchain offset: " << blocks_start_height << " " << m_blockchain.offset());
      return;
    }
    if (hashes.size() + current_index < stop_height) {
      drop_from_short_history(short_chain_history, 3);
      std::vector<crypto::hash>::iterator right = hashes.end();
      // prepend 3 more
      for (int i = 0; i<3; i++) {
        right--;
        short_chain_history.push_front(*right);
      }
    }
    current_index = blocks_start_height;
    for(auto& bl_id: hashes)
    {
      if(current_index >= m_blockchain.size())
      {
        if (!(current_index % 1024))
          LOG_PRINT_L2( "Skipped block by height: " << current_index);
        m_blockchain.push_back(bl_id);

        if (0 != m_callback)
        { // FIXME: this isn't right, but simplewallet just logs that we got a block.
          cryptonote::block dummy;
          m_callback->on_new_block(current_index, dummy);
        }
      }
      else if(bl_id != m_blockchain[current_index])
      {
        //split detected here !!!
        return;
      }
      ++current_index;
      if (current_index >= stop_height)
        return;
    }
  }
}


bool wallet2::add_address_book_row(const cryptonote::account_public_address &address, const crypto::hash &payment_id, const std::string &description, bool is_subaddress)
{
  wallet2::address_book_row a;
  a.m_address = address;
  a.m_payment_id = payment_id;
  a.m_description = description;
  a.m_is_subaddress = is_subaddress;
  
  auto old_size = m_address_book.size();
  m_address_book.push_back(a);
  if(m_address_book.size() == old_size+1)
    return true;
  return false;
}

bool wallet2::delete_address_book_row(std::size_t row_id) {
  if(m_address_book.size() <= row_id)
    return false;
  
  m_address_book.erase(m_address_book.begin()+row_id);

  return true;
}

//----------------------------------------------------------------------------------------------------
void wallet2::refresh(bool trusted_daemon, uint64_t start_height, uint64_t & blocks_fetched, bool& received_money)
{
  if(m_light_wallet) {

    // MyMonero get_address_info needs to be called occasionally to trigger wallet sync.
    // This call is not really needed for other purposes and can be removed if mymonero changes their backend.
    cryptonote::COMMAND_RPC_GET_ADDRESS_INFO::response res;

    // Get basic info
    if(light_wallet_get_address_info(res)) {
      // Last stored block height
      uint64_t prev_height = m_light_wallet_blockchain_height;
      // Update lw heights
      m_light_wallet_scanned_block_height = res.scanned_block_height;
      m_light_wallet_blockchain_height = res.blockchain_height;
      // If new height - call new_block callback
      if(m_light_wallet_blockchain_height != prev_height)
      {
        MDEBUG("new block since last time!");
        m_callback->on_lw_new_block(m_light_wallet_blockchain_height - 1);
      }
      m_light_wallet_connected = true;
      MDEBUG("lw scanned block height: " <<  m_light_wallet_scanned_block_height);
      MDEBUG("lw blockchain height: " <<  m_light_wallet_blockchain_height);
      MDEBUG(m_light_wallet_blockchain_height-m_light_wallet_scanned_block_height << " blocks behind");
      // TODO: add wallet created block info

      light_wallet_get_address_txs();
    } else
      m_light_wallet_connected = false;

    // Lighwallet refresh done
    return;
  }
  received_money = false;
  blocks_fetched = 0;
  uint64_t added_blocks = 0;
  size_t try_count = 0;
  crypto::hash last_tx_hash_id = m_transfers.size() ? m_transfers.back().m_txid : null_hash;
  std::list<crypto::hash> short_chain_history;
  tools::threadpool& tpool = tools::threadpool::getInstance();
  tools::threadpool::waiter waiter;
  uint64_t blocks_start_height;
  std::vector<cryptonote::block_complete_entry> blocks;
  std::vector<parsed_block> parsed_blocks;
  bool refreshed = false;

  // pull the first set of blocks
  get_short_chain_history(short_chain_history, (m_first_refresh_done || trusted_daemon) ? 1 : FIRST_REFRESH_GRANULARITY);
  m_run.store(true, std::memory_order_relaxed);
  if (start_height > m_blockchain.size() || m_refresh_from_block_height > m_blockchain.size()) {
    if (!start_height)
      start_height = m_refresh_from_block_height;
    // we can shortcut by only pulling hashes up to the start_height
    fast_refresh(start_height, blocks_start_height, short_chain_history);
    // regenerate the history now that we've got a full set of hashes
    short_chain_history.clear();
    get_short_chain_history(short_chain_history, (m_first_refresh_done || trusted_daemon) ? 1 : FIRST_REFRESH_GRANULARITY);
    start_height = 0;
    // and then fall through to regular refresh processing
  }

  // If stop() is called during fast refresh we don't need to continue
  if(!m_run.load(std::memory_order_relaxed))
    return;
  // always reset start_height to 0 to force short_chain_ history to be used on
  // subsequent pulls in this refresh.
  start_height = 0;

  auto keys_reencryptor = epee::misc_utils::create_scope_leave_handler([&, this]() {
    if (m_encrypt_keys_after_refresh)
    {
      encrypt_keys(*m_encrypt_keys_after_refresh);
      m_encrypt_keys_after_refresh = boost::none;
    }
  });

  bool first = true;
  while(m_run.load(std::memory_order_relaxed))
  {
    try
    {
      // pull the next set of blocks while we're processing the current one
      uint64_t next_blocks_start_height;
      std::vector<cryptonote::block_complete_entry> next_blocks;
      std::vector<parsed_block> next_parsed_blocks;
      bool error = false;
      added_blocks = 0;
      if (!first && blocks.empty())
      {
        refreshed = false;
        break;
      }
      tpool.submit(&waiter, [&]{pull_and_parse_next_blocks(start_height, next_blocks_start_height, short_chain_history, blocks, parsed_blocks, next_blocks, next_parsed_blocks, error);});

      if (!first)
      {
        try
        {
          process_parsed_blocks(blocks_start_height, blocks, parsed_blocks, added_blocks);
        }
        catch (const tools::error::out_of_hashchain_bounds_error&)
        {
          MINFO("Daemon claims next refresh block is out of hash chain bounds, resetting hash chain");
          uint64_t stop_height = m_blockchain.offset();
          std::vector<crypto::hash> tip(m_blockchain.size() - m_blockchain.offset());
          for (size_t i = m_blockchain.offset(); i < m_blockchain.size(); ++i)
            tip[i - m_blockchain.offset()] = m_blockchain[i];
          cryptonote::block b;
          generate_genesis(b);
          m_blockchain.clear();
          m_blockchain.push_back(get_block_hash(b));
          short_chain_history.clear();
          get_short_chain_history(short_chain_history);
          fast_refresh(stop_height, blocks_start_height, short_chain_history, true);
          THROW_WALLET_EXCEPTION_IF(m_blockchain.size() != stop_height, error::wallet_internal_error, "Unexpected hashchain size");
          THROW_WALLET_EXCEPTION_IF(m_blockchain.offset() != 0, error::wallet_internal_error, "Unexpected hashchain offset");
          for (const auto &h: tip)
            m_blockchain.push_back(h);
          short_chain_history.clear();
          get_short_chain_history(short_chain_history);
          start_height = stop_height;
          throw std::runtime_error(""); // loop again
        }
        blocks_fetched += added_blocks;
      }
      waiter.wait(&tpool);
      if(!first && blocks_start_height == next_blocks_start_height)
      {
        m_node_rpc_proxy.set_height(m_blockchain.size());
        refreshed = true;
        break;
      }

      first = false;

      // handle error from async fetching thread
      if (error)
      {
        throw std::runtime_error("proxy exception in refresh thread");
      }

      // switch to the new blocks from the daemon
      blocks_start_height = next_blocks_start_height;
      blocks = std::move(next_blocks);
      parsed_blocks = std::move(next_parsed_blocks);
    }
    catch (const tools::error::password_needed&)
    {
      blocks_fetched += added_blocks;
      waiter.wait(&tpool);
      throw;
    }
    catch (const std::exception&)
    {
      blocks_fetched += added_blocks;
      waiter.wait(&tpool);
      if(try_count < 3)
      {
        LOG_PRINT_L1("Another try pull_blocks (try_count=" << try_count << ")...");
        first = true;
        ++try_count;
      }
      else
      {
        LOG_ERROR("pull_blocks failed, try_count=" << try_count);
        throw;
      }
    }
  }
  if(last_tx_hash_id != (m_transfers.size() ? m_transfers.back().m_txid : null_hash))
    received_money = true;

  try
  {
    // If stop() is called we don't need to check pending transactions
    if(m_run.load(std::memory_order_relaxed))
      update_pool_state(refreshed);
  }
  catch (...)
  {
    LOG_PRINT_L1("Failed to check pending transactions");
  }

  m_first_refresh_done = true;

  LOG_PRINT_L1("Refresh done, blocks received: " << blocks_fetched << ", balance (all accounts): " << print_money(balance_all()) << ", unlocked: " << print_money(unlocked_balance_all()));
}
//----------------------------------------------------------------------------------------------------
bool wallet2::refresh(bool trusted_daemon, uint64_t & blocks_fetched, bool& received_money, bool& ok)
{
  try
  {
    refresh(trusted_daemon, 0, blocks_fetched, received_money);
    ok = true;
  }
  catch (...)
  {
    ok = false;
  }
  return ok;
}
//----------------------------------------------------------------------------------------------------
bool wallet2::get_rct_distribution(uint64_t &start_height, std::vector<uint64_t> &distribution)
{
  uint32_t rpc_version;
  boost::optional<std::string> result = m_node_rpc_proxy.get_rpc_version(rpc_version);
  // no error
  if (!!result)
  {
    // empty string -> not connection
    THROW_WALLET_EXCEPTION_IF(result->empty(), tools::error::no_connection_to_daemon, "getversion");
    THROW_WALLET_EXCEPTION_IF(*result == CORE_RPC_STATUS_BUSY, tools::error::daemon_busy, "getversion");
    if (*result != CORE_RPC_STATUS_OK)
    {
      MDEBUG("Cannot determine daemon RPC version, not requesting rct distribution");
      return false;
    }
  }
  else
  {
    if (rpc_version >= MAKE_CORE_RPC_VERSION(1, 19))
    {
      MDEBUG("Daemon is recent enough, requesting rct distribution");
    }
    else
    {
      MDEBUG("Daemon is too old, not requesting rct distribution");
      return false;
    }
  }

  cryptonote::COMMAND_RPC_GET_OUTPUT_DISTRIBUTION::request req = AUTO_VAL_INIT(req);
  cryptonote::COMMAND_RPC_GET_OUTPUT_DISTRIBUTION::response res = AUTO_VAL_INIT(res);
  req.amounts.push_back(0);
  req.from_height = 0;
  req.cumulative = true;
  req.binary = true;
  m_daemon_rpc_mutex.lock();
  bool r = net_utils::invoke_http_json_rpc("/json_rpc", "get_output_distribution", req, res, m_http_client, rpc_timeout);
  m_daemon_rpc_mutex.unlock();
  if (!r)
  {
    MWARNING("Failed to request output distribution: no connection to daemon");
    return false;
  }
  if (res.status == CORE_RPC_STATUS_BUSY)
  {
    MWARNING("Failed to request output distribution: daemon is busy");
    return false;
  }
  if (res.status != CORE_RPC_STATUS_OK)
  {
    MWARNING("Failed to request output distribution: " << res.status);
    return false;
  }
  if (res.distributions.size() != 1)
  {
    MWARNING("Failed to request output distribution: not the expected single result");
    return false;
  }
  if (res.distributions[0].amount != 0)
  {
    MWARNING("Failed to request output distribution: results are not for amount 0");
    return false;
  }
  start_height = res.distributions[0].start_height;
  distribution = std::move(res.distributions[0].distribution);
  return true;
}
//----------------------------------------------------------------------------------------------------
void wallet2::detach_blockchain(uint64_t height)
{
  LOG_PRINT_L0("Detaching blockchain on height " << height);

  // size  1 2 3 4 5 6 7 8 9
  // block 0 1 2 3 4 5 6 7 8
  //               C
  THROW_WALLET_EXCEPTION_IF(height < m_blockchain.offset() && m_blockchain.size() > m_blockchain.offset(),
      error::wallet_internal_error, "Daemon claims reorg below last checkpoint");

  size_t transfers_detached = 0;

  for (size_t i = 0; i < m_transfers.size(); ++i)
  {
    wallet2::transfer_details &td = m_transfers[i];
    if (td.m_spent && td.m_spent_height >= height)
    {
      LOG_PRINT_L1("Resetting spent status for output " << i << ": " << td.m_key_image);
      set_unspent(i);
    }
  }

  auto it = std::find_if(m_transfers.begin(), m_transfers.end(), [&](const transfer_details& td){return td.m_block_height >= height;});
  size_t i_start = it - m_transfers.begin();

  for(size_t i = i_start; i!= m_transfers.size();i++)
  {
    if (!m_transfers[i].m_key_image_known || m_transfers[i].m_key_image_partial)
      continue;
    auto it_ki = m_key_images.find(m_transfers[i].m_key_image);
    THROW_WALLET_EXCEPTION_IF(it_ki == m_key_images.end(), error::wallet_internal_error, "key image not found: index " + std::to_string(i) + ", ki " + epee::string_tools::pod_to_hex(m_transfers[i].m_key_image) + ", " + std::to_string(m_key_images.size()) + " key images known");
    m_key_images.erase(it_ki);
  }

  for(size_t i = i_start; i!= m_transfers.size();i++)
  {
    auto it_pk = m_pub_keys.find(m_transfers[i].get_public_key());
    THROW_WALLET_EXCEPTION_IF(it_pk == m_pub_keys.end(), error::wallet_internal_error, "public key not found");
    m_pub_keys.erase(it_pk);
  }
  m_transfers.erase(it, m_transfers.end());

  size_t blocks_detached = m_blockchain.size() - height;
  m_blockchain.crop(height);

  for (auto it = m_payments.begin(); it != m_payments.end(); )
  {
    if(height <= it->second.m_block_height)
      it = m_payments.erase(it);
    else
      ++it;
  }

  for (auto it = m_confirmed_txs.begin(); it != m_confirmed_txs.end(); )
  {
    if(height <= it->second.m_block_height)
      it = m_confirmed_txs.erase(it);
    else
      ++it;
  }

  LOG_PRINT_L0("Detached blockchain on height " << height << ", transfers detached " << transfers_detached << ", blocks detached " << blocks_detached);
}
//----------------------------------------------------------------------------------------------------
bool wallet2::deinit()
{
  m_is_initialized=false;
  unlock_keys_file();
  return true;
}
//----------------------------------------------------------------------------------------------------
bool wallet2::clear()
{
  m_blockchain.clear();
  m_transfers.clear();
  m_key_images.clear();
  m_pub_keys.clear();
  m_unconfirmed_txs.clear();
  m_payments.clear();
  m_tx_keys.clear();
  m_additional_tx_keys.clear();
  m_confirmed_txs.clear();
  m_unconfirmed_payments.clear();
  m_scanned_pool_txs[0].clear();
  m_scanned_pool_txs[1].clear();
  m_address_book.clear();
  m_subaddresses.clear();
  m_subaddress_labels.clear();
  return true;
}

/*!
 * \brief Stores wallet information to wallet file.
 * \param  keys_file_name Name of wallet file
 * \param  password       Password of wallet file
 * \param  watch_only     true to save only view key, false to save both spend and view keys
 * \return                Whether it was successful.
 */
bool wallet2::store_keys(const std::string& keys_file_name, const epee::wipeable_string& password, bool watch_only)
{
  std::string account_data;
  std::string multisig_signers;
  cryptonote::account_base account = m_account;

  crypto::chacha_key key;
  crypto::generate_chacha_key(password.data(), password.size(), key, m_kdf_rounds);

  if (m_ask_password && !m_rpc && !m_watch_only)
  {
    account.encrypt_viewkey(key);
    account.decrypt_keys(key);
  }

  if (watch_only)
    account.forget_spend_key();

  account.encrypt_keys(key);

  bool r = epee::serialization::store_t_to_binary(account, account_data);
  CHECK_AND_ASSERT_MES(r, false, "failed to serialize wallet keys");
  wallet2::keys_file_data keys_file_data = boost::value_initialized<wallet2::keys_file_data>();

  // Create a JSON object with "key_data" and "seed_language" as keys.
  rapidjson::Document json;
  json.SetObject();
  rapidjson::Value value(rapidjson::kStringType);
  value.SetString(account_data.c_str(), account_data.length());
  json.AddMember("key_data", value, json.GetAllocator());
  if (!seed_language.empty())
  {
    value.SetString(seed_language.c_str(), seed_language.length());
    json.AddMember("seed_language", value, json.GetAllocator());
  }

  rapidjson::Value value2(rapidjson::kNumberType);

  value2.SetInt(m_key_on_device?1:0);
  json.AddMember("key_on_device", value2, json.GetAllocator());

  value2.SetInt(watch_only ? 1 :0); // WTF ? JSON has different true and false types, and not boolean ??
  json.AddMember("watch_only", value2, json.GetAllocator());

  value2.SetInt(m_multisig ? 1 :0);
  json.AddMember("multisig", value2, json.GetAllocator());

  value2.SetUint(m_multisig_threshold);
  json.AddMember("multisig_threshold", value2, json.GetAllocator());

  if (m_multisig)
  {
    bool r = ::serialization::dump_binary(m_multisig_signers, multisig_signers);
    CHECK_AND_ASSERT_MES(r, false, "failed to serialize wallet multisig signers");
    value.SetString(multisig_signers.c_str(), multisig_signers.length());
    json.AddMember("multisig_signers", value, json.GetAllocator());
  }

  value2.SetInt(m_always_confirm_transfers ? 1 :0);
  json.AddMember("always_confirm_transfers", value2, json.GetAllocator());

  value2.SetInt(m_print_ring_members ? 1 :0);
  json.AddMember("print_ring_members", value2, json.GetAllocator());

  value2.SetInt(m_store_tx_info ? 1 :0);
  json.AddMember("store_tx_info", value2, json.GetAllocator());

  value2.SetUint(m_default_mixin);
  json.AddMember("default_mixin", value2, json.GetAllocator());

  value2.SetUint(m_default_priority);
  json.AddMember("default_priority", value2, json.GetAllocator());

  value2.SetInt(m_auto_refresh ? 1 :0);
  json.AddMember("auto_refresh", value2, json.GetAllocator());

  value2.SetInt(m_refresh_type);
  json.AddMember("refresh_type", value2, json.GetAllocator());

  value2.SetUint64(m_refresh_from_block_height);
  json.AddMember("refresh_height", value2, json.GetAllocator());

  value2.SetInt(m_confirm_missing_payment_id ? 1 :0);
  json.AddMember("confirm_missing_payment_id", value2, json.GetAllocator());

  value2.SetInt(m_confirm_non_default_ring_size ? 1 :0);
  json.AddMember("confirm_non_default_ring_size", value2, json.GetAllocator());

  value2.SetInt(m_ask_password ? 1 :0);
  json.AddMember("ask_password", value2, json.GetAllocator());

  value2.SetUint(m_min_output_count);
  json.AddMember("min_output_count", value2, json.GetAllocator());

  value2.SetUint64(m_min_output_value);
  json.AddMember("min_output_value", value2, json.GetAllocator());

  value2.SetInt(cryptonote::get_default_decimal_point());
  json.AddMember("default_decimal_point", value2, json.GetAllocator());

  value2.SetInt(m_merge_destinations ? 1 :0);
  json.AddMember("merge_destinations", value2, json.GetAllocator());

  value2.SetInt(m_confirm_backlog ? 1 :0);
  json.AddMember("confirm_backlog", value2, json.GetAllocator());

  value2.SetUint(m_confirm_backlog_threshold);
  json.AddMember("confirm_backlog_threshold", value2, json.GetAllocator());

  value2.SetInt(m_confirm_export_overwrite ? 1 :0);
  json.AddMember("confirm_export_overwrite", value2, json.GetAllocator());

  value2.SetInt(m_auto_low_priority ? 1 : 0);
  json.AddMember("auto_low_priority", value2, json.GetAllocator());

  value2.SetUint(m_nettype);
  json.AddMember("nettype", value2, json.GetAllocator());

  value2.SetInt(m_segregate_pre_fork_outputs ? 1 : 0);
  json.AddMember("segregate_pre_fork_outputs", value2, json.GetAllocator());

  value2.SetInt(m_key_reuse_mitigation2 ? 1 : 0);
  json.AddMember("key_reuse_mitigation2", value2, json.GetAllocator());

  value2.SetUint(m_segregation_height);
  json.AddMember("segregation_height", value2, json.GetAllocator());

  value2.SetInt(m_ignore_fractional_outputs ? 1 : 0);
  json.AddMember("ignore_fractional_outputs", value2, json.GetAllocator());

  value2.SetUint(m_subaddress_lookahead_major);
  json.AddMember("subaddress_lookahead_major", value2, json.GetAllocator());

  value2.SetUint(m_subaddress_lookahead_minor);
  json.AddMember("subaddress_lookahead_minor", value2, json.GetAllocator());

  value2.SetUint(1);
  json.AddMember("encrypted_secret_keys", value2, json.GetAllocator());

  // Serialize the JSON object
  rapidjson::StringBuffer buffer;
  rapidjson::Writer<rapidjson::StringBuffer> writer(buffer);
  json.Accept(writer);
  account_data = buffer.GetString();

  // Encrypt the entire JSON object.
  crypto::generate_chacha_key(password.data(), password.size(), key, m_kdf_rounds);
  std::string cipher;
  cipher.resize(account_data.size());
  keys_file_data.iv = crypto::rand<crypto::chacha_iv>();
  crypto::chacha20(account_data.data(), account_data.size(), key, keys_file_data.iv, &cipher[0]);
  keys_file_data.account_data = cipher;

  unlock_keys_file();
  std::string buf;
  r = ::serialization::dump_binary(keys_file_data, buf);
  r = r && epee::file_io_utils::save_string_to_file(keys_file_name, buf); //and never touch wallet_keys_file again, only read
  CHECK_AND_ASSERT_MES(r, false, "failed to generate wallet keys file " << keys_file_name);
  lock_keys_file();

  return true;
}
//----------------------------------------------------------------------------------------------------
void wallet2::setup_keys(const epee::wipeable_string &password)
{
  crypto::chacha_key key;
  crypto::generate_chacha_key(password.data(), password.size(), key, m_kdf_rounds);

  // re-encrypt, but keep viewkey unencrypted
  if (m_ask_password && !m_rpc && !m_watch_only)
  {
    m_account.encrypt_keys(key);
    m_account.decrypt_viewkey(key);
  }

  static_assert(HASH_SIZE == sizeof(crypto::chacha_key), "Mismatched sizes of hash and chacha key");
  epee::mlocked<tools::scrubbed_arr<char, HASH_SIZE+1>> cache_key_data;
  memcpy(cache_key_data.data(), &key, HASH_SIZE);
  cache_key_data[HASH_SIZE] = CACHE_KEY_TAIL;
  cn_fast_hash(cache_key_data.data(), HASH_SIZE+1, (crypto::hash&)m_cache_key);
  get_ringdb_key();
}
//----------------------------------------------------------------------------------------------------
void wallet2::change_password(const std::string &filename, const epee::wipeable_string &original_password, const epee::wipeable_string &new_password)
{
  if (m_ask_password && !m_rpc && !m_watch_only)
    decrypt_keys(original_password);
  setup_keys(new_password);
  rewrite(filename, new_password);
  store();
}
//----------------------------------------------------------------------------------------------------
/*!
 * \brief Load wallet information from wallet file.
 * \param keys_file_name Name of wallet file
 * \param password       Password of wallet file
 */
bool wallet2::load_keys(const std::string& keys_file_name, const epee::wipeable_string& password)
{
  rapidjson::Document json;
  wallet2::keys_file_data keys_file_data;
  std::string buf;
  bool encrypted_secret_keys = false;
  bool r = epee::file_io_utils::load_file_to_string(keys_file_name, buf);
  THROW_WALLET_EXCEPTION_IF(!r, error::file_read_error, keys_file_name);

  // Decrypt the contents
  r = ::serialization::parse_binary(buf, keys_file_data);
  THROW_WALLET_EXCEPTION_IF(!r, error::wallet_internal_error, "internal error: failed to deserialize \"" + keys_file_name + '\"');
  crypto::chacha_key key;
  crypto::generate_chacha_key(password.data(), password.size(), key, m_kdf_rounds);
  std::string account_data;
  account_data.resize(keys_file_data.account_data.size());
  crypto::chacha20(keys_file_data.account_data.data(), keys_file_data.account_data.size(), key, keys_file_data.iv, &account_data[0]);
  if (json.Parse(account_data.c_str()).HasParseError() || !json.IsObject())
    crypto::chacha8(keys_file_data.account_data.data(), keys_file_data.account_data.size(), key, keys_file_data.iv, &account_data[0]);

  // The contents should be JSON if the wallet follows the new format.
  if (json.Parse(account_data.c_str()).HasParseError())
  {
    is_old_file_format = true;
    m_watch_only = false;
    m_multisig = false;
    m_multisig_threshold = 0;
    m_multisig_signers.clear();
    m_always_confirm_transfers = false;
    m_print_ring_members = false;
    m_default_mixin = 0;
    m_default_priority = 0;
    m_auto_refresh = true;
    m_refresh_type = RefreshType::RefreshDefault;
    m_confirm_missing_payment_id = true;
    m_confirm_non_default_ring_size = true;
    m_ask_password = true;
    m_min_output_count = 0;
    m_min_output_value = 0;
    m_merge_destinations = false;
    m_confirm_backlog = true;
    m_confirm_backlog_threshold = 0;
    m_confirm_export_overwrite = true;
    m_auto_low_priority = true;
    m_segregate_pre_fork_outputs = true;
    m_key_reuse_mitigation2 = true;
    m_segregation_height = 0;
    m_ignore_fractional_outputs = true;
    m_subaddress_lookahead_major = SUBADDRESS_LOOKAHEAD_MAJOR;
    m_subaddress_lookahead_minor = SUBADDRESS_LOOKAHEAD_MINOR;
    m_key_on_device = false;
    encrypted_secret_keys = false;
  }
  else if(json.IsObject())
  {
    if (!json.HasMember("key_data"))
    {
      LOG_ERROR("Field key_data not found in JSON");
      return false;
    }
    if (!json["key_data"].IsString())
    {
      LOG_ERROR("Field key_data found in JSON, but not String");
      return false;
    }
    const char *field_key_data = json["key_data"].GetString();
    account_data = std::string(field_key_data, field_key_data + json["key_data"].GetStringLength());

    if (json.HasMember("key_on_device"))
    {
      GET_FIELD_FROM_JSON_RETURN_ON_ERROR(json, key_on_device, int, Int, false, false);
      m_key_on_device = field_key_on_device;
    }

    GET_FIELD_FROM_JSON_RETURN_ON_ERROR(json, seed_language, std::string, String, false, std::string());
    if (field_seed_language_found)
    {
      set_seed_language(field_seed_language);
    }
    GET_FIELD_FROM_JSON_RETURN_ON_ERROR(json, watch_only, int, Int, false, false);
    m_watch_only = field_watch_only;
    GET_FIELD_FROM_JSON_RETURN_ON_ERROR(json, multisig, int, Int, false, false);
    m_multisig = field_multisig;
    GET_FIELD_FROM_JSON_RETURN_ON_ERROR(json, multisig_threshold, unsigned int, Uint, m_multisig, 0);
    m_multisig_threshold = field_multisig_threshold;
    if (m_multisig)
    {
      if (!json.HasMember("multisig_signers"))
      {
        LOG_ERROR("Field multisig_signers not found in JSON");
        return false;
      }
      if (!json["multisig_signers"].IsString())
      {
        LOG_ERROR("Field multisig_signers found in JSON, but not String");
        return false;
      }
      const char *field_multisig_signers = json["multisig_signers"].GetString();
      std::string multisig_signers = std::string(field_multisig_signers, field_multisig_signers + json["multisig_signers"].GetStringLength());
      r = ::serialization::parse_binary(multisig_signers, m_multisig_signers);
      if (!r)
      {
        LOG_ERROR("Field multisig_signers found in JSON, but failed to parse");
        return false;
      }
    }
    GET_FIELD_FROM_JSON_RETURN_ON_ERROR(json, always_confirm_transfers, int, Int, false, true);
    m_always_confirm_transfers = field_always_confirm_transfers;
    GET_FIELD_FROM_JSON_RETURN_ON_ERROR(json, print_ring_members, int, Int, false, true);
    m_print_ring_members = field_print_ring_members;
    GET_FIELD_FROM_JSON_RETURN_ON_ERROR(json, store_tx_keys, int, Int, false, true);
    GET_FIELD_FROM_JSON_RETURN_ON_ERROR(json, store_tx_info, int, Int, false, true);
    m_store_tx_info = ((field_store_tx_keys != 0) || (field_store_tx_info != 0));
    GET_FIELD_FROM_JSON_RETURN_ON_ERROR(json, default_mixin, unsigned int, Uint, false, 0);
    m_default_mixin = field_default_mixin;
    GET_FIELD_FROM_JSON_RETURN_ON_ERROR(json, default_priority, unsigned int, Uint, false, 0);
    if (field_default_priority_found)
    {
      m_default_priority = field_default_priority;
    }
    else
    {
      GET_FIELD_FROM_JSON_RETURN_ON_ERROR(json, default_fee_multiplier, unsigned int, Uint, false, 0);
      if (field_default_fee_multiplier_found)
        m_default_priority = field_default_fee_multiplier;
      else
        m_default_priority = 0;
    }
    GET_FIELD_FROM_JSON_RETURN_ON_ERROR(json, auto_refresh, int, Int, false, true);
    m_auto_refresh = field_auto_refresh;
    GET_FIELD_FROM_JSON_RETURN_ON_ERROR(json, refresh_type, int, Int, false, RefreshType::RefreshDefault);
    m_refresh_type = RefreshType::RefreshDefault;
    if (field_refresh_type_found)
    {
      if (field_refresh_type == RefreshFull || field_refresh_type == RefreshOptimizeCoinbase || field_refresh_type == RefreshNoCoinbase)
        m_refresh_type = (RefreshType)field_refresh_type;
      else
        LOG_PRINT_L0("Unknown refresh-type value (" << field_refresh_type << "), using default");
    }
    GET_FIELD_FROM_JSON_RETURN_ON_ERROR(json, refresh_height, uint64_t, Uint64, false, 0);
    m_refresh_from_block_height = field_refresh_height;
    GET_FIELD_FROM_JSON_RETURN_ON_ERROR(json, confirm_missing_payment_id, int, Int, false, true);
    m_confirm_missing_payment_id = field_confirm_missing_payment_id;
    GET_FIELD_FROM_JSON_RETURN_ON_ERROR(json, confirm_non_default_ring_size, int, Int, false, true);
    m_confirm_non_default_ring_size = field_confirm_non_default_ring_size;
    GET_FIELD_FROM_JSON_RETURN_ON_ERROR(json, ask_password, int, Int, false, true);
    m_ask_password = field_ask_password;
    GET_FIELD_FROM_JSON_RETURN_ON_ERROR(json, default_decimal_point, int, Int, false, CRYPTONOTE_DISPLAY_DECIMAL_POINT);
    cryptonote::set_default_decimal_point(field_default_decimal_point);
    GET_FIELD_FROM_JSON_RETURN_ON_ERROR(json, min_output_count, uint32_t, Uint, false, 0);
    m_min_output_count = field_min_output_count;
    GET_FIELD_FROM_JSON_RETURN_ON_ERROR(json, min_output_value, uint64_t, Uint64, false, 0);
    m_min_output_value = field_min_output_value;
    GET_FIELD_FROM_JSON_RETURN_ON_ERROR(json, merge_destinations, int, Int, false, false);
    m_merge_destinations = field_merge_destinations;
    GET_FIELD_FROM_JSON_RETURN_ON_ERROR(json, confirm_backlog, int, Int, false, true);
    m_confirm_backlog = field_confirm_backlog;
    GET_FIELD_FROM_JSON_RETURN_ON_ERROR(json, confirm_backlog_threshold, uint32_t, Uint, false, 0);
    m_confirm_backlog_threshold = field_confirm_backlog_threshold;
    GET_FIELD_FROM_JSON_RETURN_ON_ERROR(json, confirm_export_overwrite, int, Int, false, true);
    m_confirm_export_overwrite = field_confirm_export_overwrite;
    GET_FIELD_FROM_JSON_RETURN_ON_ERROR(json, auto_low_priority, int, Int, false, true);
    m_auto_low_priority = field_auto_low_priority;
    GET_FIELD_FROM_JSON_RETURN_ON_ERROR(json, nettype, uint8_t, Uint, false, static_cast<uint8_t>(m_nettype));
    // The network type given in the program argument is inconsistent with the network type saved in the wallet
    THROW_WALLET_EXCEPTION_IF(static_cast<uint8_t>(m_nettype) != field_nettype, error::wallet_internal_error,
    (boost::format("%s wallet cannot be opened as %s wallet")
    % (field_nettype == 0 ? "Mainnet" : field_nettype == 1 ? "Testnet" : "Stagenet")
    % (m_nettype == MAINNET ? "mainnet" : m_nettype == TESTNET ? "testnet" : "stagenet")).str());
    GET_FIELD_FROM_JSON_RETURN_ON_ERROR(json, segregate_pre_fork_outputs, int, Int, false, true);
    m_segregate_pre_fork_outputs = field_segregate_pre_fork_outputs;
    GET_FIELD_FROM_JSON_RETURN_ON_ERROR(json, key_reuse_mitigation2, int, Int, false, true);
    m_key_reuse_mitigation2 = field_key_reuse_mitigation2;
    GET_FIELD_FROM_JSON_RETURN_ON_ERROR(json, segregation_height, int, Uint, false, 0);
    m_segregation_height = field_segregation_height;
    GET_FIELD_FROM_JSON_RETURN_ON_ERROR(json, ignore_fractional_outputs, int, Int, false, true);
    m_ignore_fractional_outputs = field_ignore_fractional_outputs;
    GET_FIELD_FROM_JSON_RETURN_ON_ERROR(json, subaddress_lookahead_major, uint32_t, Uint, false, SUBADDRESS_LOOKAHEAD_MAJOR);
    m_subaddress_lookahead_major = field_subaddress_lookahead_major;
    GET_FIELD_FROM_JSON_RETURN_ON_ERROR(json, subaddress_lookahead_minor, uint32_t, Uint, false, SUBADDRESS_LOOKAHEAD_MINOR);
    m_subaddress_lookahead_minor = field_subaddress_lookahead_minor;
    GET_FIELD_FROM_JSON_RETURN_ON_ERROR(json, encrypted_secret_keys, uint32_t, Uint, false, false);
    encrypted_secret_keys = field_encrypted_secret_keys;
  }
  else
  {
      THROW_WALLET_EXCEPTION(error::wallet_internal_error, "invalid password");
      return false;
  }

  r = epee::serialization::load_t_from_binary(m_account, account_data);
  if (r && m_key_on_device) {
    LOG_PRINT_L0("Account on device. Initing device...");
    hw::device &hwdev = hw::get_device("Ledger");
    hwdev.init();
    hwdev.connect();
    m_account.set_device(hwdev);
    LOG_PRINT_L0("Device inited...");
  }

  if (r)
  {
    if (encrypted_secret_keys)
    {
      m_account.decrypt_keys(key);
    }
    else
    {
      // rewrite with encrypted keys, ignore errors
      if (m_ask_password && !m_rpc && !m_watch_only)
        encrypt_keys(key);
      bool saved_ret = store_keys(keys_file_name, password, m_watch_only);
      if (!saved_ret)
      {
        // just moan a bit, but not fatal
        MERROR("Error saving keys file with encrypted keys, not fatal");
      }
      if (m_ask_password && !m_rpc && !m_watch_only)
        decrypt_keys(key);
      m_keys_file_locker.reset();
    }
  }
  const cryptonote::account_keys& keys = m_account.get_keys();
  hw::device &hwdev = m_account.get_device();
  r = r && hwdev.verify_keys(keys.m_view_secret_key,  keys.m_account_address.m_view_public_key);
  if(!m_watch_only && !m_multisig)
    r = r && hwdev.verify_keys(keys.m_spend_secret_key, keys.m_account_address.m_spend_public_key);
  THROW_WALLET_EXCEPTION_IF(!r, error::invalid_password);

  if (r)
    setup_keys(password);

  return true;
}

/*!
 * \brief verify password for default wallet keys file.
 * \param password       Password to verify
 * \return               true if password is correct
 *
 * for verification only
 * should not mutate state, unlike load_keys()
 * can be used prior to rewriting wallet keys file, to ensure user has entered the correct password
 *
 */
bool wallet2::verify_password(const epee::wipeable_string& password)
{
  // this temporary unlocking is necessary for Windows (otherwise the file couldn't be loaded).
  unlock_keys_file();
  bool r = verify_password(m_keys_file, password, m_watch_only || m_multisig, m_account.get_device(), m_kdf_rounds);
  lock_keys_file();
  return r;
}

/*!
 * \brief verify password for specified wallet keys file.
 * \param keys_file_name  Keys file to verify password for
 * \param password        Password to verify
 * \param no_spend_key    If set = only verify view keys, otherwise also spend keys
 * \param hwdev           The hardware device to use
 * \return                true if password is correct
 *
 * for verification only
 * should not mutate state, unlike load_keys()
 * can be used prior to rewriting wallet keys file, to ensure user has entered the correct password
 *
 */
bool wallet2::verify_password(const std::string& keys_file_name, const epee::wipeable_string& password, bool no_spend_key, hw::device &hwdev, uint64_t kdf_rounds)
{
  rapidjson::Document json;
  wallet2::keys_file_data keys_file_data;
  std::string buf;
  bool encrypted_secret_keys = false;
  bool r = epee::file_io_utils::load_file_to_string(keys_file_name, buf);
  THROW_WALLET_EXCEPTION_IF(!r, error::file_read_error, keys_file_name);

  // Decrypt the contents
  r = ::serialization::parse_binary(buf, keys_file_data);
  THROW_WALLET_EXCEPTION_IF(!r, error::wallet_internal_error, "internal error: failed to deserialize \"" + keys_file_name + '\"');
  crypto::chacha_key key;
  crypto::generate_chacha_key(password.data(), password.size(), key, kdf_rounds);
  std::string account_data;
  account_data.resize(keys_file_data.account_data.size());
  crypto::chacha20(keys_file_data.account_data.data(), keys_file_data.account_data.size(), key, keys_file_data.iv, &account_data[0]);
  if (json.Parse(account_data.c_str()).HasParseError() || !json.IsObject())
    crypto::chacha8(keys_file_data.account_data.data(), keys_file_data.account_data.size(), key, keys_file_data.iv, &account_data[0]);

  // The contents should be JSON if the wallet follows the new format.
  if (json.Parse(account_data.c_str()).HasParseError())
  {
    // old format before JSON wallet key file format
  }
  else
  {
    account_data = std::string(json["key_data"].GetString(), json["key_data"].GetString() +
      json["key_data"].GetStringLength());
    GET_FIELD_FROM_JSON_RETURN_ON_ERROR(json, encrypted_secret_keys, uint32_t, Uint, false, false);
    encrypted_secret_keys = field_encrypted_secret_keys;
  }

  cryptonote::account_base account_data_check;

  r = epee::serialization::load_t_from_binary(account_data_check, account_data);

  if (encrypted_secret_keys)
    account_data_check.decrypt_keys(key);

  const cryptonote::account_keys& keys = account_data_check.get_keys();
  r = r && hwdev.verify_keys(keys.m_view_secret_key,  keys.m_account_address.m_view_public_key);
  if(!no_spend_key)
    r = r && hwdev.verify_keys(keys.m_spend_secret_key, keys.m_account_address.m_spend_public_key);
  return r;
}

void wallet2::encrypt_keys(const crypto::chacha_key &key)
{
  m_account.encrypt_keys(key);
  m_account.decrypt_viewkey(key);
}

void wallet2::decrypt_keys(const crypto::chacha_key &key)
{
  m_account.encrypt_viewkey(key);
  m_account.decrypt_keys(key);
}

void wallet2::encrypt_keys(const epee::wipeable_string &password)
{
  crypto::chacha_key key;
  crypto::generate_chacha_key(password.data(), password.size(), key, m_kdf_rounds);
  encrypt_keys(key);
}

void wallet2::decrypt_keys(const epee::wipeable_string &password)
{
  crypto::chacha_key key;
  crypto::generate_chacha_key(password.data(), password.size(), key, m_kdf_rounds);
  decrypt_keys(key);
}

/*!
 * \brief  Generates a wallet or restores one.
 * \param  wallet_              Name of wallet file
 * \param  password             Password of wallet file
 * \param  multisig_data        The multisig restore info and keys
 * \param  create_address_file  Whether to create an address file
 */
void wallet2::generate(const std::string& wallet_, const epee::wipeable_string& password,
  const epee::wipeable_string& multisig_data, bool create_address_file)
{
  clear();
  prepare_file_names(wallet_);

  if (!wallet_.empty())
  {
    boost::system::error_code ignored_ec;
    THROW_WALLET_EXCEPTION_IF(boost::filesystem::exists(m_wallet_file, ignored_ec), error::file_exists, m_wallet_file);
    THROW_WALLET_EXCEPTION_IF(boost::filesystem::exists(m_keys_file,   ignored_ec), error::file_exists, m_keys_file);
  }

  m_account.generate(rct::rct2sk(rct::zero()), true, false);

  THROW_WALLET_EXCEPTION_IF(multisig_data.size() < 32, error::invalid_multisig_seed);
  size_t offset = 0;
  uint32_t threshold = *(uint32_t*)(multisig_data.data() + offset);
  offset += sizeof(uint32_t);
  uint32_t total = *(uint32_t*)(multisig_data.data() + offset);
  offset += sizeof(uint32_t);
  THROW_WALLET_EXCEPTION_IF(threshold < 2, error::invalid_multisig_seed);
  THROW_WALLET_EXCEPTION_IF(total != threshold && total != threshold + 1, error::invalid_multisig_seed);
  const size_t n_multisig_keys =  total == threshold ? 1 : threshold;
  THROW_WALLET_EXCEPTION_IF(multisig_data.size() != 8 + 32 * (4 + n_multisig_keys + total), error::invalid_multisig_seed);

  std::vector<crypto::secret_key> multisig_keys;
  std::vector<crypto::public_key> multisig_signers;
  crypto::secret_key spend_secret_key = *(crypto::secret_key*)(multisig_data.data() + offset);
  offset += sizeof(crypto::secret_key);
  crypto::public_key spend_public_key = *(crypto::public_key*)(multisig_data.data() + offset);
  offset += sizeof(crypto::public_key);
  crypto::secret_key view_secret_key = *(crypto::secret_key*)(multisig_data.data() + offset);
  offset += sizeof(crypto::secret_key);
  crypto::public_key view_public_key = *(crypto::public_key*)(multisig_data.data() + offset);
  offset += sizeof(crypto::public_key);
  for (size_t n = 0; n < n_multisig_keys; ++n)
  {
    multisig_keys.push_back(*(crypto::secret_key*)(multisig_data.data() + offset));
    offset += sizeof(crypto::secret_key);
  }
  for (size_t n = 0; n < total; ++n)
  {
    multisig_signers.push_back(*(crypto::public_key*)(multisig_data.data() + offset));
    offset += sizeof(crypto::public_key);
  }

  crypto::public_key calculated_view_public_key;
  THROW_WALLET_EXCEPTION_IF(!crypto::secret_key_to_public_key(view_secret_key, calculated_view_public_key), error::invalid_multisig_seed);
  THROW_WALLET_EXCEPTION_IF(view_public_key != calculated_view_public_key, error::invalid_multisig_seed);
  crypto::public_key local_signer;
  THROW_WALLET_EXCEPTION_IF(!crypto::secret_key_to_public_key(spend_secret_key, local_signer), error::invalid_multisig_seed);
  THROW_WALLET_EXCEPTION_IF(std::find(multisig_signers.begin(), multisig_signers.end(), local_signer) == multisig_signers.end(), error::invalid_multisig_seed);
  rct::key skey = rct::zero();
  for (const auto &msk: multisig_keys)
    sc_add(skey.bytes, skey.bytes, rct::sk2rct(msk).bytes);
  THROW_WALLET_EXCEPTION_IF(!(rct::rct2sk(skey) == spend_secret_key), error::invalid_multisig_seed);
  memwipe(&skey, sizeof(rct::key));

  m_account.make_multisig(view_secret_key, spend_secret_key, spend_public_key, multisig_keys);
  m_account.finalize_multisig(spend_public_key);

  m_account_public_address = m_account.get_keys().m_account_address;
  m_watch_only = false;
  m_multisig = true;
  m_multisig_threshold = threshold;
  m_multisig_signers = multisig_signers;
  m_key_on_device = false;
  setup_keys(password);

  if (!wallet_.empty())
  {
    bool r = store_keys(m_keys_file, password, false);
    THROW_WALLET_EXCEPTION_IF(!r, error::file_save_error, m_keys_file);

    if (m_nettype != MAINNET || create_address_file)
    {
      r = file_io_utils::save_string_to_file(m_wallet_file + ".address.txt", m_account.get_public_address_str(m_nettype));
      if(!r) MERROR("String with address text not saved");
    }
  }

  cryptonote::block b;
  generate_genesis(b);
  m_blockchain.push_back(get_block_hash(b));
  m_last_block_reward = cryptonote::get_outs_money_amount(b.miner_tx);
  add_subaddress_account(tr("Primary account"));

  if (!wallet_.empty())
    store();
}

/*!
 * \brief  Generates a wallet or restores one.
 * \param  wallet_                 Name of wallet file
 * \param  password                Password of wallet file
 * \param  recovery_param          If it is a restore, the recovery key
 * \param  recover                 Whether it is a restore
 * \param  two_random              Whether it is a non-deterministic wallet
 * \param  create_address_file     Whether to create an address file
 * \return                         The secret key of the generated wallet
 */
crypto::secret_key wallet2::generate(const std::string& wallet_, const epee::wipeable_string& password,
  const crypto::secret_key& recovery_param, bool recover, bool two_random, bool create_address_file)
{
  clear();
  prepare_file_names(wallet_);

  if (!wallet_.empty())
  {
    boost::system::error_code ignored_ec;
    THROW_WALLET_EXCEPTION_IF(boost::filesystem::exists(m_wallet_file, ignored_ec), error::file_exists, m_wallet_file);
    THROW_WALLET_EXCEPTION_IF(boost::filesystem::exists(m_keys_file,   ignored_ec), error::file_exists, m_keys_file);
  }

  crypto::secret_key retval = m_account.generate(recovery_param, recover, two_random);

  m_account_public_address = m_account.get_keys().m_account_address;
  m_watch_only = false;
  m_multisig = false;
  m_multisig_threshold = 0;
  m_multisig_signers.clear();
  m_key_on_device = false;
  setup_keys(password);

  // calculate a starting refresh height
  if(m_refresh_from_block_height == 0 && !recover){
    m_refresh_from_block_height = estimate_blockchain_height();
  }

  if (!wallet_.empty())
  {
    bool r = store_keys(m_keys_file, password, false);
    THROW_WALLET_EXCEPTION_IF(!r, error::file_save_error, m_keys_file);

    if (m_nettype != MAINNET || create_address_file)
    {
      r = file_io_utils::save_string_to_file(m_wallet_file + ".address.txt", m_account.get_public_address_str(m_nettype));
      if(!r) MERROR("String with address text not saved");
    }
  }

  cryptonote::block b;
  generate_genesis(b);
  m_blockchain.push_back(get_block_hash(b));
  m_last_block_reward = cryptonote::get_outs_money_amount(b.miner_tx);
  add_subaddress_account(tr("Primary account"));

  if (!wallet_.empty())
    store();

  return retval;
}

 uint64_t wallet2::estimate_blockchain_height()
 {
   // -1 month for fluctuations in block time and machine date/time setup.
   // avg seconds per block
   const int seconds_per_block = DIFFICULTY_TARGET_V2;
   // ~num blocks per month
   const uint64_t blocks_per_month = 60*60*24*30/seconds_per_block;

   // try asking the daemon first
   std::string err;
   uint64_t height = 0;

   // we get the max of approximated height and local height.
   // approximated height is the least of daemon target height
   // (the max of what the other daemons are claiming is their
   // height) and the theoretical height based on the local
   // clock. This will be wrong only if both the local clock
   // is bad *and* a peer daemon claims a highest height than
   // the real chain.
   // local height is the height the local daemon is currently
   // synced to, it will be lower than the real chain height if
   // the daemon is currently syncing.
   // If we use the approximate height we subtract one month as
   // a safety margin.
   height = get_approximate_blockchain_height();
   uint64_t target_height = get_daemon_blockchain_target_height(err);
   if (err.empty()) {
     if (target_height < height)
       height = target_height;
   } else {
     // if we couldn't talk to the daemon, check safety margin.
     if (height > blocks_per_month)
       height -= blocks_per_month;
     else
       height = 0;
   }
   uint64_t local_height = get_daemon_blockchain_height(err);
   if (err.empty() && local_height > height)
     height = local_height;
   return height;
 }

/*!
* \brief Creates a watch only wallet from a public address and a view secret key.
* \param  wallet_                 Name of wallet file
* \param  password                Password of wallet file
* \param  account_public_address  The account's public address
* \param  viewkey                 view secret key
* \param  create_address_file     Whether to create an address file
*/
void wallet2::generate(const std::string& wallet_, const epee::wipeable_string& password,
  const cryptonote::account_public_address &account_public_address,
  const crypto::secret_key& viewkey, bool create_address_file)
{
  clear();
  prepare_file_names(wallet_);

  if (!wallet_.empty())
  {
    boost::system::error_code ignored_ec;
    THROW_WALLET_EXCEPTION_IF(boost::filesystem::exists(m_wallet_file, ignored_ec), error::file_exists, m_wallet_file);
    THROW_WALLET_EXCEPTION_IF(boost::filesystem::exists(m_keys_file,   ignored_ec), error::file_exists, m_keys_file);
  }

  m_account.create_from_viewkey(account_public_address, viewkey);
  m_account_public_address = account_public_address;
  m_watch_only = true;
  m_multisig = false;
  m_multisig_threshold = 0;
  m_multisig_signers.clear();
  m_key_on_device = false;
  setup_keys(password);

  if (!wallet_.empty())
  {
    bool r = store_keys(m_keys_file, password, true);
    THROW_WALLET_EXCEPTION_IF(!r, error::file_save_error, m_keys_file);

    if (m_nettype != MAINNET || create_address_file)
    {
      r = file_io_utils::save_string_to_file(m_wallet_file + ".address.txt", m_account.get_public_address_str(m_nettype));
      if(!r) MERROR("String with address text not saved");
    }
  }

  cryptonote::block b;
  generate_genesis(b);
  m_blockchain.push_back(get_block_hash(b));
  m_last_block_reward = cryptonote::get_outs_money_amount(b.miner_tx);
  add_subaddress_account(tr("Primary account"));

  if (!wallet_.empty())
    store();
}

/*!
* \brief Creates a wallet from a public address and a spend/view secret key pair.
* \param  wallet_                 Name of wallet file
* \param  password                Password of wallet file
* \param  account_public_address  The account's public address
* \param  spendkey                spend secret key
* \param  viewkey                 view secret key
* \param  create_address_file     Whether to create an address file
*/
void wallet2::generate(const std::string& wallet_, const epee::wipeable_string& password,
  const cryptonote::account_public_address &account_public_address,
  const crypto::secret_key& spendkey, const crypto::secret_key& viewkey, bool create_address_file)
{
  clear();
  prepare_file_names(wallet_);

  if (!wallet_.empty())
  {
    boost::system::error_code ignored_ec;
    THROW_WALLET_EXCEPTION_IF(boost::filesystem::exists(m_wallet_file, ignored_ec), error::file_exists, m_wallet_file);
    THROW_WALLET_EXCEPTION_IF(boost::filesystem::exists(m_keys_file,   ignored_ec), error::file_exists, m_keys_file);
  }

  m_account.create_from_keys(account_public_address, spendkey, viewkey);
  m_account_public_address = account_public_address;
  m_watch_only = false;
  m_multisig = false;
  m_multisig_threshold = 0;
  m_multisig_signers.clear();
  m_key_on_device = false;
  setup_keys(password);

  if (!wallet_.empty())
  {
    bool r = store_keys(m_keys_file, password, false);
    THROW_WALLET_EXCEPTION_IF(!r, error::file_save_error, m_keys_file);

    if (m_nettype != MAINNET || create_address_file)
    {
      r = file_io_utils::save_string_to_file(m_wallet_file + ".address.txt", m_account.get_public_address_str(m_nettype));
      if(!r) MERROR("String with address text not saved");
    }
  }

  cryptonote::block b;
  generate_genesis(b);
  m_blockchain.push_back(get_block_hash(b));
  m_last_block_reward = cryptonote::get_outs_money_amount(b.miner_tx);
  add_subaddress_account(tr("Primary account"));

  if (!wallet_.empty())
    store();
}

/*!
* \brief Creates a wallet from a device
* \param  wallet_        Name of wallet file
* \param  password       Password of wallet file
* \param  device_name    device string address
*/
void wallet2::restore(const std::string& wallet_, const epee::wipeable_string& password, const std::string &device_name)
{
  clear();
  prepare_file_names(wallet_);

  boost::system::error_code ignored_ec;
  if (!wallet_.empty()) {
    THROW_WALLET_EXCEPTION_IF(boost::filesystem::exists(m_wallet_file, ignored_ec), error::file_exists, m_wallet_file);
    THROW_WALLET_EXCEPTION_IF(boost::filesystem::exists(m_keys_file,   ignored_ec), error::file_exists, m_keys_file);
  }
  m_key_on_device = true;
  m_account.create_from_device(device_name);
  m_account_public_address = m_account.get_keys().m_account_address;
  m_watch_only = false;
  m_multisig = false;
  m_multisig_threshold = 0;
  m_multisig_signers.clear();
  setup_keys(password);

  if (!wallet_.empty()) {
    bool r = store_keys(m_keys_file, password, false);
    THROW_WALLET_EXCEPTION_IF(!r, error::file_save_error, m_keys_file);

    r = file_io_utils::save_string_to_file(m_wallet_file + ".address.txt", m_account.get_public_address_str(m_nettype));
    if(!r) MERROR("String with address text not saved");
  }
  cryptonote::block b;
  generate_genesis(b);
  m_blockchain.push_back(get_block_hash(b));
  if (m_subaddress_lookahead_major == SUBADDRESS_LOOKAHEAD_MAJOR && m_subaddress_lookahead_minor == SUBADDRESS_LOOKAHEAD_MINOR)
  {
    // the default lookahead setting (50:200) is clearly too much for hardware wallet
    m_subaddress_lookahead_major = 5;
    m_subaddress_lookahead_minor = 20;
  }
  m_last_block_reward = cryptonote::get_outs_money_amount(b.miner_tx);
  add_subaddress_account(tr("Primary account"));
  if (!wallet_.empty()) {
    store();
  }
}

std::string wallet2::make_multisig(const epee::wipeable_string &password,
  const std::vector<crypto::secret_key> &view_keys,
  const std::vector<crypto::public_key> &spend_keys,
  uint32_t threshold)
{
  CHECK_AND_ASSERT_THROW_MES(!view_keys.empty(), "empty view keys");
  CHECK_AND_ASSERT_THROW_MES(view_keys.size() == spend_keys.size(), "Mismatched view/spend key sizes");
  CHECK_AND_ASSERT_THROW_MES(threshold > 1 && threshold <= spend_keys.size() + 1, "Invalid threshold");
  CHECK_AND_ASSERT_THROW_MES(threshold == spend_keys.size() || threshold == spend_keys.size() + 1, "Unsupported threshold case");

  std::string extra_multisig_info;
  crypto::hash hash;

  clear();

  // decrypt keys
  epee::misc_utils::auto_scope_leave_caller keys_reencryptor;
  if (m_ask_password && !m_rpc && !m_watch_only)
  {
    crypto::chacha_key chacha_key;
    crypto::generate_chacha_key(password.data(), password.size(), chacha_key, m_kdf_rounds);
    m_account.encrypt_viewkey(chacha_key);
    m_account.decrypt_keys(chacha_key);
    keys_reencryptor = epee::misc_utils::create_scope_leave_handler([&, this, chacha_key]() { m_account.encrypt_keys(chacha_key); m_account.decrypt_viewkey(chacha_key); });
  }

  MINFO("Creating spend key...");
  std::vector<crypto::secret_key> multisig_keys;
  rct::key spend_pkey, spend_skey;
  if (threshold == spend_keys.size() + 1)
  {
    cryptonote::generate_multisig_N_N(get_account().get_keys(), spend_keys, multisig_keys, spend_skey, spend_pkey);
  }
  else if (threshold == spend_keys.size())
  {
    cryptonote::generate_multisig_N1_N(get_account().get_keys(), spend_keys, multisig_keys, spend_skey, spend_pkey);

    // We need an extra step, so we package all the composite public keys
    // we know about, and make a signed string out of them
    std::string data;
    crypto::public_key signer;
    CHECK_AND_ASSERT_THROW_MES(crypto::secret_key_to_public_key(rct::rct2sk(spend_skey), signer), "Failed to derive public spend key");
    data += std::string((const char *)&signer, sizeof(crypto::public_key));

    for (const auto &msk: multisig_keys)
    {
      rct::key pmsk = rct::scalarmultBase(rct::sk2rct(msk));
      data += std::string((const char *)&pmsk, sizeof(crypto::public_key));
    }

    data.resize(data.size() + sizeof(crypto::signature));
    crypto::cn_fast_hash(data.data(), data.size() - sizeof(signature), hash);
    crypto::signature &signature = *(crypto::signature*)&data[data.size() - sizeof(crypto::signature)];
    crypto::generate_signature(hash, signer, rct::rct2sk(spend_skey), signature);

    extra_multisig_info = std::string("MultisigxV1") + tools::base58::encode(data);
  }
  else
  {
    CHECK_AND_ASSERT_THROW_MES(false, "Unsupported threshold case");
  }

  // the multisig view key is shared by all, make one all can derive
  MINFO("Creating view key...");
  crypto::secret_key view_skey = cryptonote::generate_multisig_view_secret_key(get_account().get_keys().m_view_secret_key, view_keys);

  MINFO("Creating multisig address...");
  CHECK_AND_ASSERT_THROW_MES(m_account.make_multisig(view_skey, rct::rct2sk(spend_skey), rct::rct2pk(spend_pkey), multisig_keys),
      "Failed to create multisig wallet due to bad keys");
  memwipe(&spend_skey, sizeof(rct::key));

  m_account_public_address = m_account.get_keys().m_account_address;
  m_watch_only = false;
  m_multisig = true;
  m_multisig_threshold = threshold;
  m_key_on_device = false;

  if (threshold == spend_keys.size() + 1)
  {
    m_multisig_signers = spend_keys;
    m_multisig_signers.push_back(get_multisig_signer_public_key());
  }
  else
  {
    m_multisig_signers = std::vector<crypto::public_key>(spend_keys.size() + 1, crypto::null_pkey);
  }

  // re-encrypt keys
  keys_reencryptor = epee::misc_utils::auto_scope_leave_caller();

  if (!m_wallet_file.empty())
  {
    bool r = store_keys(m_keys_file, password, false);
    THROW_WALLET_EXCEPTION_IF(!r, error::file_save_error, m_keys_file);

    if (boost::filesystem::exists(m_wallet_file + ".address.txt"))
    {
      r = file_io_utils::save_string_to_file(m_wallet_file + ".address.txt", m_account.get_public_address_str(m_nettype));
      if(!r) MERROR("String with address text not saved");
    }
  }

  cryptonote::block b;
  generate_genesis(b);
  m_blockchain.push_back(get_block_hash(b));
  m_last_block_reward = cryptonote::get_outs_money_amount(b.miner_tx);
  add_subaddress_account(tr("Primary account"));

  if (!m_wallet_file.empty())
    store();

  return extra_multisig_info;
}

std::string wallet2::make_multisig(const epee::wipeable_string &password,
  const std::vector<std::string> &info,
  uint32_t threshold)
{
  // parse all multisig info
  std::vector<crypto::secret_key> secret_keys(info.size());
  std::vector<crypto::public_key> public_keys(info.size());
  for (size_t i = 0; i < info.size(); ++i)
  {
    THROW_WALLET_EXCEPTION_IF(!verify_multisig_info(info[i], secret_keys[i], public_keys[i]),
        error::wallet_internal_error, "Bad multisig info: " + info[i]);
  }

  // remove duplicates
  for (size_t i = 0; i < secret_keys.size(); ++i)
  {
    for (size_t j = i + 1; j < secret_keys.size(); ++j)
    {
      if (rct::sk2rct(secret_keys[i]) == rct::sk2rct(secret_keys[j]))
      {
        MDEBUG("Duplicate key found, ignoring");
        secret_keys[j] = secret_keys.back();
        public_keys[j] = public_keys.back();
        secret_keys.pop_back();
        public_keys.pop_back();
        --j;
      }
    }
  }

  // people may include their own, weed it out
  const crypto::secret_key local_skey = cryptonote::get_multisig_blinded_secret_key(get_account().get_keys().m_view_secret_key);
  const crypto::public_key local_pkey = get_multisig_signer_public_key(get_account().get_keys().m_spend_secret_key);
  for (size_t i = 0; i < secret_keys.size(); ++i)
  {
    if (secret_keys[i] == local_skey)
    {
      MDEBUG("Local key is present, ignoring");
      secret_keys[i] = secret_keys.back();
      public_keys[i] = public_keys.back();
      secret_keys.pop_back();
      public_keys.pop_back();
      --i;
    }
    else
    {
      THROW_WALLET_EXCEPTION_IF(public_keys[i] == local_pkey, error::wallet_internal_error,
          "Found local spend public key, but not local view secret key - something very weird");
    }
  }

  return make_multisig(password, secret_keys, public_keys, threshold);
}

bool wallet2::finalize_multisig(const epee::wipeable_string &password, std::unordered_set<crypto::public_key> pkeys, std::vector<crypto::public_key> signers)
{
  CHECK_AND_ASSERT_THROW_MES(!pkeys.empty(), "empty pkeys");

  // keys are decrypted
  epee::misc_utils::auto_scope_leave_caller keys_reencryptor;
  if (m_ask_password && !m_rpc && !m_watch_only)
  {
    crypto::chacha_key chacha_key;
    crypto::generate_chacha_key(password.data(), password.size(), chacha_key, m_kdf_rounds);
    m_account.encrypt_viewkey(chacha_key);
    m_account.decrypt_keys(chacha_key);
    keys_reencryptor = epee::misc_utils::create_scope_leave_handler([&, this, chacha_key]() { m_account.encrypt_keys(chacha_key); m_account.decrypt_viewkey(chacha_key); });
  }

  // add ours if not included
  crypto::public_key local_signer;
  CHECK_AND_ASSERT_THROW_MES(crypto::secret_key_to_public_key(get_account().get_keys().m_spend_secret_key, local_signer),
      "Failed to derive public spend key");
  if (std::find(signers.begin(), signers.end(), local_signer) == signers.end())
  {
    signers.push_back(local_signer);
    for (const auto &msk: get_account().get_multisig_keys())
    {
      pkeys.insert(rct::rct2pk(rct::scalarmultBase(rct::sk2rct(msk))));
    }
  }

  CHECK_AND_ASSERT_THROW_MES(signers.size() == m_multisig_signers.size(), "Bad signers size");

  crypto::public_key spend_public_key = cryptonote::generate_multisig_N1_N_spend_public_key(std::vector<crypto::public_key>(pkeys.begin(), pkeys.end()));
  m_account_public_address.m_spend_public_key = spend_public_key;
  m_account.finalize_multisig(spend_public_key);

  m_multisig_signers = signers;
  std::sort(m_multisig_signers.begin(), m_multisig_signers.end(), [](const crypto::public_key &e0, const crypto::public_key &e1){ return memcmp(&e0, &e1, sizeof(e0)); });

  // keys are encrypted again
  keys_reencryptor = epee::misc_utils::auto_scope_leave_caller();

  if (!m_wallet_file.empty())
  {
    bool r = store_keys(m_keys_file, password, false);
    THROW_WALLET_EXCEPTION_IF(!r, error::file_save_error, m_keys_file);

    if (boost::filesystem::exists(m_wallet_file + ".address.txt"))
    {
      r = file_io_utils::save_string_to_file(m_wallet_file + ".address.txt", m_account.get_public_address_str(m_nettype));
      if(!r) MERROR("String with address text not saved");
    }
  }

  m_subaddresses.clear();
  m_subaddress_labels.clear();
  add_subaddress_account(tr("Primary account"));

  if (!m_wallet_file.empty())
    store();

  return true;
}

bool wallet2::finalize_multisig(const epee::wipeable_string &password, const std::vector<std::string> &info)
{
  // parse all multisig info
  std::unordered_set<crypto::public_key> public_keys;
  std::vector<crypto::public_key> signers(info.size(), crypto::null_pkey);
  for (size_t i = 0; i < info.size(); ++i)
  {
    if (!verify_extra_multisig_info(info[i], public_keys, signers[i]))
    {
      MERROR("Bad multisig info");
      return false;
    }
  }
  return finalize_multisig(password, public_keys, signers);
}

std::string wallet2::get_multisig_info() const
{
  // It's a signed package of private view key and public spend key
  const crypto::secret_key skey = cryptonote::get_multisig_blinded_secret_key(get_account().get_keys().m_view_secret_key);
  const crypto::public_key pkey = get_multisig_signer_public_key(get_account().get_keys().m_spend_secret_key);
  crypto::hash hash;

  std::string data;
  data += std::string((const char *)&skey, sizeof(crypto::secret_key));
  data += std::string((const char *)&pkey, sizeof(crypto::public_key));

  data.resize(data.size() + sizeof(crypto::signature));
  crypto::cn_fast_hash(data.data(), data.size() - sizeof(signature), hash);
  crypto::signature &signature = *(crypto::signature*)&data[data.size() - sizeof(crypto::signature)];
  crypto::generate_signature(hash, pkey, get_multisig_blinded_secret_key(get_account().get_keys().m_spend_secret_key), signature);

  return std::string("MultisigV1") + tools::base58::encode(data);
}

bool wallet2::verify_multisig_info(const std::string &data, crypto::secret_key &skey, crypto::public_key &pkey)
{
  const size_t header_len = strlen("MultisigV1");
  if (data.size() < header_len || data.substr(0, header_len) != "MultisigV1")
  {
    MERROR("Multisig info header check error");
    return false;
  }
  std::string decoded;
  if (!tools::base58::decode(data.substr(header_len), decoded))
  {
    MERROR("Multisig info decoding error");
    return false;
  }
  if (decoded.size() != sizeof(crypto::secret_key) + sizeof(crypto::public_key) + sizeof(crypto::signature))
  {
    MERROR("Multisig info is corrupt");
    return false;
  }

  size_t offset = 0;
  skey = *(const crypto::secret_key*)(decoded.data() + offset);
  offset += sizeof(skey);
  pkey = *(const crypto::public_key*)(decoded.data() + offset);
  offset += sizeof(pkey);
  const crypto::signature &signature = *(const crypto::signature*)(decoded.data() + offset);

  crypto::hash hash;
  crypto::cn_fast_hash(decoded.data(), decoded.size() - sizeof(signature), hash);
  if (!crypto::check_signature(hash, pkey, signature))
  {
    MERROR("Multisig info signature is invalid");
    return false;
  }

  return true;
}

bool wallet2::verify_extra_multisig_info(const std::string &data, std::unordered_set<crypto::public_key> &pkeys, crypto::public_key &signer)
{
  const size_t header_len = strlen("MultisigxV1");
  if (data.size() < header_len || data.substr(0, header_len) != "MultisigxV1")
  {
    MERROR("Multisig info header check error");
    return false;
  }
  std::string decoded;
  if (!tools::base58::decode(data.substr(header_len), decoded))
  {
    MERROR("Multisig info decoding error");
    return false;
  }
  if (decoded.size() < sizeof(crypto::public_key) + sizeof(crypto::signature))
  {
    MERROR("Multisig info is corrupt");
    return false;
  }
  if ((decoded.size() - (sizeof(crypto::public_key) + sizeof(crypto::signature))) % sizeof(crypto::public_key))
  {
    MERROR("Multisig info is corrupt");
    return false;
  }

  const size_t n_keys = (decoded.size() - (sizeof(crypto::public_key) + sizeof(crypto::signature))) / sizeof(crypto::public_key);
  size_t offset = 0;
  signer = *(const crypto::public_key*)(decoded.data() + offset);
  offset += sizeof(signer);
  const crypto::signature &signature = *(const crypto::signature*)(decoded.data() + offset + n_keys * sizeof(crypto::public_key));

  crypto::hash hash;
  crypto::cn_fast_hash(decoded.data(), decoded.size() - sizeof(signature), hash);
  if (!crypto::check_signature(hash, signer, signature))
  {
    MERROR("Multisig info signature is invalid");
    return false;
  }

  for (size_t n = 0; n < n_keys; ++n)
  {
    crypto::public_key mspk = *(const crypto::public_key*)(decoded.data() + offset);
    pkeys.insert(mspk);
    offset += sizeof(mspk);
  }

  return true;
}

bool wallet2::multisig(bool *ready, uint32_t *threshold, uint32_t *total) const
{
  if (!m_multisig)
    return false;
  if (threshold)
    *threshold = m_multisig_threshold;
  if (total)
    *total = m_multisig_signers.size();
  if (ready)
    *ready = !(get_account().get_keys().m_account_address.m_spend_public_key == rct::rct2pk(rct::identity()));
  return true;
}

bool wallet2::has_multisig_partial_key_images() const
{
  if (!m_multisig)
    return false;
  for (const auto &td: m_transfers)
    if (td.m_key_image_partial)
      return true;
  return false;
}

bool wallet2::has_unknown_key_images() const
{
  for (const auto &td: m_transfers)
    if (!td.m_key_image_known)
      return true;
  return false;
}

/*!
 * \brief Rewrites to the wallet file for wallet upgrade (doesn't generate key, assumes it's already there)
 * \param wallet_name Name of wallet file (should exist)
 * \param password    Password for wallet file
 */
void wallet2::rewrite(const std::string& wallet_name, const epee::wipeable_string& password)
{
  if (wallet_name.empty())
    return;
  prepare_file_names(wallet_name);
  boost::system::error_code ignored_ec;
  THROW_WALLET_EXCEPTION_IF(!boost::filesystem::exists(m_keys_file, ignored_ec), error::file_not_found, m_keys_file);
  bool r = store_keys(m_keys_file, password, m_watch_only);
  THROW_WALLET_EXCEPTION_IF(!r, error::file_save_error, m_keys_file);
}
/*!
 * \brief Writes to a file named based on the normal wallet (doesn't generate key, assumes it's already there)
 * \param wallet_name       Base name of wallet file
 * \param password          Password for wallet file
 * \param new_keys_filename [OUT] Name of new keys file
 */
void wallet2::write_watch_only_wallet(const std::string& wallet_name, const epee::wipeable_string& password, std::string &new_keys_filename)
{
  prepare_file_names(wallet_name);
  boost::system::error_code ignored_ec;
  new_keys_filename = m_wallet_file + "-watchonly.keys";
  bool watch_only_keys_file_exists = boost::filesystem::exists(new_keys_filename, ignored_ec);
  THROW_WALLET_EXCEPTION_IF(watch_only_keys_file_exists, error::file_save_error, new_keys_filename);
  bool r = store_keys(new_keys_filename, password, true);
  THROW_WALLET_EXCEPTION_IF(!r, error::file_save_error, new_keys_filename);
}
//----------------------------------------------------------------------------------------------------
void wallet2::wallet_exists(const std::string& file_path, bool& keys_file_exists, bool& wallet_file_exists)
{
  std::string keys_file, wallet_file;
  do_prepare_file_names(file_path, keys_file, wallet_file);

  boost::system::error_code ignore;
  keys_file_exists = boost::filesystem::exists(keys_file, ignore);
  wallet_file_exists = boost::filesystem::exists(wallet_file, ignore);
}
//----------------------------------------------------------------------------------------------------
bool wallet2::wallet_valid_path_format(const std::string& file_path)
{
  return !file_path.empty();
}
//----------------------------------------------------------------------------------------------------
bool wallet2::parse_long_payment_id(const std::string& payment_id_str, crypto::hash& payment_id)
{
  cryptonote::blobdata payment_id_data;
  if(!epee::string_tools::parse_hexstr_to_binbuff(payment_id_str, payment_id_data))
    return false;

  if(sizeof(crypto::hash) != payment_id_data.size())
    return false;

  payment_id = *reinterpret_cast<const crypto::hash*>(payment_id_data.data());
  return true;
}
//----------------------------------------------------------------------------------------------------
bool wallet2::parse_short_payment_id(const std::string& payment_id_str, crypto::hash8& payment_id)
{
  cryptonote::blobdata payment_id_data;
  if(!epee::string_tools::parse_hexstr_to_binbuff(payment_id_str, payment_id_data))
    return false;

  if(sizeof(crypto::hash8) != payment_id_data.size())
    return false;

  payment_id = *reinterpret_cast<const crypto::hash8*>(payment_id_data.data());
  return true;
}
//----------------------------------------------------------------------------------------------------
bool wallet2::parse_payment_id(const std::string& payment_id_str, crypto::hash& payment_id)
{
  if (parse_long_payment_id(payment_id_str, payment_id))
    return true;
  crypto::hash8 payment_id8;
  if (parse_short_payment_id(payment_id_str, payment_id8))
  {
    memcpy(payment_id.data, payment_id8.data, 8);
    memset(payment_id.data + 8, 0, 24);
    return true;
  }
  return false;
}
//----------------------------------------------------------------------------------------------------
bool wallet2::prepare_file_names(const std::string& file_path)
{
  do_prepare_file_names(file_path, m_keys_file, m_wallet_file);
  return true;
}
//----------------------------------------------------------------------------------------------------
bool wallet2::check_connection(uint32_t *version, uint32_t timeout)
{
  THROW_WALLET_EXCEPTION_IF(!m_is_initialized, error::wallet_not_initialized);

  boost::lock_guard<boost::mutex> lock(m_daemon_rpc_mutex);

  // TODO: Add light wallet version check.
  if(m_light_wallet) {
      version = 0;
      return m_light_wallet_connected;
  }

  if(!m_http_client.is_connected())
  {
    m_node_rpc_proxy.invalidate();
    if (!m_http_client.connect(std::chrono::milliseconds(timeout)))
      return false;
  }

  if (version)
  {
    cryptonote::COMMAND_RPC_GET_VERSION::request req_t = AUTO_VAL_INIT(req_t);
    cryptonote::COMMAND_RPC_GET_VERSION::response resp_t = AUTO_VAL_INIT(resp_t);
    bool r = net_utils::invoke_http_json_rpc("/json_rpc", "get_version", req_t, resp_t, m_http_client);
    if(!r) {
      *version = 0;
      return false;
    }
    if (resp_t.status != CORE_RPC_STATUS_OK)
      *version = 0;
    else
      *version = resp_t.version;
  }

  return true;
}
//----------------------------------------------------------------------------------------------------
bool wallet2::generate_chacha_key_from_secret_keys(crypto::chacha_key &key) const
{
  hw::device &hwdev =  m_account.get_device();
  return hwdev.generate_chacha_key(m_account.get_keys(), key, m_kdf_rounds);
}
//----------------------------------------------------------------------------------------------------
void wallet2::generate_chacha_key_from_password(const epee::wipeable_string &pass, crypto::chacha_key &key) const
{
  crypto::generate_chacha_key(pass.data(), pass.size(), key, m_kdf_rounds);
}
//----------------------------------------------------------------------------------------------------
void wallet2::load(const std::string& wallet_, const epee::wipeable_string& password)
{
  clear();
  prepare_file_names(wallet_);

  boost::system::error_code e;
  bool exists = boost::filesystem::exists(m_keys_file, e);
  THROW_WALLET_EXCEPTION_IF(e || !exists, error::file_not_found, m_keys_file);
  lock_keys_file();
  THROW_WALLET_EXCEPTION_IF(!is_keys_file_locked(), error::wallet_internal_error, "internal error: \"" + m_keys_file + "\" is opened by another wallet program");

  // this temporary unlocking is necessary for Windows (otherwise the file couldn't be loaded).
  unlock_keys_file();
  if (!load_keys(m_keys_file, password))
  {
    THROW_WALLET_EXCEPTION_IF(true, error::file_read_error, m_keys_file);
  }
  LOG_PRINT_L0("Loaded wallet keys file, with public address: " << m_account.get_public_address_str(m_nettype));
  lock_keys_file();

  wallet_keys_unlocker unlocker(*this, m_ask_password && !m_rpc && !m_watch_only, password);

  //keys loaded ok!
  //try to load wallet file. but even if we failed, it is not big problem
  if(!boost::filesystem::exists(m_wallet_file, e) || e)
  {
    LOG_PRINT_L0("file not found: " << m_wallet_file << ", starting with empty blockchain");
    m_account_public_address = m_account.get_keys().m_account_address;
  }
  else
  {
    wallet2::cache_file_data cache_file_data;
    std::string buf;
    bool r = epee::file_io_utils::load_file_to_string(m_wallet_file, buf, std::numeric_limits<size_t>::max());
    THROW_WALLET_EXCEPTION_IF(!r, error::file_read_error, m_wallet_file);

    // try to read it as an encrypted cache
    try
    {
      LOG_PRINT_L1("Trying to decrypt cache data");

      r = ::serialization::parse_binary(buf, cache_file_data);
      THROW_WALLET_EXCEPTION_IF(!r, error::wallet_internal_error, "internal error: failed to deserialize \"" + m_wallet_file + '\"');
      std::string cache_data;
      cache_data.resize(cache_file_data.cache_data.size());
      crypto::chacha20(cache_file_data.cache_data.data(), cache_file_data.cache_data.size(), m_cache_key, cache_file_data.iv, &cache_data[0]);

      try {
        std::stringstream iss;
        iss << cache_data;
        boost::archive::portable_binary_iarchive ar(iss);
        ar >> *this;
      }
      catch(...)
      {
        // try with previous scheme: direct from keys
        crypto::chacha_key key;
        generate_chacha_key_from_secret_keys(key);
        crypto::chacha20(cache_file_data.cache_data.data(), cache_file_data.cache_data.size(), key, cache_file_data.iv, &cache_data[0]);
        try {
          std::stringstream iss;
          iss << cache_data;
          boost::archive::portable_binary_iarchive ar(iss);
          ar >> *this;
        }
        catch (...)
        {
          crypto::chacha8(cache_file_data.cache_data.data(), cache_file_data.cache_data.size(), key, cache_file_data.iv, &cache_data[0]);
          try
          {
            std::stringstream iss;
            iss << cache_data;
            boost::archive::portable_binary_iarchive ar(iss);
            ar >> *this;
          }
          catch (...)
          {
            LOG_PRINT_L0("Failed to open portable binary, trying unportable");
            boost::filesystem::copy_file(m_wallet_file, m_wallet_file + ".unportable", boost::filesystem::copy_option::overwrite_if_exists);
            std::stringstream iss;
            iss.str("");
            iss << cache_data;
            boost::archive::binary_iarchive ar(iss);
            ar >> *this;
          }
        }
      }
    }
    catch (...)
    {
      LOG_PRINT_L1("Failed to load encrypted cache, trying unencrypted");
      try {
        std::stringstream iss;
        iss << buf;
        boost::archive::portable_binary_iarchive ar(iss);
        ar >> *this;
      }
      catch (...)
      {
        LOG_PRINT_L0("Failed to open portable binary, trying unportable");
        boost::filesystem::copy_file(m_wallet_file, m_wallet_file + ".unportable", boost::filesystem::copy_option::overwrite_if_exists);
        std::stringstream iss;
        iss.str("");
        iss << buf;
        boost::archive::binary_iarchive ar(iss);
        ar >> *this;
      }
    }
    THROW_WALLET_EXCEPTION_IF(
      m_account_public_address.m_spend_public_key != m_account.get_keys().m_account_address.m_spend_public_key ||
      m_account_public_address.m_view_public_key  != m_account.get_keys().m_account_address.m_view_public_key,
      error::wallet_files_doesnt_correspond, m_keys_file, m_wallet_file);
  }

  cryptonote::block genesis;
  generate_genesis(genesis);
  crypto::hash genesis_hash = get_block_hash(genesis);

  if (m_blockchain.empty())
  {
    m_blockchain.push_back(genesis_hash);
    m_last_block_reward = cryptonote::get_outs_money_amount(genesis.miner_tx);
  }
  else
  {
    check_genesis(genesis_hash);
  }

  trim_hashchain();

  if (get_num_subaddress_accounts() == 0)
    add_subaddress_account(tr("Primary account"));

  try
  {
    find_and_save_rings(false);
  }
  catch (const std::exception &e)
  {
    MERROR("Failed to save rings, will try again next time");
  }
}
//----------------------------------------------------------------------------------------------------
void wallet2::trim_hashchain()
{
  uint64_t height = m_checkpoints.get_max_height();

  for (const transfer_details &td: m_transfers)
    if (td.m_block_height < height)
      height = td.m_block_height;

  if (!m_blockchain.empty() && m_blockchain.size() == m_blockchain.offset())
  {
    MINFO("Fixing empty hashchain");
    cryptonote::COMMAND_RPC_GET_BLOCK_HEADER_BY_HEIGHT::request req = AUTO_VAL_INIT(req);
    cryptonote::COMMAND_RPC_GET_BLOCK_HEADER_BY_HEIGHT::response res = AUTO_VAL_INIT(res);
    m_daemon_rpc_mutex.lock();
    req.height = m_blockchain.size() - 1;
    bool r = net_utils::invoke_http_json_rpc("/json_rpc", "getblockheaderbyheight", req, res, m_http_client, rpc_timeout);
    m_daemon_rpc_mutex.unlock();
    if (r && res.status == CORE_RPC_STATUS_OK)
    {
      crypto::hash hash;
      epee::string_tools::hex_to_pod(res.block_header.hash, hash);
      m_blockchain.refill(hash);
    }
    else
    {
      MERROR("Failed to request block header from daemon, hash chain may be unable to sync till the wallet is loaded with a usable daemon");
    }
  }
  if (height > 0 && m_blockchain.size() > height)
  {
    --height;
    MDEBUG("trimming to " << height << ", offset " << m_blockchain.offset());
    m_blockchain.trim(height);
  }
}
//----------------------------------------------------------------------------------------------------
void wallet2::check_genesis(const crypto::hash& genesis_hash) const {
  std::string what("Genesis block mismatch. You probably use wallet without testnet (or stagenet) flag with blockchain from test (or stage) network or vice versa");

  THROW_WALLET_EXCEPTION_IF(genesis_hash != m_blockchain.genesis(), error::wallet_internal_error, what);
}
//----------------------------------------------------------------------------------------------------
std::string wallet2::path() const
{
  return m_wallet_file;
}
//----------------------------------------------------------------------------------------------------
void wallet2::store()
{
  store_to("", epee::wipeable_string());
}
//----------------------------------------------------------------------------------------------------
void wallet2::store_to(const std::string &path, const epee::wipeable_string &password)
{
  trim_hashchain();

  // if file is the same, we do:
  // 1. save wallet to the *.new file
  // 2. remove old wallet file
  // 3. rename *.new to wallet_name

  // handle if we want just store wallet state to current files (ex store() replacement);
  bool same_file = true;
  if (!path.empty())
  {
    std::string canonical_path = boost::filesystem::canonical(m_wallet_file).string();
    size_t pos = canonical_path.find(path);
    same_file = pos != std::string::npos;
  }


  if (!same_file)
  {
    // check if we want to store to directory which doesn't exists yet
    boost::filesystem::path parent_path = boost::filesystem::path(path).parent_path();

    // if path is not exists, try to create it
    if (!parent_path.empty() &&  !boost::filesystem::exists(parent_path))
    {
      boost::system::error_code ec;
      if (!boost::filesystem::create_directories(parent_path, ec))
      {
        throw std::logic_error(ec.message());
      }
    }
  }
  // preparing wallet data
  std::stringstream oss;
  boost::archive::portable_binary_oarchive ar(oss);
  ar << *this;

  wallet2::cache_file_data cache_file_data = boost::value_initialized<wallet2::cache_file_data>();
  cache_file_data.cache_data = oss.str();
  std::string cipher;
  cipher.resize(cache_file_data.cache_data.size());
  cache_file_data.iv = crypto::rand<crypto::chacha_iv>();
  crypto::chacha20(cache_file_data.cache_data.data(), cache_file_data.cache_data.size(), m_cache_key, cache_file_data.iv, &cipher[0]);
  cache_file_data.cache_data = cipher;

  const std::string new_file = same_file ? m_wallet_file + ".new" : path;
  const std::string old_file = m_wallet_file;
  const std::string old_keys_file = m_keys_file;
  const std::string old_address_file = m_wallet_file + ".address.txt";

  // save keys to the new file
  // if we here, main wallet file is saved and we only need to save keys and address files
  if (!same_file) {
    prepare_file_names(path);
    bool r = store_keys(m_keys_file, password, false);
    THROW_WALLET_EXCEPTION_IF(!r, error::file_save_error, m_keys_file);
    if (boost::filesystem::exists(old_address_file))
    {
      // save address to the new file
      const std::string address_file = m_wallet_file + ".address.txt";
      r = file_io_utils::save_string_to_file(address_file, m_account.get_public_address_str(m_nettype));
      THROW_WALLET_EXCEPTION_IF(!r, error::file_save_error, m_wallet_file);
    }
    // remove old wallet file
    r = boost::filesystem::remove(old_file);
    if (!r) {
      LOG_ERROR("error removing file: " << old_file);
    }
    // remove old keys file
    r = boost::filesystem::remove(old_keys_file);
    if (!r) {
      LOG_ERROR("error removing file: " << old_keys_file);
    }
    // remove old address file
    r = boost::filesystem::remove(old_address_file);
    if (!r) {
      LOG_ERROR("error removing file: " << old_address_file);
    }
  } else {
    // save to new file
#ifdef WIN32
    // On Windows avoid using std::ofstream which does not work with UTF-8 filenames
    // The price to pay is temporary higher memory consumption for string stream + binary archive
    std::ostringstream oss;
    binary_archive<true> oar(oss);
    bool success = ::serialization::serialize(oar, cache_file_data);
    if (success) {
        success = epee::file_io_utils::save_string_to_file(new_file, oss.str());
    }
    THROW_WALLET_EXCEPTION_IF(!success, error::file_save_error, new_file);
#else
    std::ofstream ostr;
    ostr.open(new_file, std::ios_base::binary | std::ios_base::out | std::ios_base::trunc);
    binary_archive<true> oar(ostr);
    bool success = ::serialization::serialize(oar, cache_file_data);
    ostr.close();
    THROW_WALLET_EXCEPTION_IF(!success || !ostr.good(), error::file_save_error, new_file);
#endif

    // here we have "*.new" file, we need to rename it to be without ".new"
    std::error_code e = tools::replace_file(new_file, m_wallet_file);
    THROW_WALLET_EXCEPTION_IF(e, error::file_save_error, m_wallet_file, e);
  }
}
//----------------------------------------------------------------------------------------------------
uint64_t wallet2::balance(uint32_t index_major) const
{
  uint64_t amount = 0;
  if(m_light_wallet)
    return m_light_wallet_unlocked_balance;
  for (const auto& i : balance_per_subaddress(index_major))
    amount += i.second;
  return amount;
}
//----------------------------------------------------------------------------------------------------
uint64_t wallet2::unlocked_balance(uint32_t index_major) const
{
  uint64_t amount = 0;
  if(m_light_wallet)
    return m_light_wallet_balance;
  for (const auto& i : unlocked_balance_per_subaddress(index_major))
    amount += i.second;
  return amount;
}
//----------------------------------------------------------------------------------------------------
std::map<uint32_t, uint64_t> wallet2::balance_per_subaddress(uint32_t index_major) const
{
  std::map<uint32_t, uint64_t> amount_per_subaddr;
  for (const auto& td: m_transfers)
  {
    if (td.m_subaddr_index.major == index_major && !td.m_spent)
    {
      auto found = amount_per_subaddr.find(td.m_subaddr_index.minor);
      if (found == amount_per_subaddr.end())
        amount_per_subaddr[td.m_subaddr_index.minor] = td.amount();
      else
        found->second += td.amount();
    }
  }
  for (const auto& utx: m_unconfirmed_txs)
  {
    if (utx.second.m_subaddr_account == index_major && utx.second.m_state != wallet2::unconfirmed_transfer_details::failed)
    {
      // all changes go to 0-th subaddress (in the current subaddress account)
      auto found = amount_per_subaddr.find(0);
      if (found == amount_per_subaddr.end())
        amount_per_subaddr[0] = utx.second.m_change;
      else
        found->second += utx.second.m_change;
    }
  }
  return amount_per_subaddr;
}
//----------------------------------------------------------------------------------------------------
std::map<uint32_t, uint64_t> wallet2::unlocked_balance_per_subaddress(uint32_t index_major) const
{
  std::map<uint32_t, uint64_t> amount_per_subaddr;
  for(const transfer_details& td: m_transfers)
  {
    if(td.m_subaddr_index.major == index_major && !td.m_spent && is_transfer_unlocked(td))
    {
      auto found = amount_per_subaddr.find(td.m_subaddr_index.minor);
      if (found == amount_per_subaddr.end())
        amount_per_subaddr[td.m_subaddr_index.minor] = td.amount();
      else
        found->second += td.amount();
    }
  }
  return amount_per_subaddr;
}
//----------------------------------------------------------------------------------------------------
uint64_t wallet2::balance_all() const
{
  uint64_t r = 0;
  for (uint32_t index_major = 0; index_major < get_num_subaddress_accounts(); ++index_major)
    r += balance(index_major);
  return r;
}
//----------------------------------------------------------------------------------------------------
uint64_t wallet2::unlocked_balance_all() const
{
  uint64_t r = 0;
  for (uint32_t index_major = 0; index_major < get_num_subaddress_accounts(); ++index_major)
    r += unlocked_balance(index_major);
  return r;
}
//----------------------------------------------------------------------------------------------------
void wallet2::get_transfers(wallet2::transfer_container& incoming_transfers) const
{
  incoming_transfers = m_transfers;
}
//----------------------------------------------------------------------------------------------------
void wallet2::get_payments(const crypto::hash& payment_id, std::list<wallet2::payment_details>& payments, uint64_t min_height, const boost::optional<uint32_t>& subaddr_account, const std::set<uint32_t>& subaddr_indices) const
{
  auto range = m_payments.equal_range(payment_id);
  std::for_each(range.first, range.second, [&payments, &min_height, &subaddr_account, &subaddr_indices](const payment_container::value_type& x) {
    if (min_height < x.second.m_block_height &&
      (!subaddr_account || *subaddr_account == x.second.m_subaddr_index.major) &&
      (subaddr_indices.empty() || subaddr_indices.count(x.second.m_subaddr_index.minor) == 1))
    {
      payments.push_back(x.second);
    }
  });
}
//----------------------------------------------------------------------------------------------------
void wallet2::get_payments(std::list<std::pair<crypto::hash,wallet2::payment_details>>& payments, uint64_t min_height, uint64_t max_height, const boost::optional<uint32_t>& subaddr_account, const std::set<uint32_t>& subaddr_indices) const
{
  auto range = std::make_pair(m_payments.begin(), m_payments.end());
  std::for_each(range.first, range.second, [&payments, &min_height, &max_height, &subaddr_account, &subaddr_indices](const payment_container::value_type& x) {
    if (min_height < x.second.m_block_height && max_height >= x.second.m_block_height &&
      (!subaddr_account || *subaddr_account == x.second.m_subaddr_index.major) &&
      (subaddr_indices.empty() || subaddr_indices.count(x.second.m_subaddr_index.minor) == 1))
    {
      payments.push_back(x);
    }
  });
}
//----------------------------------------------------------------------------------------------------
void wallet2::get_payments_out(std::list<std::pair<crypto::hash,wallet2::confirmed_transfer_details>>& confirmed_payments,
    uint64_t min_height, uint64_t max_height, const boost::optional<uint32_t>& subaddr_account, const std::set<uint32_t>& subaddr_indices) const
{
  for (auto i = m_confirmed_txs.begin(); i != m_confirmed_txs.end(); ++i) {
    if (i->second.m_block_height <= min_height || i->second.m_block_height > max_height)
      continue;
    if (subaddr_account && *subaddr_account != i->second.m_subaddr_account)
      continue;
    if (!subaddr_indices.empty() && std::count_if(i->second.m_subaddr_indices.begin(), i->second.m_subaddr_indices.end(), [&subaddr_indices](uint32_t index) { return subaddr_indices.count(index) == 1; }) == 0)
      continue;
    confirmed_payments.push_back(*i);
  }
}
//----------------------------------------------------------------------------------------------------
void wallet2::get_unconfirmed_payments_out(std::list<std::pair<crypto::hash,wallet2::unconfirmed_transfer_details>>& unconfirmed_payments, const boost::optional<uint32_t>& subaddr_account, const std::set<uint32_t>& subaddr_indices) const
{
  for (auto i = m_unconfirmed_txs.begin(); i != m_unconfirmed_txs.end(); ++i) {
    if (subaddr_account && *subaddr_account != i->second.m_subaddr_account)
      continue;
    if (!subaddr_indices.empty() && std::count_if(i->second.m_subaddr_indices.begin(), i->second.m_subaddr_indices.end(), [&subaddr_indices](uint32_t index) { return subaddr_indices.count(index) == 1; }) == 0)
      continue;
    unconfirmed_payments.push_back(*i);
  }
}
//----------------------------------------------------------------------------------------------------
void wallet2::get_unconfirmed_payments(std::list<std::pair<crypto::hash,wallet2::pool_payment_details>>& unconfirmed_payments, const boost::optional<uint32_t>& subaddr_account, const std::set<uint32_t>& subaddr_indices) const
{
  for (auto i = m_unconfirmed_payments.begin(); i != m_unconfirmed_payments.end(); ++i) {
    if ((!subaddr_account || *subaddr_account == i->second.m_pd.m_subaddr_index.major) &&
      (subaddr_indices.empty() || subaddr_indices.count(i->second.m_pd.m_subaddr_index.minor) == 1))
    unconfirmed_payments.push_back(*i);
  }
}
//----------------------------------------------------------------------------------------------------
void wallet2::rescan_spent()
{
  // This is RPC call that can take a long time if there are many outputs,
  // so we call it several times, in stripes, so we don't time out spuriously
  std::vector<int> spent_status;
  spent_status.reserve(m_transfers.size());
  const size_t chunk_size = 1000;
  for (size_t start_offset = 0; start_offset < m_transfers.size(); start_offset += chunk_size)
  {
    const size_t n_outputs = std::min<size_t>(chunk_size, m_transfers.size() - start_offset);
    MDEBUG("Calling is_key_image_spent on " << start_offset << " - " << (start_offset + n_outputs - 1) << ", out of " << m_transfers.size());
    COMMAND_RPC_IS_KEY_IMAGE_SPENT::request req = AUTO_VAL_INIT(req);
    COMMAND_RPC_IS_KEY_IMAGE_SPENT::response daemon_resp = AUTO_VAL_INIT(daemon_resp);
    for (size_t n = start_offset; n < start_offset + n_outputs; ++n)
      req.key_images.push_back(string_tools::pod_to_hex(m_transfers[n].m_key_image));
    m_daemon_rpc_mutex.lock();
    bool r = epee::net_utils::invoke_http_json("/is_key_image_spent", req, daemon_resp, m_http_client, rpc_timeout);
    m_daemon_rpc_mutex.unlock();
    THROW_WALLET_EXCEPTION_IF(!r, error::no_connection_to_daemon, "is_key_image_spent");
    THROW_WALLET_EXCEPTION_IF(daemon_resp.status == CORE_RPC_STATUS_BUSY, error::daemon_busy, "is_key_image_spent");
    THROW_WALLET_EXCEPTION_IF(daemon_resp.status != CORE_RPC_STATUS_OK, error::is_key_image_spent_error, daemon_resp.status);
    THROW_WALLET_EXCEPTION_IF(daemon_resp.spent_status.size() != n_outputs, error::wallet_internal_error,
      "daemon returned wrong response for is_key_image_spent, wrong amounts count = " +
      std::to_string(daemon_resp.spent_status.size()) + ", expected " +  std::to_string(n_outputs));
    std::copy(daemon_resp.spent_status.begin(), daemon_resp.spent_status.end(), std::back_inserter(spent_status));
  }

  // update spent status
  for (size_t i = 0; i < m_transfers.size(); ++i)
  {
    transfer_details& td = m_transfers[i];
    // a view wallet may not know about key images
    if (!td.m_key_image_known || td.m_key_image_partial)
      continue;
    if (td.m_spent != (spent_status[i] != COMMAND_RPC_IS_KEY_IMAGE_SPENT::UNSPENT))
    {
      if (td.m_spent)
      {
        LOG_PRINT_L0("Marking output " << i << "(" << td.m_key_image << ") as unspent, it was marked as spent");
        set_unspent(i);
        td.m_spent_height = 0;
      }
      else
      {
        LOG_PRINT_L0("Marking output " << i << "(" << td.m_key_image << ") as spent, it was marked as unspent");
        set_spent(i, td.m_spent_height);
        // unknown height, if this gets reorged, it might still be missed
      }
    }
  }
}
//----------------------------------------------------------------------------------------------------
void wallet2::rescan_blockchain(bool refresh)
{
  clear();

  cryptonote::block genesis;
  generate_genesis(genesis);
  crypto::hash genesis_hash = get_block_hash(genesis);
  m_blockchain.push_back(genesis_hash);
  m_last_block_reward = cryptonote::get_outs_money_amount(genesis.miner_tx);
  add_subaddress_account(tr("Primary account"));

  if (refresh)
    this->refresh(false);
}
//----------------------------------------------------------------------------------------------------
bool wallet2::is_transfer_unlocked(const transfer_details& td) const
{
  return is_transfer_unlocked(td.m_tx.get_unlock_time(td.m_internal_output_index), td.m_block_height);
}
//----------------------------------------------------------------------------------------------------
bool wallet2::is_transfer_unlocked(uint64_t unlock_time, uint64_t block_height) const
{
  if(!is_tx_spendtime_unlocked(unlock_time, block_height))
    return false;

  if(block_height + CRYPTONOTE_DEFAULT_TX_SPENDABLE_AGE > get_blockchain_current_height())
    return false;

  return true;
}
//----------------------------------------------------------------------------------------------------
bool wallet2::is_tx_spendtime_unlocked(uint64_t unlock_time, uint64_t block_height) const
{
  return cryptonote::rules::is_output_unlocked(unlock_time, get_blockchain_current_height());
}
//----------------------------------------------------------------------------------------------------
namespace
{
  template<typename T>
  T pop_index(std::vector<T>& vec, size_t idx)
  {
    CHECK_AND_ASSERT_MES(!vec.empty(), T(), "Vector must be non-empty");
    CHECK_AND_ASSERT_MES(idx < vec.size(), T(), "idx out of bounds");

    T res = vec[idx];
    if (idx + 1 != vec.size())
    {
      vec[idx] = vec.back();
    }
    vec.resize(vec.size() - 1);

    return res;
  }

  template<typename T>
  T pop_random_value(std::vector<T>& vec)
  {
    CHECK_AND_ASSERT_MES(!vec.empty(), T(), "Vector must be non-empty");

    size_t idx = crypto::rand<size_t>() % vec.size();
    return pop_index (vec, idx);
  }

  template<typename T>
  T pop_back(std::vector<T>& vec)
  {
    CHECK_AND_ASSERT_MES(!vec.empty(), T(), "Vector must be non-empty");

    T res = vec.back();
    vec.pop_back();
    return res;
  }

  template<typename T>
  void pop_if_present(std::vector<T>& vec, T e)
  {
    for (size_t i = 0; i < vec.size(); ++i)
    {
      if (e == vec[i])
      {
        pop_index (vec, i);
        return;
      }
    }
  }
}
//----------------------------------------------------------------------------------------------------
// This returns a handwavy estimation of how much two outputs are related
// If they're from the same tx, then they're fully related. From close block
// heights, they're kinda related. The actual values don't matter, just
// their ordering, but it could become more murky if we add scores later.
float wallet2::get_output_relatedness(const transfer_details &td0, const transfer_details &td1) const
{
  int dh;

  // expensive test, and same tx will fall onto the same block height below
  if (td0.m_txid == td1.m_txid)
    return 1.0f;

  // same block height -> possibly tx burst, or same tx (since above is disabled)
  dh = td0.m_block_height > td1.m_block_height ? td0.m_block_height - td1.m_block_height : td1.m_block_height - td0.m_block_height;
  if (dh == 0)
    return 0.9f;

  // adjacent blocks -> possibly tx burst
  if (dh == 1)
    return 0.8f;

  // could extract the payment id, and compare them, but this is a bit expensive too

  // similar block heights
  if (dh < 10)
    return 0.2f;

  // don't think these are particularly related
  return 0.0f;
}
//----------------------------------------------------------------------------------------------------
size_t wallet2::pop_best_value_from(const transfer_container &transfers, std::vector<size_t> &unused_indices, const std::vector<size_t>& selected_transfers, bool smallest) const
{
  std::vector<size_t> candidates;
  float best_relatedness = 1.0f;
  for (size_t n = 0; n < unused_indices.size(); ++n)
  {
    const transfer_details &candidate = transfers[unused_indices[n]];
    float relatedness = 0.0f;
    for (std::vector<size_t>::const_iterator i = selected_transfers.begin(); i != selected_transfers.end(); ++i)
    {
      float r = get_output_relatedness(candidate, transfers[*i]);
      if (r > relatedness)
      {
        relatedness = r;
        if (relatedness == 1.0f)
          break;
      }
    }

    if (relatedness < best_relatedness)
    {
      best_relatedness = relatedness;
      candidates.clear();
    }

    if (relatedness == best_relatedness)
      candidates.push_back(n);
  }

  // we have all the least related outputs in candidates, so we can pick either
  // the smallest, or a random one, depending on request
  size_t idx;
  if (smallest)
  {
    idx = 0;
    for (size_t n = 0; n < candidates.size(); ++n)
    {
      const transfer_details &td = transfers[unused_indices[candidates[n]]];
      if (td.amount() < transfers[unused_indices[candidates[idx]]].amount())
        idx = n;
    }
  }
  else
  {
    idx = crypto::rand<size_t>() % candidates.size();
  }
  return pop_index (unused_indices, candidates[idx]);
}
//----------------------------------------------------------------------------------------------------
size_t wallet2::pop_best_value(std::vector<size_t> &unused_indices, const std::vector<size_t>& selected_transfers, bool smallest) const
{
  return pop_best_value_from(m_transfers, unused_indices, selected_transfers, smallest);
}
//----------------------------------------------------------------------------------------------------
// Select random input sources for transaction.
// returns:
//    direct return: amount of money found
//    modified reference: selected_transfers, a list of iterators/indices of input sources
uint64_t wallet2::select_transfers(uint64_t needed_money, std::vector<size_t> unused_transfers_indices, std::vector<size_t>& selected_transfers) const
{
  uint64_t found_money = 0;
  selected_transfers.reserve(unused_transfers_indices.size());
  while (found_money < needed_money && !unused_transfers_indices.empty())
  {
    size_t idx = pop_best_value(unused_transfers_indices, selected_transfers);

    const transfer_container::const_iterator it = m_transfers.begin() + idx;
    selected_transfers.push_back(idx);
    found_money += it->amount();
  }

  return found_money;
}
//----------------------------------------------------------------------------------------------------
void wallet2::add_unconfirmed_tx(const cryptonote::transaction& tx, uint64_t amount_in, const std::vector<cryptonote::tx_destination_entry> &dests, const crypto::hash &payment_id, uint64_t change_amount, uint32_t subaddr_account, const std::set<uint32_t>& subaddr_indices)
{
  unconfirmed_transfer_details& utd = m_unconfirmed_txs[cryptonote::get_transaction_hash(tx)];
  utd.m_amount_in = amount_in;
  utd.m_amount_out = 0;
  for (const auto &d: dests)
    utd.m_amount_out += d.amount;
  utd.m_amount_out += change_amount; // dests does not contain change
  utd.m_change = change_amount;
  utd.m_sent_time = time(NULL);
  utd.m_tx = (const cryptonote::transaction_prefix&)tx;
  utd.m_dests = dests;
  utd.m_payment_id = payment_id;
  utd.m_state = wallet2::unconfirmed_transfer_details::pending;
  utd.m_timestamp = time(NULL);
  utd.m_subaddr_account = subaddr_account;
  utd.m_subaddr_indices = subaddr_indices;
  for (const auto &in: tx.vin)
  {
    if (in.type() != typeid(cryptonote::txin_to_key))
      continue;
    const auto &txin = boost::get<cryptonote::txin_to_key>(in);
    utd.m_rings.push_back(std::make_pair(txin.k_image, txin.key_offsets));
  }
}

//----------------------------------------------------------------------------------------------------
crypto::hash wallet2::get_payment_id(const pending_tx &ptx) const
{
  std::vector<tx_extra_field> tx_extra_fields;
  parse_tx_extra(ptx.tx.extra, tx_extra_fields); // ok if partially parsed
  tx_extra_nonce extra_nonce;
  crypto::hash payment_id = null_hash;
  if (find_tx_extra_field_by_type(tx_extra_fields, extra_nonce))
  {
    crypto::hash8 payment_id8 = null_hash8;
    if(get_encrypted_payment_id_from_tx_extra_nonce(extra_nonce.nonce, payment_id8))
    {
      if (ptx.dests.empty())
      {
        MWARNING("Encrypted payment id found, but no destinations public key, cannot decrypt");
        return crypto::null_hash;
      }
      if (m_account.get_device().decrypt_payment_id(payment_id8, ptx.dests[0].addr.m_view_public_key, ptx.tx_key))
      {
        memcpy(payment_id.data, payment_id8.data, 8);
      }
    }
    else if (!get_payment_id_from_tx_extra_nonce(extra_nonce.nonce, payment_id))
    {
      payment_id = crypto::null_hash;
    }
  }
  return payment_id;
}
//----------------------------------------------------------------------------------------------------
// take a pending tx and actually send it to the daemon
void wallet2::commit_tx(pending_tx& ptx)
{
  using namespace cryptonote;
  
  if(m_light_wallet) 
  {
    cryptonote::COMMAND_RPC_SUBMIT_RAW_TX::request oreq;
    cryptonote::COMMAND_RPC_SUBMIT_RAW_TX::response ores;
    oreq.address = get_account().get_public_address_str(m_nettype);
    oreq.view_key = string_tools::pod_to_hex(get_account().get_keys().m_view_secret_key);
    oreq.tx = epee::string_tools::buff_to_hex_nodelimer(tx_to_blob(ptx.tx));
    m_daemon_rpc_mutex.lock();
    bool r = epee::net_utils::invoke_http_json("/submit_raw_tx", oreq, ores, m_http_client, rpc_timeout, "POST");
    m_daemon_rpc_mutex.unlock();
    THROW_WALLET_EXCEPTION_IF(!r, error::no_connection_to_daemon, "submit_raw_tx");
    // MyMonero and OpenMonero use different status strings
    THROW_WALLET_EXCEPTION_IF(ores.status != "OK" && ores.status != "success" , error::tx_rejected, ptx.tx, ores.status, ores.error);
  }
  else
  {
    // Normal submit
    COMMAND_RPC_SEND_RAW_TX::request req;
    req.tx_as_hex = epee::string_tools::buff_to_hex_nodelimer(tx_to_blob(ptx.tx));
    req.do_not_relay = false;
    COMMAND_RPC_SEND_RAW_TX::response daemon_send_resp;
    m_daemon_rpc_mutex.lock();
    bool r = epee::net_utils::invoke_http_json("/sendrawtransaction", req, daemon_send_resp, m_http_client, rpc_timeout);
    m_daemon_rpc_mutex.unlock();
    THROW_WALLET_EXCEPTION_IF(!r, error::no_connection_to_daemon, "sendrawtransaction");
    THROW_WALLET_EXCEPTION_IF(daemon_send_resp.status == CORE_RPC_STATUS_BUSY, error::daemon_busy, "sendrawtransaction");
    THROW_WALLET_EXCEPTION_IF(daemon_send_resp.status != CORE_RPC_STATUS_OK, error::tx_rejected, ptx.tx, daemon_send_resp.status, daemon_send_resp.reason);
    // sanity checks
    for (size_t idx: ptx.selected_transfers)
    {
      THROW_WALLET_EXCEPTION_IF(idx >= m_transfers.size(), error::wallet_internal_error,
          "Bad output index in selected transfers: " + boost::lexical_cast<std::string>(idx));
    }
  }
  crypto::hash txid;

  txid = get_transaction_hash(ptx.tx);
  crypto::hash payment_id = crypto::null_hash;
  std::vector<cryptonote::tx_destination_entry> dests;
  uint64_t amount_in = 0;
  if (store_tx_info())
  {
    payment_id = get_payment_id(ptx);
    dests = ptx.dests;
    for(size_t idx: ptx.selected_transfers)
      amount_in += m_transfers[idx].amount();
  }
  add_unconfirmed_tx(ptx.tx, amount_in, dests, payment_id, ptx.change_dts.amount, ptx.construction_data.subaddr_account, ptx.construction_data.subaddr_indices);
  if (store_tx_info())
  {
    m_tx_keys.insert(std::make_pair(txid, ptx.tx_key));
    m_additional_tx_keys.insert(std::make_pair(txid, ptx.additional_tx_keys));
  }

  LOG_PRINT_L2("transaction " << txid << " generated ok and sent to daemon, key_images: [" << ptx.key_images << "]");

  for(size_t idx: ptx.selected_transfers)
  {
    set_spent(idx, 0);
  }

  // tx generated, get rid of used k values
  for (size_t idx: ptx.selected_transfers)
    m_transfers[idx].m_multisig_k.clear();

  //fee includes dust if dust policy specified it.
  LOG_PRINT_L1("Transaction successfully sent. <" << txid << ">" << ENDL
            << "Commission: " << print_money(ptx.fee) << " (dust sent to dust addr: " << print_money((ptx.dust_added_to_fee ? 0 : ptx.dust)) << ")" << ENDL
            << "Balance: " << print_money(balance(ptx.construction_data.subaddr_account)) << ENDL
            << "Unlocked: " << print_money(unlocked_balance(ptx.construction_data.subaddr_account)) << ENDL
            << "Please, wait for confirmation for your balance to be unlocked.");
}

void wallet2::commit_tx(std::vector<pending_tx>& ptx_vector)
{
  for (auto & ptx : ptx_vector)
  {
    commit_tx(ptx);
  }
}
//----------------------------------------------------------------------------------------------------
bool wallet2::save_tx(const std::vector<pending_tx>& ptx_vector, const std::string &filename) const
{
  LOG_PRINT_L0("saving " << ptx_vector.size() << " transactions");
  std::string ciphertext = dump_tx_to_str(ptx_vector);
  if (ciphertext.empty())
    return false;
  return epee::file_io_utils::save_string_to_file(filename, ciphertext);
}
//----------------------------------------------------------------------------------------------------
std::string wallet2::dump_tx_to_str(const std::vector<pending_tx> &ptx_vector) const
{
  LOG_PRINT_L0("saving " << ptx_vector.size() << " transactions");
  unsigned_tx_set txs;
  for (auto &tx: ptx_vector)
  {
    // Short payment id is encrypted with tx_key. 
    // Since sign_tx() generates new tx_keys and encrypts the payment id, we need to save the decrypted payment ID
    // Save tx construction_data to unsigned_tx_set
    txs.txes.push_back(get_construction_data_with_decrypted_short_payment_id(tx, m_account.get_device()));
  }
  
  txs.transfers = m_transfers;
  // save as binary
  std::ostringstream oss;
  boost::archive::portable_binary_oarchive ar(oss);
  try
  {
    ar << txs;
  }
  catch (...)
  {
    return std::string();
  }
  LOG_PRINT_L2("Saving unsigned tx data: " << oss.str());
  std::string ciphertext = encrypt_with_view_secret_key(oss.str());
  return std::string(UNSIGNED_TX_PREFIX) + ciphertext;
}
//----------------------------------------------------------------------------------------------------
bool wallet2::load_unsigned_tx(const std::string &unsigned_filename, unsigned_tx_set &exported_txs) const
{
  std::string s;
  boost::system::error_code errcode;

  if (!boost::filesystem::exists(unsigned_filename, errcode))
  {
    LOG_PRINT_L0("File " << unsigned_filename << " does not exist: " << errcode);
    return false;
  }
  if (!epee::file_io_utils::load_file_to_string(unsigned_filename.c_str(), s))
  {
    LOG_PRINT_L0("Failed to load from " << unsigned_filename);
    return false;
  }

  return parse_unsigned_tx_from_str(s, exported_txs);
}
//----------------------------------------------------------------------------------------------------
bool wallet2::parse_unsigned_tx_from_str(const std::string &unsigned_tx_st, unsigned_tx_set &exported_txs) const
{
  std::string s = unsigned_tx_st;
  const size_t magiclen = strlen(UNSIGNED_TX_PREFIX) - 1;
  if (strncmp(s.c_str(), UNSIGNED_TX_PREFIX, magiclen))
  {
    LOG_PRINT_L0("Bad magic from unsigned tx");
    return false;
  }
  s = s.substr(magiclen);
  const char version = s[0];
  s = s.substr(1);
  if (version == '\003')
  {
    try
    {
      std::istringstream iss(s);
      boost::archive::portable_binary_iarchive ar(iss);
      ar >> exported_txs;
    }
    catch (...)
    {
      LOG_PRINT_L0("Failed to parse data from unsigned tx");
      return false;
    }
  }
  else if (version == '\004')
  {
    try
    {
      s = decrypt_with_view_secret_key(s);
      try
      {
        std::istringstream iss(s);
        boost::archive::portable_binary_iarchive ar(iss);
        ar >> exported_txs;
      }
      catch (...)
      {
        LOG_PRINT_L0("Failed to parse data from unsigned tx");
        return false;
      }
    }
    catch (const std::exception &e)
    {
      LOG_PRINT_L0("Failed to decrypt unsigned tx: " << e.what());
      return false;
    }
  }
  else
  {
    LOG_PRINT_L0("Unsupported version in unsigned tx");
    return false;
  }
  LOG_PRINT_L1("Loaded tx unsigned data from binary: " << exported_txs.txes.size() << " transactions");

  return true;
}
//----------------------------------------------------------------------------------------------------
bool wallet2::sign_tx(const std::string &unsigned_filename, const std::string &signed_filename, std::vector<wallet2::pending_tx> &txs, std::function<bool(const unsigned_tx_set&)> accept_func, bool export_raw)
{
  unsigned_tx_set exported_txs;
  if(!load_unsigned_tx(unsigned_filename, exported_txs))
    return false;
  
  if (accept_func && !accept_func(exported_txs))
  {
    LOG_PRINT_L1("Transactions rejected by callback");
    return false;
  }
  return sign_tx(exported_txs, signed_filename, txs, export_raw);
}
//----------------------------------------------------------------------------------------------------
bool wallet2::sign_tx(unsigned_tx_set &exported_txs, std::vector<wallet2::pending_tx> &txs, signed_tx_set &signed_txes)
{
  import_outputs(exported_txs.transfers);

  // sign the transactions
  for (size_t n = 0; n < exported_txs.txes.size(); ++n)
  {
    tools::wallet2::tx_construction_data &sd = exported_txs.txes[n];
    THROW_WALLET_EXCEPTION_IF(sd.sources.empty(), error::wallet_internal_error, "Empty sources");
    LOG_PRINT_L1(" " << (n+1) << ": " << sd.sources.size() << " inputs, ring size " << sd.sources[0].outputs.size());
    signed_txes.ptx.push_back(pending_tx());
    tools::wallet2::pending_tx &ptx = signed_txes.ptx.back();
    rct::RangeProofType range_proof_type = rct::RangeProofBorromean;
    if (sd.use_bulletproofs)
    {
      range_proof_type = rct::RangeProofBulletproof;
      for (const rct::Bulletproof &proof: ptx.tx.rct_signatures.p.bulletproofs)
        if (proof.V.size() > 1)
          range_proof_type = rct::RangeProofPaddedBulletproof;
    }
    crypto::secret_key tx_key;
    std::vector<crypto::secret_key> additional_tx_keys;
    rct::multisig_out msout;
    bool per_output_unlock = use_fork_rules(9, 10);
    bool r = cryptonote::construct_tx_and_get_tx_key(m_account.get_keys(), m_subaddresses, sd.sources, sd.splitted_dsts, sd.change_dts, sd.extra, ptx.tx, sd.unlock_time, tx_key, additional_tx_keys, sd.use_rct, range_proof_type, m_multisig ? &msout : NULL, per_output_unlock);
    THROW_WALLET_EXCEPTION_IF(!r, error::tx_not_constructed, sd.sources, sd.splitted_dsts, sd.unlock_time, m_nettype);
    // we don't test tx size, because we don't know the current limit, due to not having a blockchain,
    // and it's a bit pointless to fail there anyway, since it'd be a (good) guess only. We sign anyway,
    // and if we really go over limit, the daemon will reject when it gets submitted. Chances are it's
    // OK anyway since it was generated in the first place, and rerolling should be within a few bytes.

    // normally, the tx keys are saved in commit_tx, when the tx is actually sent to the daemon.
    // we can't do that here since the tx will be sent from the compromised wallet, which we don't want
    // to see that info, so we save it here
    if (store_tx_info())
    {
      const crypto::hash txid = get_transaction_hash(ptx.tx);
      m_tx_keys.insert(std::make_pair(txid, tx_key));
      m_additional_tx_keys.insert(std::make_pair(txid, additional_tx_keys));
    }

    std::string key_images;
    bool all_are_txin_to_key = std::all_of(ptx.tx.vin.begin(), ptx.tx.vin.end(), [&](const txin_v& s_e) -> bool
    {
      CHECKED_GET_SPECIFIC_VARIANT(s_e, const txin_to_key, in, false);
      key_images += boost::to_string(in.k_image) + " ";
      return true;
    });
    THROW_WALLET_EXCEPTION_IF(!all_are_txin_to_key, error::unexpected_txin_type, ptx.tx);

    ptx.key_images = key_images;
    ptx.fee = 0;
    for (const auto &i: sd.sources) ptx.fee += i.amount;
    for (const auto &i: sd.splitted_dsts) ptx.fee -= i.amount;
    ptx.dust = 0;
    ptx.dust_added_to_fee = false;
    ptx.change_dts = sd.change_dts;
    ptx.selected_transfers = sd.selected_transfers;
    ptx.tx_key = rct::rct2sk(rct::identity()); // don't send it back to the untrusted view wallet
    ptx.dests = sd.dests;
    ptx.construction_data = sd;

    txs.push_back(ptx);
  }

  // add key images
  signed_txes.key_images.resize(m_transfers.size());
  for (size_t i = 0; i < m_transfers.size(); ++i)
  {
    if (!m_transfers[i].m_key_image_known || m_transfers[i].m_key_image_partial)
      LOG_PRINT_L0("WARNING: key image not known in signing wallet at index " << i);
    signed_txes.key_images[i] = m_transfers[i].m_key_image;
  }

  return true;
}
//----------------------------------------------------------------------------------------------------
bool wallet2::sign_tx(unsigned_tx_set &exported_txs, const std::string &signed_filename, std::vector<wallet2::pending_tx> &txs, bool export_raw)
{
  // sign the transactions
  signed_tx_set signed_txes;
  std::string ciphertext = sign_tx_dump_to_str(exported_txs, txs, signed_txes);
  if (ciphertext.empty())
  {
    LOG_PRINT_L0("Failed to sign unsigned_tx_set");
    return false;
  }

  if (!epee::file_io_utils::save_string_to_file(signed_filename, ciphertext))
  {
    LOG_PRINT_L0("Failed to save file to " << signed_filename);
    return false;
  }
  // export signed raw tx without encryption
  if (export_raw)
  {
    for (size_t i = 0; i < signed_txes.ptx.size(); ++i)
    {
      std::string tx_as_hex = epee::string_tools::buff_to_hex_nodelimer(tx_to_blob(signed_txes.ptx[i].tx));
      std::string raw_filename = signed_filename + "_raw" + (signed_txes.ptx.size() == 1 ? "" : ("_" + std::to_string(i)));
      if (!epee::file_io_utils::save_string_to_file(raw_filename, tx_as_hex))
      {
        LOG_PRINT_L0("Failed to save file to " << raw_filename);
        return false;
      }
    }
  }
  return true;
}
//----------------------------------------------------------------------------------------------------
std::string wallet2::sign_tx_dump_to_str(unsigned_tx_set &exported_txs, std::vector<wallet2::pending_tx> &ptx, signed_tx_set &signed_txes)
{
  // sign the transactions
  bool r = sign_tx(exported_txs, ptx, signed_txes);
  if (!r)
  {
    LOG_PRINT_L0("Failed to sign unsigned_tx_set");
    return std::string();
  }

  // save as binary
  std::ostringstream oss;
  boost::archive::portable_binary_oarchive ar(oss);
  try
  {
    ar << signed_txes;
  }
  catch(...)
  {
    return std::string();
  }
  LOG_PRINT_L3("Saving signed tx data (with encryption): " << oss.str());
  std::string ciphertext = encrypt_with_view_secret_key(oss.str());
  return std::string(SIGNED_TX_PREFIX) + ciphertext;
}
//----------------------------------------------------------------------------------------------------
bool wallet2::load_tx(const std::string &signed_filename, std::vector<tools::wallet2::pending_tx> &ptx, std::function<bool(const signed_tx_set&)> accept_func)
{
  std::string s;
  boost::system::error_code errcode;
  signed_tx_set signed_txs;

  if (!boost::filesystem::exists(signed_filename, errcode))
  {
    LOG_PRINT_L0("File " << signed_filename << " does not exist: " << errcode);
    return false;
  }

  if (!epee::file_io_utils::load_file_to_string(signed_filename.c_str(), s))
  {
    LOG_PRINT_L0("Failed to load from " << signed_filename);
    return false;
  }

  return parse_tx_from_str(s, ptx, accept_func);
}
//----------------------------------------------------------------------------------------------------
bool wallet2::parse_tx_from_str(const std::string &signed_tx_st, std::vector<tools::wallet2::pending_tx> &ptx, std::function<bool(const signed_tx_set &)> accept_func)
{
  std::string s = signed_tx_st;
  boost::system::error_code errcode;
  signed_tx_set signed_txs;

  const size_t magiclen = strlen(SIGNED_TX_PREFIX) - 1;
  if (strncmp(s.c_str(), SIGNED_TX_PREFIX, magiclen))
  {
    LOG_PRINT_L0("Bad magic from signed transaction");
    return false;
  }
  s = s.substr(magiclen);
  const char version = s[0];
  s = s.substr(1);
  if (version == '\003')
  {
    try
    {
      std::istringstream iss(s);
      boost::archive::portable_binary_iarchive ar(iss);
      ar >> signed_txs;
    }
    catch (...)
    {
      LOG_PRINT_L0("Failed to parse data from signed transaction");
      return false;
    }
  }
  else if (version == '\004')
  {
    try
    {
      s = decrypt_with_view_secret_key(s);
      try
      {
        std::istringstream iss(s);
        boost::archive::portable_binary_iarchive ar(iss);
        ar >> signed_txs;
      }
      catch (...)
      {
        LOG_PRINT_L0("Failed to parse decrypted data from signed transaction");
        return false;
      }
    }
    catch (const std::exception &e)
    {
      LOG_PRINT_L0("Failed to decrypt signed transaction: " << e.what());
      return false;
    }
  }
  else
  {
    LOG_PRINT_L0("Unsupported version in signed transaction");
    return false;
  }
  LOG_PRINT_L0("Loaded signed tx data from binary: " << signed_txs.ptx.size() << " transactions");
  for (auto &c_ptx: signed_txs.ptx) LOG_PRINT_L0(cryptonote::obj_to_json_str(c_ptx.tx));

  if (accept_func && !accept_func(signed_txs))
  {
    LOG_PRINT_L1("Transactions rejected by callback");
    return false;
  }

  // import key images
  if (signed_txs.key_images.size() > m_transfers.size())
  {
    LOG_PRINT_L1("More key images returned that we know outputs for");
    return false;
  }
  for (size_t i = 0; i < signed_txs.key_images.size(); ++i)
  {
    transfer_details &td = m_transfers[i];
    if (td.m_key_image_known && !td.m_key_image_partial && td.m_key_image != signed_txs.key_images[i])
      LOG_PRINT_L0("WARNING: imported key image differs from previously known key image at index " << i << ": trusting imported one");
    td.m_key_image = signed_txs.key_images[i];
    m_key_images[m_transfers[i].m_key_image] = i;
    td.m_key_image_known = true;
    td.m_key_image_partial = false;
    m_pub_keys[m_transfers[i].get_public_key()] = i;
  }

  ptx = signed_txs.ptx;

  return true;
}
//----------------------------------------------------------------------------------------------------
std::string wallet2::save_multisig_tx(multisig_tx_set txs)
{
  LOG_PRINT_L0("saving " << txs.m_ptx.size() << " multisig transactions");

  // txes generated, get rid of used k values
  for (size_t n = 0; n < txs.m_ptx.size(); ++n)
    for (size_t idx: txs.m_ptx[n].construction_data.selected_transfers)
      m_transfers[idx].m_multisig_k.clear();

  // zero out some data we don't want to share
  for (auto &ptx: txs.m_ptx)
  {
    for (auto &e: ptx.construction_data.sources)
      e.multisig_kLRki.k = rct::zero();
  }

  for (auto &ptx: txs.m_ptx)
  {
    // Get decrypted payment id from pending_tx
    ptx.construction_data = get_construction_data_with_decrypted_short_payment_id(ptx, m_account.get_device());
  }

  // save as binary
  std::ostringstream oss;
  boost::archive::portable_binary_oarchive ar(oss);
  try
  {
    ar << txs;
  }
  catch (...)
  {
    return std::string();
  }
  LOG_PRINT_L2("Saving multisig unsigned tx data: " << oss.str());
  std::string ciphertext = encrypt_with_view_secret_key(oss.str());
  return std::string(MULTISIG_UNSIGNED_TX_PREFIX) + ciphertext;
}
//----------------------------------------------------------------------------------------------------
bool wallet2::save_multisig_tx(const multisig_tx_set &txs, const std::string &filename)
{
  std::string ciphertext = save_multisig_tx(txs);
  if (ciphertext.empty())
    return false;
  return epee::file_io_utils::save_string_to_file(filename, ciphertext);
}
//----------------------------------------------------------------------------------------------------
wallet2::multisig_tx_set wallet2::make_multisig_tx_set(const std::vector<pending_tx>& ptx_vector) const
{
  multisig_tx_set txs;
  txs.m_ptx = ptx_vector;

  for (const auto &msk: get_account().get_multisig_keys())
  {
    crypto::public_key pkey = get_multisig_signing_public_key(msk);
    for (auto &ptx: txs.m_ptx) for (auto &sig: ptx.multisig_sigs) sig.signing_keys.insert(pkey);
  }

  txs.m_signers.insert(get_multisig_signer_public_key());
  return txs;
}

std::string wallet2::save_multisig_tx(const std::vector<pending_tx>& ptx_vector)
{
  return save_multisig_tx(make_multisig_tx_set(ptx_vector));
}
//----------------------------------------------------------------------------------------------------
bool wallet2::save_multisig_tx(const std::vector<pending_tx>& ptx_vector, const std::string &filename)
{
  std::string ciphertext = save_multisig_tx(ptx_vector);
  if (ciphertext.empty())
    return false;
  return epee::file_io_utils::save_string_to_file(filename, ciphertext);
}
//----------------------------------------------------------------------------------------------------
bool wallet2::load_multisig_tx(cryptonote::blobdata s, multisig_tx_set &exported_txs, std::function<bool(const multisig_tx_set&)> accept_func)
{
  const size_t magiclen = strlen(MULTISIG_UNSIGNED_TX_PREFIX);
  if (strncmp(s.c_str(), MULTISIG_UNSIGNED_TX_PREFIX, magiclen))
  {
    LOG_PRINT_L0("Bad magic from multisig tx data");
    return false;
  }
  try
  {
    s = decrypt_with_view_secret_key(std::string(s, magiclen));
  }
  catch (const std::exception &e)
  {
    LOG_PRINT_L0("Failed to decrypt multisig tx data: " << e.what());
    return false;
  }
  try
  {
    std::istringstream iss(s);
    boost::archive::portable_binary_iarchive ar(iss);
    ar >> exported_txs;
  }
  catch (...)
  {
    LOG_PRINT_L0("Failed to parse multisig tx data");
    return false;
  }

  // sanity checks
  for (const auto &ptx: exported_txs.m_ptx)
  {
    CHECK_AND_ASSERT_MES(ptx.selected_transfers.size() == ptx.tx.vin.size(), false, "Mismatched selected_transfers/vin sizes");
    for (size_t idx: ptx.selected_transfers)
      CHECK_AND_ASSERT_MES(idx < m_transfers.size(), false, "Transfer index out of range");
    CHECK_AND_ASSERT_MES(ptx.construction_data.selected_transfers.size() == ptx.tx.vin.size(), false, "Mismatched cd selected_transfers/vin sizes");
    for (size_t idx: ptx.construction_data.selected_transfers)
      CHECK_AND_ASSERT_MES(idx < m_transfers.size(), false, "Transfer index out of range");
    CHECK_AND_ASSERT_MES(ptx.construction_data.sources.size() == ptx.tx.vin.size(), false, "Mismatched sources/vin sizes");
  }

  LOG_PRINT_L1("Loaded multisig tx unsigned data from binary: " << exported_txs.m_ptx.size() << " transactions");
  for (auto &ptx: exported_txs.m_ptx) LOG_PRINT_L0(cryptonote::obj_to_json_str(ptx.tx));

  if (accept_func && !accept_func(exported_txs))
  {
    LOG_PRINT_L1("Transactions rejected by callback");
    return false;
  }

  const bool is_signed = exported_txs.m_signers.size() >= m_multisig_threshold;
  if (is_signed)
  {
    for (const auto &ptx: exported_txs.m_ptx)
    {
      const crypto::hash txid = get_transaction_hash(ptx.tx);
      if (store_tx_info())
      {
        m_tx_keys.insert(std::make_pair(txid, ptx.tx_key));
        m_additional_tx_keys.insert(std::make_pair(txid, ptx.additional_tx_keys));
      }
    }
  }

  return true;
}
//----------------------------------------------------------------------------------------------------
bool wallet2::load_multisig_tx_from_file(const std::string &filename, multisig_tx_set &exported_txs, std::function<bool(const multisig_tx_set&)> accept_func)
{
  std::string s;
  boost::system::error_code errcode;

  if (!boost::filesystem::exists(filename, errcode))
  {
    LOG_PRINT_L0("File " << filename << " does not exist: " << errcode);
    return false;
  }
  if (!epee::file_io_utils::load_file_to_string(filename.c_str(), s))
  {
    LOG_PRINT_L0("Failed to load from " << filename);
    return false;
  }

  if (!load_multisig_tx(s, exported_txs, accept_func))
  {
    LOG_PRINT_L0("Failed to parse multisig tx data from " << filename);
    return false;
  }
  return true;
}
//----------------------------------------------------------------------------------------------------
bool wallet2::sign_multisig_tx(multisig_tx_set &exported_txs, std::vector<crypto::hash> &txids)
{
  THROW_WALLET_EXCEPTION_IF(exported_txs.m_ptx.empty(), error::wallet_internal_error, "No tx found");

  const crypto::public_key local_signer = get_multisig_signer_public_key();

  THROW_WALLET_EXCEPTION_IF(exported_txs.m_signers.find(local_signer) != exported_txs.m_signers.end(),
      error::wallet_internal_error, "Transaction already signed by this private key");
  THROW_WALLET_EXCEPTION_IF(exported_txs.m_signers.size() > m_multisig_threshold,
      error::wallet_internal_error, "Transaction was signed by too many signers");
  THROW_WALLET_EXCEPTION_IF(exported_txs.m_signers.size() == m_multisig_threshold,
      error::wallet_internal_error, "Transaction is already fully signed");

  txids.clear();

  // sign the transactions
  for (size_t n = 0; n < exported_txs.m_ptx.size(); ++n)
  {
    tools::wallet2::pending_tx &ptx = exported_txs.m_ptx[n];
    THROW_WALLET_EXCEPTION_IF(ptx.multisig_sigs.empty(), error::wallet_internal_error, "No signatures found in multisig tx");
    tools::wallet2::tx_construction_data &sd = ptx.construction_data;
    LOG_PRINT_L1(" " << (n+1) << ": " << sd.sources.size() << " inputs, mixin " << (sd.sources[0].outputs.size()-1) <<
        ", signed by " << exported_txs.m_signers.size() << "/" << m_multisig_threshold);
    cryptonote::transaction tx;
    rct::multisig_out msout = ptx.multisig_sigs.front().msout;
    auto sources = sd.sources;
    rct::RangeProofType range_proof_type = rct::RangeProofBorromean;
    if (sd.use_bulletproofs)
    {
      range_proof_type = rct::RangeProofBulletproof;
      for (const rct::Bulletproof &proof: ptx.tx.rct_signatures.p.bulletproofs)
        if (proof.V.size() > 1)
          range_proof_type = rct::RangeProofPaddedBulletproof;
    }
    bool per_output_unlock = use_fork_rules(9, 10);
    bool r = cryptonote::construct_tx_with_tx_key(m_account.get_keys(), m_subaddresses, sources, sd.splitted_dsts, ptx.change_dts, sd.extra, tx, sd.unlock_time, ptx.tx_key, ptx.additional_tx_keys, sd.use_rct, range_proof_type, &msout, per_output_unlock, false);
    THROW_WALLET_EXCEPTION_IF(!r, error::tx_not_constructed, sd.sources, sd.splitted_dsts, sd.unlock_time, m_nettype);

    THROW_WALLET_EXCEPTION_IF(get_transaction_prefix_hash (tx) != get_transaction_prefix_hash(ptx.tx),
        error::wallet_internal_error, "Transaction prefix does not match data");

    // Tests passed, sign
    std::vector<unsigned int> indices;
    for (const auto &source: sources)
      indices.push_back(source.real_output);

    for (auto &sig: ptx.multisig_sigs)
    {
      if (sig.ignore != local_signer)
      {
        ptx.tx.rct_signatures = sig.sigs;

        rct::keyV k;
        for (size_t idx: sd.selected_transfers)
          k.push_back(get_multisig_k(idx, sig.used_L));

        rct::key skey = rct::zero();
        for (const auto &msk: get_account().get_multisig_keys())
        {
          crypto::public_key pmsk = get_multisig_signing_public_key(msk);

          if (sig.signing_keys.find(pmsk) == sig.signing_keys.end())
          {
            sc_add(skey.bytes, skey.bytes, rct::sk2rct(msk).bytes);
            sig.signing_keys.insert(pmsk);
          }
        }
        THROW_WALLET_EXCEPTION_IF(!rct::signMultisig(ptx.tx.rct_signatures, indices, k, sig.msout, skey),
            error::wallet_internal_error, "Failed signing, transaction likely malformed");

        sig.sigs = ptx.tx.rct_signatures;
      }
    }

    const bool is_last = exported_txs.m_signers.size() + 1 >= m_multisig_threshold;
    if (is_last)
    {
      // when the last signature on a multisig tx is made, we select the right
      // signature to plug into the final tx
      bool found = false;
      for (const auto &sig: ptx.multisig_sigs)
      {
        if (sig.ignore != local_signer && exported_txs.m_signers.find(sig.ignore) == exported_txs.m_signers.end())
        {
          THROW_WALLET_EXCEPTION_IF(found, error::wallet_internal_error, "More than one transaction is final");
          ptx.tx.rct_signatures = sig.sigs;
          found = true;
        }
      }
      THROW_WALLET_EXCEPTION_IF(!found, error::wallet_internal_error,
          "Final signed transaction not found: this transaction was likely made without our export data, so we cannot sign it");
      const crypto::hash txid = get_transaction_hash(ptx.tx);
      if (store_tx_info())
      {
        m_tx_keys.insert(std::make_pair(txid, ptx.tx_key));
        m_additional_tx_keys.insert(std::make_pair(txid, ptx.additional_tx_keys));
      }
      txids.push_back(txid);
    }
  }

  // txes generated, get rid of used k values
  for (size_t n = 0; n < exported_txs.m_ptx.size(); ++n)
    for (size_t idx: exported_txs.m_ptx[n].construction_data.selected_transfers)
      m_transfers[idx].m_multisig_k.clear();

  exported_txs.m_signers.insert(get_multisig_signer_public_key());

  return true;
}
//----------------------------------------------------------------------------------------------------
bool wallet2::sign_multisig_tx_to_file(multisig_tx_set &exported_txs, const std::string &filename, std::vector<crypto::hash> &txids)
{
  bool r = sign_multisig_tx(exported_txs, txids);
  if (!r)
    return false;
  return save_multisig_tx(exported_txs, filename);
}
//----------------------------------------------------------------------------------------------------
bool wallet2::sign_multisig_tx_from_file(const std::string &filename, std::vector<crypto::hash> &txids, std::function<bool(const multisig_tx_set&)> accept_func)
{
  multisig_tx_set exported_txs;
  if(!load_multisig_tx_from_file(filename, exported_txs))
    return false;

  if (accept_func && !accept_func(exported_txs))
  {
    LOG_PRINT_L1("Transactions rejected by callback");
    return false;
  }
  return sign_multisig_tx_to_file(exported_txs, filename, txids);
}
//----------------------------------------------------------------------------------------------------
uint64_t wallet2::get_fee_multiplier(uint32_t priority, int fee_algorithm) const
{
  static const struct
  {
    size_t count;
    uint64_t multipliers[4];
  }
  multipliers[] =
  {
    { 3, {1, 2, 3} },
    { 3, {1, 20, 166} },
    { 4, {1, 4, 20, 166} },
    { 4, {1, 5, 25, 1000} },
  };

  if (fee_algorithm == -1)
    fee_algorithm = get_fee_algorithm();

  // 0 -> default (here, x1 till fee algorithm 2, x4 from it)
  if (priority == 0)
    priority = m_default_priority;
  if (priority == 0)
  {
    if (fee_algorithm >= 2)
      priority = 2;
    else
      priority = 1;
  }

  THROW_WALLET_EXCEPTION_IF(fee_algorithm < 0 || fee_algorithm > 3, error::invalid_priority);

  // 1 to 3/4 are allowed as priorities
  const uint32_t max_priority = multipliers[fee_algorithm].count;
  if (priority >= 1 && priority <= max_priority)
  {
    return multipliers[fee_algorithm].multipliers[priority-1];
  }

  THROW_WALLET_EXCEPTION_IF (false, error::invalid_priority);
  return 1;
}
//----------------------------------------------------------------------------------------------------
uint64_t wallet2::get_dynamic_base_fee_estimate() const
{
  uint64_t fee;
  boost::optional<std::string> result = m_node_rpc_proxy.get_dynamic_base_fee_estimate(FEE_ESTIMATE_GRACE_BLOCKS, fee);
  if (!result)
    return fee;
  const uint64_t base_fee = use_fork_rules(HF_VERSION_PER_BYTE_FEE) ? FEE_PER_BYTE : FEE_PER_KB;
  LOG_PRINT_L1("Failed to query base fee, using " << print_money(base_fee));
  return base_fee;
}
//----------------------------------------------------------------------------------------------------
uint64_t wallet2::get_base_fee() const
{
  if(m_light_wallet)
  {
    if (use_fork_rules(HF_VERSION_PER_BYTE_FEE))
      return m_light_wallet_per_kb_fee / 1024;
    else
      return m_light_wallet_per_kb_fee;
  }
  bool use_dyn_fee = use_fork_rules(HF_VERSION_DYNAMIC_FEE, -720 * 1);
  if (!use_dyn_fee)
    return FEE_PER_KB;

  return get_dynamic_base_fee_estimate();
}
//----------------------------------------------------------------------------------------------------
uint64_t wallet2::get_fee_quantization_mask() const
{
  if(m_light_wallet)
  {
    return 1; // TODO
  }
  bool use_per_byte_fee = use_fork_rules(HF_VERSION_PER_BYTE_FEE, 0);
  if (!use_per_byte_fee)
    return 1;

  uint64_t fee_quantization_mask;
  boost::optional<std::string> result = m_node_rpc_proxy.get_fee_quantization_mask(fee_quantization_mask);
  if (result)
    return 1;
  return fee_quantization_mask;
}
//----------------------------------------------------------------------------------------------------
int wallet2::get_fee_algorithm() const
{
  // changes at v3, v5, v8
  if (use_fork_rules(HF_VERSION_PER_BYTE_FEE, 0))
    return 3;
  if (use_fork_rules(5, 0))
    return 2;
  if (use_fork_rules(3, -720 * 14))
   return 1;
  return 0;
}
//------------------------------------------------------------------------------------------------------------------------------
uint64_t wallet2::get_min_ring_size() const
{
  if (use_fork_rules(8, 10))
    return 11;
  if (use_fork_rules(7, 10))
    return 7;
  if (use_fork_rules(6, 10))
    return 5;
  if (use_fork_rules(2, 10))
    return 3;
  return 0;
}
//------------------------------------------------------------------------------------------------------------------------------
uint64_t wallet2::get_max_ring_size() const
{
  if (use_fork_rules(8, 10))
    return 11;
  return 0;
}
//------------------------------------------------------------------------------------------------------------------------------
uint64_t wallet2::adjust_mixin(uint64_t mixin) const
{
  if (mixin != 9) {
    MWARNING("Requested ring size " << (mixin + 1) << " incorrect for loki, using 10");
    mixin = 9;
  }
  return mixin;
}
//----------------------------------------------------------------------------------------------------
uint32_t wallet2::adjust_priority(uint32_t priority)
{
  if (priority == 0 && m_default_priority == 0 && auto_low_priority())
  {
    try
    {
      // check if there's a backlog in the tx pool
      const bool use_per_byte_fee = use_fork_rules(HF_VERSION_PER_BYTE_FEE, 0);
      const uint64_t base_fee = get_base_fee();
      const uint64_t fee_multiplier = get_fee_multiplier(1);
      const double fee_level = fee_multiplier * base_fee * (use_per_byte_fee ? 1 : (12/(double)13 / (double)1024));
      const std::vector<std::pair<uint64_t, uint64_t>> blocks = estimate_backlog({std::make_pair(fee_level, fee_level)});
      if (blocks.size() != 1)
      {
        MERROR("Bad estimated backlog array size");
        return priority;
      }
      else if (blocks[0].first > 0)
      {
        MINFO("We don't use the low priority because there's a backlog in the tx pool.");
        return priority;
      }

      // get the current full reward zone
      uint64_t block_weight_limit = 0;
      const auto result = m_node_rpc_proxy.get_block_weight_limit(block_weight_limit);
      throw_on_rpc_response_error(result, "get_info");
      const uint64_t full_reward_zone = block_weight_limit / 2;

      // get the last N block headers and sum the block sizes
      const size_t N = 10;
      if (m_blockchain.size() < N)
      {
        MERROR("The blockchain is too short");
        return priority;
      }
      cryptonote::COMMAND_RPC_GET_BLOCK_HEADERS_RANGE::request getbh_req = AUTO_VAL_INIT(getbh_req);
      cryptonote::COMMAND_RPC_GET_BLOCK_HEADERS_RANGE::response getbh_res = AUTO_VAL_INIT(getbh_res);
      m_daemon_rpc_mutex.lock();
      getbh_req.start_height = m_blockchain.size() - N;
      getbh_req.end_height = m_blockchain.size() - 1;
      bool r = net_utils::invoke_http_json_rpc("/json_rpc", "getblockheadersrange", getbh_req, getbh_res, m_http_client, rpc_timeout);
      m_daemon_rpc_mutex.unlock();
      THROW_WALLET_EXCEPTION_IF(!r, error::no_connection_to_daemon, "getblockheadersrange");
      THROW_WALLET_EXCEPTION_IF(getbh_res.status == CORE_RPC_STATUS_BUSY, error::daemon_busy, "getblockheadersrange");
      THROW_WALLET_EXCEPTION_IF(getbh_res.status != CORE_RPC_STATUS_OK, error::get_blocks_error, getbh_res.status);
      if (getbh_res.headers.size() != N)
      {
        MERROR("Bad blockheaders size");
        return priority;
      }
      size_t block_weight_sum = 0;
      for (const cryptonote::block_header_response &i : getbh_res.headers)
      {
        block_weight_sum += i.block_weight;
      }

      // estimate how 'full' the last N blocks are
      const size_t P = 100 * block_weight_sum / (N * full_reward_zone);
      MINFO((boost::format("The last %d blocks fill roughly %d%% of the full reward zone.") % N % P).str());
      if (P > 80)
      {
        MINFO("We don't use the low priority because recent blocks are quite full.");
        return priority;
      }
      MINFO("We'll use the low priority because probably it's safe to do so.");
      return 1;
    }
    catch (const std::exception &e)
    {
      MERROR(e.what());
    }
  }
  return priority;
}
//----------------------------------------------------------------------------------------------------
<<<<<<< HEAD
// separated the call(s) to wallet2::transfer into their own function
//
// this function will make multiple calls to wallet2::transfer if multiple
// transactions will be required
std::vector<wallet2::pending_tx> wallet2::create_transactions(std::vector<cryptonote::tx_destination_entry> dsts, const size_t fake_outs_count, const uint64_t unlock_time, uint32_t priority, const std::vector<uint8_t>& extra)
{
  const std::vector<size_t> unused_transfers_indices = select_available_outputs_from_histogram(fake_outs_count + 1, true, true, true);

  const uint64_t base_fee = get_base_fee();
  const uint64_t fee_multiplier = get_fee_multiplier(priority, get_fee_algorithm());
  const bool use_per_byte_fee = use_fork_rules(HF_VERSION_PER_BYTE_FEE);
  const uint64_t fee_quantization_mask = get_fee_quantization_mask();

  // failsafe split attempt counter
  size_t attempt_count = 0;

  for(attempt_count = 1; ;attempt_count++)
  {
    size_t num_tx = 0.5 + pow(1.7,attempt_count-1);

    auto split_values = split_amounts(dsts, num_tx);

    // Throw if split_amounts comes back with a vector of size different than it should
    if (split_values.size() != num_tx)
    {
      throw std::runtime_error("Splitting transactions returned a number of potential tx not equal to what was requested");
    }

    std::vector<pending_tx> ptx_vector;
    try
    {
      // for each new destination vector (i.e. for each new tx)
      for (auto & dst_vector : split_values)
      {
        cryptonote::transaction tx;
        pending_tx ptx;

        // loop until fee is met without increasing tx size to next KB boundary.
        uint64_t needed_fee = estimate_fee(use_per_byte_fee, false, unused_transfers_indices.size(), fake_outs_count, dst_vector.size()+1, extra.size(), false, base_fee, fee_multiplier, fee_quantization_mask);
        do
        {
          transfer(dst_vector, fake_outs_count, unused_transfers_indices, unlock_time, needed_fee, extra, tx, ptx);
          auto txBlob = t_serializable_object_to_blob(ptx.tx);
          needed_fee = calculate_fee(use_per_byte_fee, ptx.tx, txBlob.size(), base_fee, fee_multiplier, fee_quantization_mask);
        } while (ptx.fee < needed_fee);

        ptx_vector.push_back(ptx);

        // mark transfers to be used as "spent"
        for(size_t idx: ptx.selected_transfers)
        {
          set_spent(idx, 0);
        }
      }

      // if we made it this far, we've selected our transactions.  committing them will mark them spent,
      // so this is a failsafe in case they don't go through
      // unmark pending tx transfers as spent
      for (auto & ptx : ptx_vector)
      {
        // mark transfers to be used as not spent
        for(size_t idx2: ptx.selected_transfers)
        {
          set_unspent(idx2);
        }

      }

      // if we made it this far, we're OK to actually send the transactions
      return ptx_vector;

    }
    // only catch this here, other exceptions need to pass through to the calling function
    catch (const tools::error::tx_too_big& e)
    {

      // unmark pending tx transfers as spent
      for (auto & ptx : ptx_vector)
      {
        // mark transfers to be used as not spent
        for(size_t idx2: ptx.selected_transfers)
        {
          set_unspent(idx2);
        }
      }

      if (attempt_count >= MAX_SPLIT_ATTEMPTS)
      {
        throw;
      }
    }
    catch (...)
    {
      // in case of some other exception, make sure any tx in queue are marked unspent again

      // unmark pending tx transfers as spent
      for (auto & ptx : ptx_vector)
      {
        // mark transfers to be used as not spent
        for(size_t idx2: ptx.selected_transfers)
        {
          set_unspent(idx2);
        }
      }

      throw;
    }
  }
}

=======
>>>>>>> 7addabce
bool wallet2::set_ring_database(const std::string &filename)
{
  m_ring_database = filename;
  MINFO("ringdb path set to " << filename);
  m_ringdb.reset();
  if (!m_ring_database.empty())
  {
    try
    {
      cryptonote::block b;
      generate_genesis(b);
      m_ringdb.reset(new tools::ringdb(m_ring_database, epee::string_tools::pod_to_hex(get_block_hash(b))));
    }
    catch (const std::exception &e)
    {
      MERROR("Failed to initialize ringdb: " << e.what());
      m_ring_database = "";
      return false;
    }
  }
  return true;
}

crypto::chacha_key wallet2::get_ringdb_key()
{
  if (!m_ringdb_key)
  {
    MINFO("caching ringdb key");
    crypto::chacha_key key;
    generate_chacha_key_from_secret_keys(key);
    m_ringdb_key = key;
  }
  return *m_ringdb_key;
}

bool wallet2::add_rings(const crypto::chacha_key &key, const cryptonote::transaction_prefix &tx)
{
  if (!m_ringdb)
    return false;
  try { return m_ringdb->add_rings(key, tx); }
  catch (const std::exception &e) { return false; }
}

bool wallet2::add_rings(const cryptonote::transaction_prefix &tx)
{
  try { return add_rings(get_ringdb_key(), tx); }
  catch (const std::exception &e) { return false; }
}

bool wallet2::remove_rings(const cryptonote::transaction_prefix &tx)
{
  if (!m_ringdb)
    return false;
  try { return m_ringdb->remove_rings(get_ringdb_key(), tx); }
  catch (const std::exception &e) { return false; }
}

bool wallet2::get_ring(const crypto::chacha_key &key, const crypto::key_image &key_image, std::vector<uint64_t> &outs)
{
  if (!m_ringdb)
    return false;
  try { return m_ringdb->get_ring(key, key_image, outs); }
  catch (const std::exception &e) { return false; }
}

bool wallet2::get_rings(const crypto::hash &txid, std::vector<std::pair<crypto::key_image, std::vector<uint64_t>>> &outs)
{
  for (auto i: m_confirmed_txs)
  {
    if (txid == i.first)
    {
      for (const auto &x: i.second.m_rings)
        outs.push_back({x.first, cryptonote::relative_output_offsets_to_absolute(x.second)});
      return true;
    }
  }
  for (auto i: m_unconfirmed_txs)
  {
    if (txid == i.first)
    {
      for (const auto &x: i.second.m_rings)
        outs.push_back({x.first, cryptonote::relative_output_offsets_to_absolute(x.second)});
      return true;
    }
  }
  return false;
}

bool wallet2::get_ring(const crypto::key_image &key_image, std::vector<uint64_t> &outs)
{
  try { return get_ring(get_ringdb_key(), key_image, outs); }
  catch (const std::exception &e) { return false; }
}

bool wallet2::set_ring(const crypto::key_image &key_image, const std::vector<uint64_t> &outs, bool relative)
{
  if (!m_ringdb)
    return false;

  try { return m_ringdb->set_ring(get_ringdb_key(), key_image, outs, relative); }
  catch (const std::exception &e) { return false; }
}

bool wallet2::find_and_save_rings(bool force)
{
  if (!force && m_ring_history_saved)
    return true;
  if (!m_ringdb)
    return false;

  COMMAND_RPC_GET_TRANSACTIONS::request req = AUTO_VAL_INIT(req);
  COMMAND_RPC_GET_TRANSACTIONS::response res = AUTO_VAL_INIT(res);

  MDEBUG("Finding and saving rings...");

  // get payments we made
  std::vector<crypto::hash> txs_hashes;
  std::list<std::pair<crypto::hash,wallet2::confirmed_transfer_details>> payments;
  get_payments_out(payments, 0, std::numeric_limits<uint64_t>::max(), boost::none, std::set<uint32_t>());
  for (const std::pair<crypto::hash,wallet2::confirmed_transfer_details> &entry: payments)
  {
    const crypto::hash &txid = entry.first;
    txs_hashes.push_back(txid);
  }

  MDEBUG("Found " << std::to_string(txs_hashes.size()) << " transactions");

  // get those transactions from the daemon
  static const size_t SLICE_SIZE = 200;
  for (size_t slice = 0; slice < txs_hashes.size(); slice += SLICE_SIZE)
  {
    req.decode_as_json = false;
    req.prune = false;
    req.txs_hashes.clear();
    size_t ntxes = slice + SLICE_SIZE > txs_hashes.size() ? txs_hashes.size() - slice : SLICE_SIZE;
    for (size_t s = slice; s < slice + ntxes; ++s)
      req.txs_hashes.push_back(epee::string_tools::pod_to_hex(txs_hashes[s]));
    bool r;
    {
      const boost::lock_guard<boost::mutex> lock{m_daemon_rpc_mutex};
      r = epee::net_utils::invoke_http_json("/gettransactions", req, res, m_http_client, rpc_timeout);
    }
    THROW_WALLET_EXCEPTION_IF(!r, error::no_connection_to_daemon, "gettransactions");
    THROW_WALLET_EXCEPTION_IF(res.status == CORE_RPC_STATUS_BUSY, error::daemon_busy, "gettransactions");
    THROW_WALLET_EXCEPTION_IF(res.status != CORE_RPC_STATUS_OK, error::wallet_internal_error, "gettransactions");
    THROW_WALLET_EXCEPTION_IF(res.txs.size() != req.txs_hashes.size(), error::wallet_internal_error,
      "daemon returned wrong response for gettransactions, wrong txs count = " +
      std::to_string(res.txs.size()) + ", expected " + std::to_string(req.txs_hashes.size()));

    MDEBUG("Scanning " << res.txs.size() << " transactions");
    THROW_WALLET_EXCEPTION_IF(slice + res.txs.size() > txs_hashes.size(), error::wallet_internal_error, "Unexpected tx array size");
    auto it = req.txs_hashes.begin();
    for (size_t i = 0; i < res.txs.size(); ++i, ++it)
    {
    const auto &tx_info = res.txs[i];
    THROW_WALLET_EXCEPTION_IF(tx_info.tx_hash != epee::string_tools::pod_to_hex(txs_hashes[slice + i]), error::wallet_internal_error, "Wrong txid received");
    THROW_WALLET_EXCEPTION_IF(tx_info.tx_hash != *it, error::wallet_internal_error, "Wrong txid received");
    cryptonote::blobdata bd;
    THROW_WALLET_EXCEPTION_IF(!epee::string_tools::parse_hexstr_to_binbuff(tx_info.as_hex, bd), error::wallet_internal_error, "failed to parse tx from hexstr");
    cryptonote::transaction tx;
    crypto::hash tx_hash, tx_prefix_hash;
    THROW_WALLET_EXCEPTION_IF(!cryptonote::parse_and_validate_tx_from_blob(bd, tx, tx_hash, tx_prefix_hash), error::wallet_internal_error, "failed to parse tx from blob");
    THROW_WALLET_EXCEPTION_IF(epee::string_tools::pod_to_hex(tx_hash) != tx_info.tx_hash, error::wallet_internal_error, "txid mismatch");
    THROW_WALLET_EXCEPTION_IF(!add_rings(get_ringdb_key(), tx), error::wallet_internal_error, "Failed to save ring");
    }
  }

  MINFO("Found and saved rings for " << txs_hashes.size() << " transactions");
  m_ring_history_saved = true;
  return true;
}

bool wallet2::blackball_output(const std::pair<uint64_t, uint64_t> &output)
{
  if (!m_ringdb)
    return false;
  try { return m_ringdb->blackball(output); }
  catch (const std::exception &e) { return false; }
}

bool wallet2::set_blackballed_outputs(const std::vector<std::pair<uint64_t, uint64_t>> &outputs, bool add)
{
  if (!m_ringdb)
    return false;
  try
  {
    bool ret = true;
    if (!add)
      ret &= m_ringdb->clear_blackballs();
    ret &= m_ringdb->blackball(outputs);
    return ret;
  }
  catch (const std::exception &e) { return false; }
}

bool wallet2::unblackball_output(const std::pair<uint64_t, uint64_t> &output)
{
  if (!m_ringdb)
    return false;
  try { return m_ringdb->unblackball(output); }
  catch (const std::exception &e) { return false; }
}

bool wallet2::is_output_blackballed(const std::pair<uint64_t, uint64_t> &output) const
{
  if (!m_ringdb)
    return false;
  try { return m_ringdb->blackballed(output); }
  catch (const std::exception &e) { return false; }
}

bool wallet2::lock_keys_file()
{
  if (m_keys_file_locker)
  {
    MDEBUG(m_keys_file << " is already locked.");
    return false;
  }
  m_keys_file_locker.reset(new tools::file_locker(m_keys_file));
  return true;
}

bool wallet2::unlock_keys_file()
{
  if (!m_keys_file_locker)
  {
    MDEBUG(m_keys_file << " is already unlocked.");
    return false;
  }
  m_keys_file_locker.reset();
  return true;
}

bool wallet2::is_keys_file_locked() const
{
  return m_keys_file_locker->locked();
}

bool wallet2::tx_add_fake_output(std::vector<std::vector<tools::wallet2::get_outs_entry>> &outs, uint64_t global_index, const crypto::public_key& output_public_key, const rct::key& mask, uint64_t real_index, bool unlocked) const
{
  if (!unlocked) // don't add locked outs
    return false;
  if (global_index == real_index) // don't re-add real one
    return false;
  auto item = std::make_tuple(global_index, output_public_key, mask);
  CHECK_AND_ASSERT_MES(!outs.empty(), false, "internal error: outs is empty");
  if (std::find(outs.back().begin(), outs.back().end(), item) != outs.back().end()) // don't add duplicates
    return false;
//  if (is_output_blackballed(output_public_key)) // don't add blackballed outputs
//    return false;
  outs.back().push_back(item);
  return true;
}

void wallet2::light_wallet_get_outs(std::vector<std::vector<tools::wallet2::get_outs_entry>> &outs, const std::vector<size_t> &selected_transfers, size_t fake_outputs_count) {
  
  MDEBUG("LIGHTWALLET - Getting random outs");
      
  cryptonote::COMMAND_RPC_GET_RANDOM_OUTS::request oreq;
  cryptonote::COMMAND_RPC_GET_RANDOM_OUTS::response ores;
  
  size_t light_wallet_requested_outputs_count = (size_t)((fake_outputs_count + 1) * 1.5 + 1);
  
  // Amounts to ask for
  // MyMonero api handle amounts and fees as strings
  for(size_t idx: selected_transfers) {
    const uint64_t ask_amount = m_transfers[idx].is_rct() ? 0 : m_transfers[idx].amount();
    std::ostringstream amount_ss;
    amount_ss << ask_amount;
    oreq.amounts.push_back(amount_ss.str());
  }
  
  oreq.count = light_wallet_requested_outputs_count;
  m_daemon_rpc_mutex.lock();
  bool r = epee::net_utils::invoke_http_json("/get_random_outs", oreq, ores, m_http_client, rpc_timeout, "POST");
  m_daemon_rpc_mutex.unlock();
  THROW_WALLET_EXCEPTION_IF(!r, error::no_connection_to_daemon, "get_random_outs");
  THROW_WALLET_EXCEPTION_IF(ores.amount_outs.empty() , error::wallet_internal_error, "No outputs received from light wallet node. Error: " + ores.Error);
  
  // Check if we got enough outputs for each amount
  for(auto& out: ores.amount_outs) {
    const uint64_t out_amount = boost::lexical_cast<uint64_t>(out.amount);
    THROW_WALLET_EXCEPTION_IF(out.outputs.size() < light_wallet_requested_outputs_count , error::wallet_internal_error, "Not enough outputs for amount: " + boost::lexical_cast<std::string>(out.amount));
    MDEBUG(out.outputs.size() << " outputs for amount "+ boost::lexical_cast<std::string>(out.amount) + " received from light wallet node");
  }

  MDEBUG("selected transfers size: " << selected_transfers.size());

  for(size_t idx: selected_transfers)
  { 
    // Create new index
    outs.push_back(std::vector<get_outs_entry>());
    outs.back().reserve(fake_outputs_count + 1);
    
    // add real output first
    const transfer_details &td = m_transfers[idx];
    const uint64_t amount = td.is_rct() ? 0 : td.amount();
    outs.back().push_back(std::make_tuple(td.m_global_output_index, td.get_public_key(), rct::commit(td.amount(), td.m_mask)));
    MDEBUG("added real output " << string_tools::pod_to_hex(td.get_public_key()));
    
    // Even if the lightwallet server returns random outputs, we pick them randomly.
    std::vector<size_t> order;
    order.resize(light_wallet_requested_outputs_count);
    for (size_t n = 0; n < order.size(); ++n)
      order[n] = n;
    std::shuffle(order.begin(), order.end(), std::default_random_engine(crypto::rand<unsigned>()));
    
    
    LOG_PRINT_L2("Looking for " << (fake_outputs_count+1) << " outputs with amounts " << print_money(td.is_rct() ? 0 : td.amount()));
    MDEBUG("OUTS SIZE: " << outs.back().size());
    for (size_t o = 0; o < light_wallet_requested_outputs_count && outs.back().size() < fake_outputs_count + 1; ++o)
    {
      // Random pick
      size_t i = order[o];
             
      // Find which random output key to use
      bool found_amount = false;
      size_t amount_key;
      for(amount_key = 0; amount_key < ores.amount_outs.size(); ++amount_key)
      {
        if(boost::lexical_cast<uint64_t>(ores.amount_outs[amount_key].amount) == amount) {
          found_amount = true;
          break;
        }
      }
      THROW_WALLET_EXCEPTION_IF(!found_amount , error::wallet_internal_error, "Outputs for amount " + boost::lexical_cast<std::string>(ores.amount_outs[amount_key].amount) + " not found" );

      LOG_PRINT_L2("Index " << i << "/" << light_wallet_requested_outputs_count << ": idx " << ores.amount_outs[amount_key].outputs[i].global_index << " (real " << td.m_global_output_index << "), unlocked " << "(always in light)" << ", key " << ores.amount_outs[0].outputs[i].public_key);
      
      // Convert light wallet string data to proper data structures
      crypto::public_key tx_public_key;
      rct::key mask = AUTO_VAL_INIT(mask); // decrypted mask - not used here
      rct::key rct_commit = AUTO_VAL_INIT(rct_commit);
      THROW_WALLET_EXCEPTION_IF(string_tools::validate_hex(64, ores.amount_outs[amount_key].outputs[i].public_key), error::wallet_internal_error, "Invalid public_key");
      string_tools::hex_to_pod(ores.amount_outs[amount_key].outputs[i].public_key, tx_public_key);
      const uint64_t global_index = ores.amount_outs[amount_key].outputs[i].global_index;
      if(!light_wallet_parse_rct_str(ores.amount_outs[amount_key].outputs[i].rct, tx_public_key, 0, mask, rct_commit, false))
        rct_commit = rct::zeroCommit(td.amount());
      
      if (tx_add_fake_output(outs, global_index, tx_public_key, rct_commit, td.m_global_output_index, true)) {
        MDEBUG("added fake output " << ores.amount_outs[amount_key].outputs[i].public_key);
        MDEBUG("index " << global_index);
      }
    }

    THROW_WALLET_EXCEPTION_IF(outs.back().size() < fake_outputs_count + 1 , error::wallet_internal_error, "Not enough fake outputs found" );
    
    // Real output is the first. Shuffle outputs
    MTRACE(outs.back().size() << " outputs added. Sorting outputs by index:");
    std::sort(outs.back().begin(), outs.back().end(), [](const get_outs_entry &a, const get_outs_entry &b) { return std::get<0>(a) < std::get<0>(b); });

    // Print output order
    for(auto added_out: outs.back())
      MTRACE(std::get<0>(added_out));

  }
}

void wallet2::get_outs(std::vector<std::vector<tools::wallet2::get_outs_entry>> &outs, const std::vector<size_t> &selected_transfers, size_t fake_outputs_count)
{
  LOG_PRINT_L2("fake_outputs_count: " << fake_outputs_count);
  outs.clear();

  if(m_light_wallet && fake_outputs_count > 0) {
    light_wallet_get_outs(outs, selected_transfers, fake_outputs_count);
    return;
  }

  if (fake_outputs_count > 0)
  {
    uint64_t segregation_fork_height = get_segregation_fork_height();
    // check whether we're shortly after the fork
    uint64_t height;
    boost::optional<std::string> result = m_node_rpc_proxy.get_height(height);
    throw_on_rpc_response_error(result, "get_info");
    bool is_shortly_after_segregation_fork = height >= segregation_fork_height && height < segregation_fork_height + SEGREGATION_FORK_VICINITY;
    bool is_after_segregation_fork = height >= segregation_fork_height;

    // if we have at least one rct out, get the distribution, or fall back to the previous system
    uint64_t rct_start_height;
    std::vector<uint64_t> rct_offsets;
    bool has_rct = false;
    for (size_t idx: selected_transfers)
      if (m_transfers[idx].is_rct())
        { has_rct = true; break; }
    const bool has_rct_distribution = has_rct && get_rct_distribution(rct_start_height, rct_offsets);
    if (has_rct_distribution)
    {
      // check we're clear enough of rct start, to avoid corner cases below
      THROW_WALLET_EXCEPTION_IF(rct_offsets.size() <= CRYPTONOTE_DEFAULT_TX_SPENDABLE_AGE,
          error::get_output_distribution, "Not enough rct outputs");
    }

    // get histogram for the amounts we need
    cryptonote::COMMAND_RPC_GET_OUTPUT_HISTOGRAM::request req_t = AUTO_VAL_INIT(req_t);
    cryptonote::COMMAND_RPC_GET_OUTPUT_HISTOGRAM::response resp_t = AUTO_VAL_INIT(resp_t);
    // request histogram for all outputs, except 0 if we have the rct distribution
    for(size_t idx: selected_transfers)
      if (!m_transfers[idx].is_rct() || !has_rct_distribution)
        req_t.amounts.push_back(m_transfers[idx].is_rct() ? 0 : m_transfers[idx].amount());
    if (!req_t.amounts.empty())
    {
      std::sort(req_t.amounts.begin(), req_t.amounts.end());
      auto end = std::unique(req_t.amounts.begin(), req_t.amounts.end());
      req_t.amounts.resize(std::distance(req_t.amounts.begin(), end));
      req_t.unlocked = true;
      req_t.recent_cutoff = time(NULL) - RECENT_OUTPUT_ZONE;
      m_daemon_rpc_mutex.lock();
      bool r = net_utils::invoke_http_json_rpc("/json_rpc", "get_output_histogram", req_t, resp_t, m_http_client, rpc_timeout);
      m_daemon_rpc_mutex.unlock();
      THROW_WALLET_EXCEPTION_IF(!r, error::no_connection_to_daemon, "transfer_selected");
      THROW_WALLET_EXCEPTION_IF(resp_t.status == CORE_RPC_STATUS_BUSY, error::daemon_busy, "get_output_histogram");
      THROW_WALLET_EXCEPTION_IF(resp_t.status != CORE_RPC_STATUS_OK, error::get_histogram_error, resp_t.status);
    }

    // if we want to segregate fake outs pre or post fork, get distribution
    std::unordered_map<uint64_t, std::pair<uint64_t, uint64_t>> segregation_limit;
    if (is_after_segregation_fork && (m_segregate_pre_fork_outputs || m_key_reuse_mitigation2))
    {
      cryptonote::COMMAND_RPC_GET_OUTPUT_DISTRIBUTION::request req_t = AUTO_VAL_INIT(req_t);
      cryptonote::COMMAND_RPC_GET_OUTPUT_DISTRIBUTION::response resp_t = AUTO_VAL_INIT(resp_t);
      for(size_t idx: selected_transfers)
        req_t.amounts.push_back(m_transfers[idx].is_rct() ? 0 : m_transfers[idx].amount());
      std::sort(req_t.amounts.begin(), req_t.amounts.end());
      auto end = std::unique(req_t.amounts.begin(), req_t.amounts.end());
      req_t.amounts.resize(std::distance(req_t.amounts.begin(), end));
      req_t.from_height = std::max<uint64_t>(segregation_fork_height, RECENT_OUTPUT_BLOCKS) - RECENT_OUTPUT_BLOCKS;
      req_t.to_height = segregation_fork_height + 1;
      req_t.cumulative = true;
      req_t.binary = true;
      m_daemon_rpc_mutex.lock();
      bool r = net_utils::invoke_http_json_rpc("/json_rpc", "get_output_distribution", req_t, resp_t, m_http_client, rpc_timeout * 1000);
      m_daemon_rpc_mutex.unlock();
      THROW_WALLET_EXCEPTION_IF(!r, error::no_connection_to_daemon, "transfer_selected");
      THROW_WALLET_EXCEPTION_IF(resp_t.status == CORE_RPC_STATUS_BUSY, error::daemon_busy, "get_output_distribution");
      THROW_WALLET_EXCEPTION_IF(resp_t.status != CORE_RPC_STATUS_OK, error::get_output_distribution, resp_t.status);

      // check we got all data
      for(size_t idx: selected_transfers)
      {
        const uint64_t amount = m_transfers[idx].is_rct() ? 0 : m_transfers[idx].amount();
        bool found = false;
        for (const auto &d: resp_t.distributions)
        {
          if (d.amount == amount)
          {
            THROW_WALLET_EXCEPTION_IF(d.start_height > segregation_fork_height, error::get_output_distribution, "Distribution start_height too high");
            THROW_WALLET_EXCEPTION_IF(segregation_fork_height - d.start_height >= d.distribution.size(), error::get_output_distribution, "Distribution size too small");
            THROW_WALLET_EXCEPTION_IF(segregation_fork_height - RECENT_OUTPUT_BLOCKS - d.start_height >= d.distribution.size(), error::get_output_distribution, "Distribution size too small");
            THROW_WALLET_EXCEPTION_IF(segregation_fork_height <= RECENT_OUTPUT_BLOCKS, error::wallet_internal_error, "Fork height too low");
            THROW_WALLET_EXCEPTION_IF(segregation_fork_height - RECENT_OUTPUT_BLOCKS < d.start_height, error::get_output_distribution, "Bad start height");
            uint64_t till_fork = d.distribution[segregation_fork_height - d.start_height];
            uint64_t recent = till_fork - d.distribution[segregation_fork_height - RECENT_OUTPUT_BLOCKS - d.start_height];
            segregation_limit[amount] = std::make_pair(till_fork, recent);
            found = true;
            break;
          }
        }
        THROW_WALLET_EXCEPTION_IF(!found, error::get_output_distribution, "Requested amount not found in response");
      }
    }

    // we ask for more, to have spares if some outputs are still locked
    size_t base_requested_outputs_count = (size_t)((fake_outputs_count + 1) * 1.5 + 1);
    LOG_PRINT_L2("base_requested_outputs_count: " << base_requested_outputs_count);

    // generate output indices to request
    COMMAND_RPC_GET_OUTPUTS_BIN::request req = AUTO_VAL_INIT(req);
    COMMAND_RPC_GET_OUTPUTS_BIN::response daemon_resp = AUTO_VAL_INIT(daemon_resp);

    struct gamma_engine
    {
      typedef uint64_t result_type;
      static constexpr result_type min() { return 0; }
      static constexpr result_type max() { return std::numeric_limits<result_type>::max(); }
      result_type operator()() { return crypto::rand<result_type>(); }
    } engine;
    static const double shape = 19.28/*16.94*/;
    //static const double shape = m_testnet ? 17.02 : 17.28;
    static const double scale = 1/1.61;
    std::gamma_distribution<double> gamma(shape, scale);
    auto pick_gamma = [&]()
    {
      double x = gamma(engine);
      x = exp(x);
      uint64_t block_offset = x / DIFFICULTY_TARGET_V2; // this assumes constant target over the whole rct range
      if (block_offset >= rct_offsets.size() - 1)
        return std::numeric_limits<uint64_t>::max(); // bad pick
      block_offset = rct_offsets.size() - 2 - block_offset;
      THROW_WALLET_EXCEPTION_IF(block_offset >= rct_offsets.size() - 1, error::wallet_internal_error, "Bad offset calculation");
      THROW_WALLET_EXCEPTION_IF(rct_offsets[block_offset + 1] < rct_offsets[block_offset],
          error::get_output_distribution, "Decreasing offsets in rct distribution: " +
          std::to_string(block_offset) + ": " + std::to_string(rct_offsets[block_offset]) + ", " +
          std::to_string(block_offset + 1) + ": " + std::to_string(rct_offsets[block_offset + 1]));
      uint64_t n_rct = rct_offsets[block_offset + 1] - rct_offsets[block_offset];
      if (n_rct == 0)
        return rct_offsets[block_offset] ? rct_offsets[block_offset] - 1 : 0;
      return rct_offsets[block_offset] + crypto::rand<uint64_t>() % n_rct;
    };

    size_t num_selected_transfers = 0;
    for(size_t idx: selected_transfers)
    {
      ++num_selected_transfers;
      const transfer_details &td = m_transfers[idx];
      const uint64_t amount = td.is_rct() ? 0 : td.amount();
      std::unordered_set<uint64_t> seen_indices;
      // request more for rct in base recent (locked) coinbases are picked, since they're locked for longer
      size_t requested_outputs_count = base_requested_outputs_count + (td.is_rct() ? CRYPTONOTE_MINED_MONEY_UNLOCK_WINDOW - CRYPTONOTE_DEFAULT_TX_SPENDABLE_AGE : 0);
      size_t start = req.outputs.size();
      bool use_histogram = amount != 0 || !has_rct_distribution;

      const bool output_is_pre_fork = td.m_block_height < segregation_fork_height;
      uint64_t num_outs = 0, num_recent_outs = 0;
      uint64_t num_post_fork_outs = 0;
      float pre_fork_num_out_ratio = 0.0f;
      float post_fork_num_out_ratio = 0.0f;

      if (is_after_segregation_fork && m_segregate_pre_fork_outputs && output_is_pre_fork)
      {
        num_outs = segregation_limit[amount].first;
        num_recent_outs = segregation_limit[amount].second;
      }
      else
      {
        // if there are just enough outputs to mix with, use all of them.
        // Eventually this should become impossible.
        for (const auto &he: resp_t.histogram)
        {
          if (he.amount == amount)
          {
            LOG_PRINT_L2("Found " << print_money(amount) << ": " << he.total_instances << " total, "
                << he.unlocked_instances << " unlocked, " << he.recent_instances << " recent");
            num_outs = he.unlocked_instances;
            num_recent_outs = he.recent_instances;
            break;
          }
        }
        if (is_after_segregation_fork && m_key_reuse_mitigation2)
        {
          if (output_is_pre_fork)
          {
            if (is_shortly_after_segregation_fork)
            {
              pre_fork_num_out_ratio = 33.4/100.0f * (1.0f - RECENT_OUTPUT_RATIO);
            }
            else
            {
              pre_fork_num_out_ratio = 33.4/100.0f * (1.0f - RECENT_OUTPUT_RATIO);
              post_fork_num_out_ratio = 33.4/100.0f * (1.0f - RECENT_OUTPUT_RATIO);
            }
          }
          else
          {
            if (is_shortly_after_segregation_fork)
            {
            }
            else
            {
              post_fork_num_out_ratio = 67.8/100.0f * (1.0f - RECENT_OUTPUT_RATIO);
            }
          }
        }
        num_post_fork_outs = num_outs - segregation_limit[amount].first;
      }

      if (use_histogram)
      {
        LOG_PRINT_L1("" << num_outs << " unlocked outputs of size " << print_money(amount));
        THROW_WALLET_EXCEPTION_IF(num_outs == 0, error::wallet_internal_error,
            "histogram reports no unlocked outputs for " + boost::lexical_cast<std::string>(amount) + ", not even ours");
        THROW_WALLET_EXCEPTION_IF(num_recent_outs > num_outs, error::wallet_internal_error,
            "histogram reports more recent outs than outs for " + boost::lexical_cast<std::string>(amount));
      }
      else
      {
        // the base offset of the first rct output in the first unlocked block (or the one to be if there's none)
        num_outs = rct_offsets[rct_offsets.size() - CRYPTONOTE_DEFAULT_TX_SPENDABLE_AGE];
        LOG_PRINT_L1("" << num_outs << " unlocked rct outputs");
        THROW_WALLET_EXCEPTION_IF(num_outs == 0, error::wallet_internal_error,
            "histogram reports no unlocked rct outputs, not even ours");
      }

      // how many fake outs to draw on a pre-fork distribution
      size_t pre_fork_outputs_count = requested_outputs_count * pre_fork_num_out_ratio;
      size_t post_fork_outputs_count = requested_outputs_count * post_fork_num_out_ratio;
      // how many fake outs to draw otherwise
      size_t normal_output_count = requested_outputs_count - pre_fork_outputs_count - post_fork_outputs_count;

      size_t recent_outputs_count = 0;
      if (use_histogram)
      {
        // X% of those outs are to be taken from recent outputs
        recent_outputs_count = normal_output_count * RECENT_OUTPUT_RATIO;
        if (recent_outputs_count == 0)
          recent_outputs_count = 1; // ensure we have at least one, if possible
        if (recent_outputs_count > num_recent_outs)
          recent_outputs_count = num_recent_outs;
        if (td.m_global_output_index >= num_outs - num_recent_outs && recent_outputs_count > 0)
          --recent_outputs_count; // if the real out is recent, pick one less recent fake out
      }
      LOG_PRINT_L1("Fake output makeup: " << requested_outputs_count << " requested: " << recent_outputs_count << " recent, " <<
          pre_fork_outputs_count << " pre-fork, " << post_fork_outputs_count << " post-fork, " <<
          (requested_outputs_count - recent_outputs_count - pre_fork_outputs_count - post_fork_outputs_count) << " full-chain");

      uint64_t num_found = 0;

      // if we have a known ring, use it
      bool existing_ring_found = false;
      if (td.m_key_image_known && !td.m_key_image_partial)
      {
        std::vector<uint64_t> ring;
        if (get_ring(get_ringdb_key(), td.m_key_image, ring))
        {
          MINFO("This output has a known ring, reusing (size " << ring.size() << ")");
          THROW_WALLET_EXCEPTION_IF(ring.size() > fake_outputs_count + 1, error::wallet_internal_error,
              "An output in this transaction was previously spent on another chain with ring size " +
              std::to_string(ring.size()) + ", it cannot be spent now with ring size " +
              std::to_string(fake_outputs_count + 1) + " as it is smaller: use a higher ring size");
          bool own_found = false;
          existing_ring_found = true;
          for (const auto &out: ring)
          {
            MINFO("Ring has output " << out);
            if (out < num_outs)
            {
              MINFO("Using it");
              req.outputs.push_back({amount, out});
              ++num_found;
              seen_indices.emplace(out);
              if (out == td.m_global_output_index)
              {
                MINFO("This is the real output");
                own_found = true;
              }
            }
            else
            {
              MINFO("Ignoring output " << out << ", too recent");
            }
          }
          THROW_WALLET_EXCEPTION_IF(!own_found, error::wallet_internal_error,
              "Known ring does not include the spent output: " + std::to_string(td.m_global_output_index));
        }
      }

      if (num_outs <= requested_outputs_count && !existing_ring_found)
      {
        for (uint64_t i = 0; i < num_outs; i++)
          req.outputs.push_back({amount, i});
        // duplicate to make up shortfall: this will be caught after the RPC call,
        // so we can also output the amounts for which we can't reach the required
        // mixin after checking the actual unlockedness
        for (uint64_t i = num_outs; i < requested_outputs_count; ++i)
          req.outputs.push_back({amount, num_outs - 1});
      }
      else
      {
        // start with real one
        if (num_found == 0)
        {
          num_found = 1;
          seen_indices.emplace(td.m_global_output_index);
          req.outputs.push_back({amount, td.m_global_output_index});
          LOG_PRINT_L1("Selecting real output: " << td.m_global_output_index << " for " << print_money(amount));
        }

        // while we still need more mixins
        while (num_found < requested_outputs_count)
        {
          // if we've gone through every possible output, we've gotten all we can
          if (seen_indices.size() == num_outs)
            break;

          // get a random output index from the DB.  If we've already seen it,
          // return to the top of the loop and try again, otherwise add it to the
          // list of output indices we've seen.

          uint64_t i;
          const char *type = "";
          if (amount == 0 && has_rct_distribution)
          {
            // gamma distribution
            if (num_found -1 < recent_outputs_count + pre_fork_outputs_count)
            {
              do i = pick_gamma(); while (i >= segregation_limit[amount].first);
              type = "pre-fork gamma";
            }
            else if (num_found -1 < recent_outputs_count + pre_fork_outputs_count + post_fork_outputs_count)
            {
              do i = pick_gamma(); while (i < segregation_limit[amount].first || i >= num_outs);
              type = "post-fork gamma";
            }
            else
            {
              do i = pick_gamma(); while (i >= num_outs);
              type = "gamma";
            }
          }
          else if (num_found - 1 < recent_outputs_count) // -1 to account for the real one we seeded with
          {
            // triangular distribution over [a,b) with a=0, mode c=b=up_index_limit
            uint64_t r = crypto::rand<uint64_t>() % ((uint64_t)1 << 53);
            double frac = std::sqrt((double)r / ((uint64_t)1 << 53));
            i = (uint64_t)(frac*num_recent_outs) + num_outs - num_recent_outs;
            // just in case rounding up to 1 occurs after calc
            if (i == num_outs)
              --i;
            type = "recent";
          }
          else if (num_found -1 < recent_outputs_count + pre_fork_outputs_count)
          {
            // triangular distribution over [a,b) with a=0, mode c=b=up_index_limit
            uint64_t r = crypto::rand<uint64_t>() % ((uint64_t)1 << 53);
            double frac = std::sqrt((double)r / ((uint64_t)1 << 53));
            i = (uint64_t)(frac*segregation_limit[amount].first);
            // just in case rounding up to 1 occurs after calc
            if (i == num_outs)
              --i;
            type = " pre-fork";
          }
          else if (num_found -1 < recent_outputs_count + pre_fork_outputs_count + post_fork_outputs_count)
          {
            // triangular distribution over [a,b) with a=0, mode c=b=up_index_limit
            uint64_t r = crypto::rand<uint64_t>() % ((uint64_t)1 << 53);
            double frac = std::sqrt((double)r / ((uint64_t)1 << 53));
            i = (uint64_t)(frac*num_post_fork_outs) + segregation_limit[amount].first;
            // just in case rounding up to 1 occurs after calc
            if (i == num_post_fork_outs+segregation_limit[amount].first)
              --i;
            type = "post-fork";
          }
          else
          {
            // triangular distribution over [a,b) with a=0, mode c=b=up_index_limit
            uint64_t r = crypto::rand<uint64_t>() % ((uint64_t)1 << 53);
            double frac = std::sqrt((double)r / ((uint64_t)1 << 53));
            i = (uint64_t)(frac*num_outs);
            // just in case rounding up to 1 occurs after calc
            if (i == num_outs)
              --i;
            type = "triangular";
          }

          if (seen_indices.count(i))
            continue;
          if (is_output_blackballed(std::make_pair(amount, i))) // don't add blackballed outputs
            continue;
          seen_indices.emplace(i);

          LOG_PRINT_L2("picking " << i << " as " << type);
          req.outputs.push_back({amount, i});
          ++num_found;
        }
      }

      // sort the subsection, to ensure the daemon doesn't know which output is ours
      std::sort(req.outputs.begin() + start, req.outputs.end(),
          [](const get_outputs_out &a, const get_outputs_out &b) { return a.index < b.index; });
    }

    for (auto i: req.outputs)
      LOG_PRINT_L1("asking for output " << i.index << " for " << print_money(i.amount));

    // get the keys for those
    m_daemon_rpc_mutex.lock();
    bool r = epee::net_utils::invoke_http_bin("/get_outs.bin", req, daemon_resp, m_http_client, rpc_timeout);
    m_daemon_rpc_mutex.unlock();
    THROW_WALLET_EXCEPTION_IF(!r, error::no_connection_to_daemon, "get_outs.bin");
    THROW_WALLET_EXCEPTION_IF(daemon_resp.status == CORE_RPC_STATUS_BUSY, error::daemon_busy, "get_outs.bin");
    THROW_WALLET_EXCEPTION_IF(daemon_resp.status != CORE_RPC_STATUS_OK, error::get_outs_error, daemon_resp.status);
    THROW_WALLET_EXCEPTION_IF(daemon_resp.outs.size() != req.outputs.size(), error::wallet_internal_error,
      "daemon returned wrong response for get_outs.bin, wrong amounts count = " +
      std::to_string(daemon_resp.outs.size()) + ", expected " +  std::to_string(req.outputs.size()));

    std::unordered_map<uint64_t, uint64_t> scanty_outs;
    size_t base = 0;
    outs.reserve(num_selected_transfers);
    for(size_t idx: selected_transfers)
    {
      const transfer_details &td = m_transfers[idx];
      size_t requested_outputs_count = base_requested_outputs_count + (td.is_rct() ? CRYPTONOTE_MINED_MONEY_UNLOCK_WINDOW - CRYPTONOTE_DEFAULT_TX_SPENDABLE_AGE : 0);
      outs.push_back(std::vector<get_outs_entry>());
      outs.back().reserve(fake_outputs_count + 1);
      const rct::key mask = td.is_rct() ? rct::commit(td.amount(), td.m_mask) : rct::zeroCommit(td.amount());

      uint64_t num_outs = 0;
      const uint64_t amount = td.is_rct() ? 0 : td.amount();
      const bool output_is_pre_fork = td.m_block_height < segregation_fork_height;
      if (is_after_segregation_fork && m_segregate_pre_fork_outputs && output_is_pre_fork)
        num_outs = segregation_limit[amount].first;
      else for (const auto &he: resp_t.histogram)
      {
        if (he.amount == amount)
        {
          num_outs = he.unlocked_instances;
          break;
        }
      }

      // make sure the real outputs we asked for are really included, along
      // with the correct key and mask: this guards against an active attack
      // where the node sends dummy data for all outputs, and we then send
      // the real one, which the node can then tell from the fake outputs,
      // as it has different data than the dummy data it had sent earlier
      bool real_out_found = false;
      for (size_t n = 0; n < requested_outputs_count; ++n)
      {
        size_t i = base + n;
        if (req.outputs[i].index == td.m_global_output_index)
          if (daemon_resp.outs[i].key == boost::get<txout_to_key>(td.m_tx.vout[td.m_internal_output_index].target).key)
            if (daemon_resp.outs[i].mask == mask)
              real_out_found = true;
      }
      THROW_WALLET_EXCEPTION_IF(!real_out_found, error::wallet_internal_error,
          "Daemon response did not include the requested real output");

      // pick real out first (it will be sorted when done)
      outs.back().push_back(std::make_tuple(td.m_global_output_index, boost::get<txout_to_key>(td.m_tx.vout[td.m_internal_output_index].target).key, mask));

      // then pick outs from an existing ring, if any
      bool existing_ring_found = false;
      if (td.m_key_image_known && !td.m_key_image_partial)
      {
        std::vector<uint64_t> ring;
        if (get_ring(get_ringdb_key(), td.m_key_image, ring))
        {
          for (uint64_t out: ring)
          {
            if (out < num_outs)
            {
              if (out != td.m_global_output_index)
              {
                bool found = false;
                for (size_t o = 0; o < requested_outputs_count; ++o)
                {
                  size_t i = base + o;
                  if (req.outputs[i].index == out)
                  {
                    LOG_PRINT_L2("Index " << i << "/" << requested_outputs_count << ": idx " << req.outputs[i].index << " (real " << td.m_global_output_index << "), unlocked " << daemon_resp.outs[i].unlocked << ", key " << daemon_resp.outs[i].key << " (from existing ring)");
                    tx_add_fake_output(outs, req.outputs[i].index, daemon_resp.outs[i].key, daemon_resp.outs[i].mask, td.m_global_output_index, daemon_resp.outs[i].unlocked);
                    found = true;
                    break;
                  }
                }
                THROW_WALLET_EXCEPTION_IF(!found, error::wallet_internal_error, "Falied to find existing ring output in daemon out data");
              }
            }
          }
        }
      }

      // then pick others in random order till we reach the required number
      // since we use an equiprobable pick here, we don't upset the triangular distribution
      std::vector<size_t> order;
      order.resize(requested_outputs_count);
      for (size_t n = 0; n < order.size(); ++n)
        order[n] = n;
      std::shuffle(order.begin(), order.end(), std::default_random_engine(crypto::rand<unsigned>()));

      LOG_PRINT_L2("Looking for " << (fake_outputs_count+1) << " outputs of size " << print_money(td.is_rct() ? 0 : td.amount()));
      for (size_t o = 0; o < requested_outputs_count && outs.back().size() < fake_outputs_count + 1; ++o)
      {
        size_t i = base + order[o];
        LOG_PRINT_L2("Index " << i << "/" << requested_outputs_count << ": idx " << req.outputs[i].index << " (real " << td.m_global_output_index << "), unlocked " << daemon_resp.outs[i].unlocked << ", key " << daemon_resp.outs[i].key);
        tx_add_fake_output(outs, req.outputs[i].index, daemon_resp.outs[i].key, daemon_resp.outs[i].mask, td.m_global_output_index, daemon_resp.outs[i].unlocked);
      }
      if (outs.back().size() < fake_outputs_count + 1)
      {
        scanty_outs[td.is_rct() ? 0 : td.amount()] = outs.back().size();
      }
      else
      {
        // sort the subsection, so any spares are reset in order
        std::sort(outs.back().begin(), outs.back().end(), [](const get_outs_entry &a, const get_outs_entry &b) { return std::get<0>(a) < std::get<0>(b); });
      }
      base += requested_outputs_count;
    }
    THROW_WALLET_EXCEPTION_IF(!scanty_outs.empty(), error::not_enough_outs_to_mix, scanty_outs, fake_outputs_count);
  }
  else
  {
    for (size_t idx: selected_transfers)
    {
      const transfer_details &td = m_transfers[idx];
      std::vector<get_outs_entry> v;
      const rct::key mask = td.is_rct() ? rct::commit(td.amount(), td.m_mask) : rct::zeroCommit(td.amount());
      v.push_back(std::make_tuple(td.m_global_output_index, td.get_public_key(), mask));
      outs.push_back(v);
    }
  }
}

template<typename T>
void wallet2::transfer_selected(const std::vector<cryptonote::tx_destination_entry>& dsts, const std::vector<size_t>& selected_transfers, size_t fake_outputs_count,
  std::vector<std::vector<tools::wallet2::get_outs_entry>> &outs,
  uint64_t unlock_time, uint64_t fee, const std::vector<uint8_t>& extra, T destination_split_strategy, const tx_dust_policy& dust_policy, cryptonote::transaction& tx, pending_tx &ptx)
{
  using namespace cryptonote;
  // throw if attempting a transaction with no destinations
  THROW_WALLET_EXCEPTION_IF(dsts.empty(), error::zero_destination);

  THROW_WALLET_EXCEPTION_IF(m_multisig, error::wallet_internal_error, "Multisig wallets cannot spend non rct outputs");

  uint64_t upper_transaction_weight_limit = get_upper_transaction_weight_limit();
  uint64_t needed_money = fee;
  LOG_PRINT_L2("transfer: starting with fee " << print_money (needed_money));

  // calculate total amount being sent to all destinations
  // throw if total amount overflows uint64_t
  for(auto& dt: dsts)
  {
    THROW_WALLET_EXCEPTION_IF(0 == dt.amount, error::zero_destination);
    needed_money += dt.amount;
    LOG_PRINT_L2("transfer: adding " << print_money(dt.amount) << ", for a total of " << print_money (needed_money));
    THROW_WALLET_EXCEPTION_IF(needed_money < dt.amount, error::tx_sum_overflow, dsts, fee, m_nettype);
  }

  uint64_t found_money = 0;
  for(size_t idx: selected_transfers)
  {
    found_money += m_transfers[idx].amount();
  }

  LOG_PRINT_L2("wanted " << print_money(needed_money) << ", found " << print_money(found_money) << ", fee " << print_money(fee));
  THROW_WALLET_EXCEPTION_IF(found_money < needed_money, error::not_enough_unlocked_money, found_money, needed_money - fee, fee);

  uint32_t subaddr_account = m_transfers[*selected_transfers.begin()].m_subaddr_index.major;
  for (auto i = ++selected_transfers.begin(); i != selected_transfers.end(); ++i)
    THROW_WALLET_EXCEPTION_IF(subaddr_account != m_transfers[*i].m_subaddr_index.major, error::wallet_internal_error, "the tx uses funds from multiple accounts");

  if (outs.empty())
    get_outs(outs, selected_transfers, fake_outputs_count); // may throw

  //prepare inputs
  LOG_PRINT_L2("preparing outputs");
  typedef cryptonote::tx_source_entry::output_entry tx_output_entry;
  size_t i = 0, out_index = 0;
  std::vector<cryptonote::tx_source_entry> sources;
  for(size_t idx: selected_transfers)
  {
    sources.resize(sources.size()+1);
    cryptonote::tx_source_entry& src = sources.back();
    const transfer_details& td = m_transfers[idx];
    src.amount = td.amount();
    src.rct = td.is_rct();
    //paste keys (fake and real)

    for (size_t n = 0; n < fake_outputs_count + 1; ++n)
    {
      tx_output_entry oe;
      oe.first = std::get<0>(outs[out_index][n]);
      oe.second.dest = rct::pk2rct(std::get<1>(outs[out_index][n]));
      oe.second.mask = std::get<2>(outs[out_index][n]);

      src.outputs.push_back(oe);
      ++i;
    }

    //paste real transaction to the random index
    auto it_to_replace = std::find_if(src.outputs.begin(), src.outputs.end(), [&](const tx_output_entry& a)
    {
      return a.first == td.m_global_output_index;
    });
    THROW_WALLET_EXCEPTION_IF(it_to_replace == src.outputs.end(), error::wallet_internal_error,
        "real output not found");

    tx_output_entry real_oe;
    real_oe.first = td.m_global_output_index;
    real_oe.second.dest = rct::pk2rct(boost::get<txout_to_key>(td.m_tx.vout[td.m_internal_output_index].target).key);
    real_oe.second.mask = rct::commit(td.amount(), td.m_mask);
    *it_to_replace = real_oe;
    src.real_out_tx_key = get_tx_pub_key_from_extra(td.m_tx, td.m_pk_index);
    src.real_out_additional_tx_keys = get_additional_tx_pub_keys_from_extra(td.m_tx);
    src.real_output = it_to_replace - src.outputs.begin();
    src.real_output_in_tx_index = td.m_internal_output_index;
    src.multisig_kLRki = rct::multisig_kLRki({rct::zero(), rct::zero(), rct::zero(), rct::zero()});
    detail::print_source_entry(src);
    ++out_index;
  }
  LOG_PRINT_L2("outputs prepared");

  cryptonote::tx_destination_entry change_dts = AUTO_VAL_INIT(change_dts);
  if (needed_money < found_money)
  {
    change_dts.addr = get_subaddress({subaddr_account, 0});
    change_dts.amount = found_money - needed_money;
  }

  std::vector<cryptonote::tx_destination_entry> splitted_dsts, dust_dsts;
  uint64_t dust = 0;
  destination_split_strategy(dsts, change_dts, dust_policy.dust_threshold, splitted_dsts, dust_dsts);
  for(auto& d: dust_dsts) {
    THROW_WALLET_EXCEPTION_IF(dust_policy.dust_threshold < d.amount, error::wallet_internal_error, "invalid dust value: dust = " +
      std::to_string(d.amount) + ", dust_threshold = " + std::to_string(dust_policy.dust_threshold));
  }
  for(auto& d: dust_dsts) {
    if (!dust_policy.add_to_fee)
      splitted_dsts.push_back(cryptonote::tx_destination_entry(d.amount, dust_policy.addr_for_dust, d.is_subaddress));
    dust += d.amount;
  }

  crypto::secret_key tx_key;
  std::vector<crypto::secret_key> additional_tx_keys;
  rct::multisig_out msout;
  LOG_PRINT_L2("constructing tx");
  bool per_output_unlock = use_fork_rules(9, 10);
  bool r = cryptonote::construct_tx_and_get_tx_key(m_account.get_keys(), m_subaddresses, sources, splitted_dsts, change_dts, extra, tx, unlock_time, tx_key, additional_tx_keys, false, rct::RangeProofBorromean, m_multisig ? &msout : NULL, per_output_unlock);
  LOG_PRINT_L2("constructed tx, r="<<r);
  THROW_WALLET_EXCEPTION_IF(!r, error::tx_not_constructed, sources, splitted_dsts, unlock_time, m_nettype);
  THROW_WALLET_EXCEPTION_IF(upper_transaction_weight_limit <= get_transaction_weight(tx), error::tx_too_big, tx, upper_transaction_weight_limit);

  std::string key_images;
  bool all_are_txin_to_key = std::all_of(tx.vin.begin(), tx.vin.end(), [&](const txin_v& s_e) -> bool
  {
    CHECKED_GET_SPECIFIC_VARIANT(s_e, const txin_to_key, in, false);
    key_images += boost::to_string(in.k_image) + " ";
    return true;
  });
  THROW_WALLET_EXCEPTION_IF(!all_are_txin_to_key, error::unexpected_txin_type, tx);
  
  
  bool dust_sent_elsewhere = (dust_policy.addr_for_dust.m_view_public_key != change_dts.addr.m_view_public_key
                                || dust_policy.addr_for_dust.m_spend_public_key != change_dts.addr.m_spend_public_key);
  
  if (dust_policy.add_to_fee || dust_sent_elsewhere) change_dts.amount -= dust;

  ptx.key_images = key_images;
  ptx.fee = (dust_policy.add_to_fee ? fee+dust : fee);
  ptx.dust = ((dust_policy.add_to_fee || dust_sent_elsewhere) ? dust : 0);
  ptx.dust_added_to_fee = dust_policy.add_to_fee;
  ptx.tx = tx;
  ptx.change_dts = change_dts;
  ptx.selected_transfers = selected_transfers;
  ptx.tx_key = tx_key;
  ptx.additional_tx_keys = additional_tx_keys;
  ptx.dests = dsts;
  ptx.construction_data.sources = sources;
  ptx.construction_data.change_dts = change_dts;
  ptx.construction_data.splitted_dsts = splitted_dsts;
  ptx.construction_data.selected_transfers = selected_transfers;
  ptx.construction_data.extra = tx.extra;
  ptx.construction_data.unlock_time = unlock_time;
  ptx.construction_data.use_rct = false;
  ptx.construction_data.use_bulletproofs = false;
  ptx.construction_data.dests = dsts;
  // record which subaddress indices are being used as inputs
  ptx.construction_data.subaddr_account = subaddr_account;
  ptx.construction_data.subaddr_indices.clear();
  for (size_t idx: selected_transfers)
    ptx.construction_data.subaddr_indices.insert(m_transfers[idx].m_subaddr_index.minor);
  LOG_PRINT_L2("transfer_selected done");
}

void wallet2::transfer_selected_rct(std::vector<cryptonote::tx_destination_entry> dsts, const std::vector<size_t>& selected_transfers, size_t fake_outputs_count,
  std::vector<std::vector<tools::wallet2::get_outs_entry>> &outs,
  uint64_t unlock_time, uint64_t fee, const std::vector<uint8_t>& extra, cryptonote::transaction& tx, pending_tx &ptx, rct::RangeProofType range_proof_type, bool is_staking_tx)
{
  using namespace cryptonote;
  // throw if attempting a transaction with no destinations
  THROW_WALLET_EXCEPTION_IF(dsts.empty(), error::zero_destination);

  uint64_t upper_transaction_weight_limit = get_upper_transaction_weight_limit();
  uint64_t needed_money = fee;
  LOG_PRINT_L2("transfer_selected_rct: starting with fee " << print_money (needed_money));
  LOG_PRINT_L2("selected transfers: " << strjoin(selected_transfers, " "));

  // calculate total amount being sent to all destinations
  // throw if total amount overflows uint64_t
  for(auto& dt: dsts)
  {
    THROW_WALLET_EXCEPTION_IF(0 == dt.amount, error::zero_destination);
    needed_money += dt.amount;
    LOG_PRINT_L2("transfer: adding " << print_money(dt.amount) << ", for a total of " << print_money (needed_money));
    THROW_WALLET_EXCEPTION_IF(needed_money < dt.amount, error::tx_sum_overflow, dsts, fee, m_nettype);
  }

  // if this is a multisig wallet, create a list of multisig signers we can use
  std::deque<crypto::public_key> multisig_signers;
  size_t n_multisig_txes = 0;
  if (m_multisig && !m_transfers.empty())
  {
    const crypto::public_key local_signer = get_multisig_signer_public_key();
    size_t n_available_signers = 1;
    for (const crypto::public_key &signer: m_multisig_signers)
    {
      if (signer == local_signer)
        continue;
      multisig_signers.push_front(signer);
      for (const auto &i: m_transfers[0].m_multisig_info)
      {
        if (i.m_signer == signer)
        {
          multisig_signers.pop_front();
          multisig_signers.push_back(signer);
          ++n_available_signers;
          break;
        }
      }
    }
    multisig_signers.push_back(local_signer);
    MDEBUG("We can use " << n_available_signers << "/" << m_multisig_signers.size() <<  " other signers");
    THROW_WALLET_EXCEPTION_IF(n_available_signers+1 < m_multisig_threshold, error::multisig_import_needed);
    n_multisig_txes = n_available_signers == m_multisig_signers.size() ? m_multisig_threshold : 1;
    MDEBUG("We will create " << n_multisig_txes << " txes");
  }

  uint64_t found_money = 0;
  for(size_t idx: selected_transfers)
  {
    found_money += m_transfers[idx].amount();
  }

  LOG_PRINT_L2("wanted " << print_money(needed_money) << ", found " << print_money(found_money) << ", fee " << print_money(fee));
  THROW_WALLET_EXCEPTION_IF(found_money < needed_money, error::not_enough_unlocked_money, found_money, needed_money - fee, fee);

  uint32_t subaddr_account = m_transfers[*selected_transfers.begin()].m_subaddr_index.major;
  for (auto i = ++selected_transfers.begin(); i != selected_transfers.end(); ++i)
    THROW_WALLET_EXCEPTION_IF(subaddr_account != m_transfers[*i].m_subaddr_index.major, error::wallet_internal_error, "the tx uses funds from multiple accounts");

  if (outs.empty())
    get_outs(outs, selected_transfers, fake_outputs_count); // may throw

  //prepare inputs
  LOG_PRINT_L2("preparing outputs");
  size_t i = 0, out_index = 0;
  std::vector<cryptonote::tx_source_entry> sources;
  std::unordered_set<rct::key> used_L;
  for(size_t idx: selected_transfers)
  {
    sources.resize(sources.size()+1);
    cryptonote::tx_source_entry& src = sources.back();
    const transfer_details& td = m_transfers[idx];
    src.amount = td.amount();
    src.rct = td.is_rct();
    //paste mixin transaction

    THROW_WALLET_EXCEPTION_IF(outs.size() < out_index + 1 ,  error::wallet_internal_error, "outs.size() < out_index + 1"); 
    THROW_WALLET_EXCEPTION_IF(outs[out_index].size() < fake_outputs_count ,  error::wallet_internal_error, "fake_outputs_count > random outputs found");
      
    typedef cryptonote::tx_source_entry::output_entry tx_output_entry;
    for (size_t n = 0; n < fake_outputs_count + 1; ++n)
    {
      tx_output_entry oe;
      oe.first = std::get<0>(outs[out_index][n]);
      oe.second.dest = rct::pk2rct(std::get<1>(outs[out_index][n]));
      oe.second.mask = std::get<2>(outs[out_index][n]);
      src.outputs.push_back(oe);
    }
    ++i;

    //paste real transaction to the random index
    auto it_to_replace = std::find_if(src.outputs.begin(), src.outputs.end(), [&](const tx_output_entry& a)
    {
      return a.first == td.m_global_output_index;
    });
    THROW_WALLET_EXCEPTION_IF(it_to_replace == src.outputs.end(), error::wallet_internal_error,
        "real output not found");

    tx_output_entry real_oe;
    real_oe.first = td.m_global_output_index;
    real_oe.second.dest = rct::pk2rct(td.get_public_key());
    real_oe.second.mask = rct::commit(td.amount(), td.m_mask);
    *it_to_replace = real_oe;
    src.real_out_tx_key = get_tx_pub_key_from_extra(td.m_tx, td.m_pk_index);
    src.real_out_additional_tx_keys = get_additional_tx_pub_keys_from_extra(td.m_tx);
    src.real_output = it_to_replace - src.outputs.begin();
    src.real_output_in_tx_index = td.m_internal_output_index;
    src.mask = td.m_mask;
    if (m_multisig)
    {
      crypto::public_key ignore = m_multisig_threshold == m_multisig_signers.size() ? crypto::null_pkey : multisig_signers.front();
      src.multisig_kLRki = get_multisig_composite_kLRki(idx, ignore, used_L, used_L);
    }
    else
      src.multisig_kLRki = rct::multisig_kLRki({rct::zero(), rct::zero(), rct::zero(), rct::zero()});
    detail::print_source_entry(src);
    ++out_index;
  }
  LOG_PRINT_L2("outputs prepared");

  // we still keep a copy, since we want to keep dsts free of change for user feedback purposes
  std::vector<cryptonote::tx_destination_entry> splitted_dsts = dsts;
  cryptonote::tx_destination_entry change_dts = AUTO_VAL_INIT(change_dts);
  change_dts.amount = found_money - needed_money;
  if (change_dts.amount == 0)
  {
    if (splitted_dsts.size() == 1)
    {
      // If the change is 0, send it to a random address, to avoid confusing
      // the sender with a 0 amount output. We send a 0 amount in order to avoid
      // letting the destination be able to work out which of the inputs is the
      // real one in our rings
      LOG_PRINT_L2("generating dummy address for 0 change");
      cryptonote::account_base dummy;
      dummy.generate();
      change_dts.addr = dummy.get_keys().m_account_address;
      LOG_PRINT_L2("generated dummy address for 0 change");
      splitted_dsts.push_back(change_dts);
    }
  }
  else
  {
    change_dts.addr = get_subaddress({subaddr_account, 0});
    splitted_dsts.push_back(change_dts);
  }

  crypto::secret_key tx_key;
  std::vector<crypto::secret_key> additional_tx_keys;
  rct::multisig_out msout;
  LOG_PRINT_L2("constructing tx");
  auto sources_copy = sources;
  bool per_output_unlock = use_fork_rules(9, 10);
  bool r = cryptonote::construct_tx_and_get_tx_key(m_account.get_keys(), m_subaddresses, sources, splitted_dsts, change_dts, extra, tx, unlock_time, tx_key, additional_tx_keys, true, range_proof_type, m_multisig ? &msout : NULL, is_staking_tx, per_output_unlock);
  LOG_PRINT_L2("constructed tx, r="<<r);
  THROW_WALLET_EXCEPTION_IF(!r, error::tx_not_constructed, sources, dsts, unlock_time, m_nettype);
  THROW_WALLET_EXCEPTION_IF(upper_transaction_weight_limit <= get_transaction_weight(tx), error::tx_too_big, tx, upper_transaction_weight_limit);

  // work out the permutation done on sources
  std::vector<size_t> ins_order;
  for (size_t n = 0; n < sources.size(); ++n)
  {
    for (size_t idx = 0; idx < sources_copy.size(); ++idx)
    {
      THROW_WALLET_EXCEPTION_IF((size_t)sources_copy[idx].real_output >= sources_copy[idx].outputs.size(),
          error::wallet_internal_error, "Invalid real_output");
      if (sources_copy[idx].outputs[sources_copy[idx].real_output].second.dest == sources[n].outputs[sources[n].real_output].second.dest)
        ins_order.push_back(idx);
    }
  }
  THROW_WALLET_EXCEPTION_IF(ins_order.size() != sources.size(), error::wallet_internal_error, "Failed to work out sources permutation");

  std::vector<tools::wallet2::multisig_sig> multisig_sigs;
  if (m_multisig)
  {
    crypto::public_key ignore = m_multisig_threshold == m_multisig_signers.size() ? crypto::null_pkey : multisig_signers.front();
    multisig_sigs.push_back({tx.rct_signatures, ignore, used_L, std::unordered_set<crypto::public_key>(), msout});

    if (m_multisig_threshold < m_multisig_signers.size())
    {
      const crypto::hash prefix_hash = cryptonote::get_transaction_prefix_hash(tx);

      // create the other versions, one for every other participant (the first one's already done above)
      for (size_t signer_index = 1; signer_index < n_multisig_txes; ++signer_index)
      {
        std::unordered_set<rct::key> new_used_L;
        size_t src_idx = 0;
        THROW_WALLET_EXCEPTION_IF(selected_transfers.size() != sources.size(), error::wallet_internal_error, "mismatched selected_transfers and sources sixes");
        for(size_t idx: selected_transfers)
        {
          cryptonote::tx_source_entry& src = sources[src_idx];
          src.multisig_kLRki = get_multisig_composite_kLRki(idx, multisig_signers[signer_index], used_L, new_used_L);
          ++src_idx;
        }

        LOG_PRINT_L2("Creating supplementary multisig transaction");
        cryptonote::transaction ms_tx;
        auto sources_copy_copy = sources_copy;
        bool per_output_unlock = use_fork_rules(9, 10);
        bool r = cryptonote::construct_tx_with_tx_key(m_account.get_keys(), m_subaddresses, sources_copy_copy, splitted_dsts, change_dts, extra, ms_tx, unlock_time,tx_key, additional_tx_keys, true, range_proof_type, &msout, per_output_unlock, false);
        LOG_PRINT_L2("constructed tx, r="<<r);
        THROW_WALLET_EXCEPTION_IF(!r, error::tx_not_constructed, sources, splitted_dsts, unlock_time, m_nettype);
        THROW_WALLET_EXCEPTION_IF(upper_transaction_weight_limit <= get_transaction_weight(tx), error::tx_too_big, tx, upper_transaction_weight_limit);
        THROW_WALLET_EXCEPTION_IF(cryptonote::get_transaction_prefix_hash(ms_tx) != prefix_hash, error::wallet_internal_error, "Multisig txes do not share prefix");
        multisig_sigs.push_back({ms_tx.rct_signatures, multisig_signers[signer_index], new_used_L, std::unordered_set<crypto::public_key>(), msout});

        ms_tx.rct_signatures = tx.rct_signatures;
        THROW_WALLET_EXCEPTION_IF(cryptonote::get_transaction_hash(ms_tx) != cryptonote::get_transaction_hash(tx), error::wallet_internal_error, "Multisig txes differ by more than the signatures");
      }
    }
  }

  LOG_PRINT_L2("gathering key images");
  std::string key_images;
  bool all_are_txin_to_key = std::all_of(tx.vin.begin(), tx.vin.end(), [&](const txin_v& s_e) -> bool
  {
    CHECKED_GET_SPECIFIC_VARIANT(s_e, const txin_to_key, in, false);
    key_images += boost::to_string(in.k_image) + " ";
    return true;
  });
  THROW_WALLET_EXCEPTION_IF(!all_are_txin_to_key, error::unexpected_txin_type, tx);
  LOG_PRINT_L2("gathered key images");

  ptx.key_images = key_images;
  ptx.fee = fee;
  ptx.dust = 0;
  ptx.dust_added_to_fee = false;
  ptx.tx = tx;
  ptx.change_dts = change_dts;
  ptx.selected_transfers = selected_transfers;
  tools::apply_permutation(ins_order, ptx.selected_transfers);
  ptx.tx_key = tx_key;
  ptx.additional_tx_keys = additional_tx_keys;
  ptx.dests = dsts;
  ptx.multisig_sigs = multisig_sigs;
  ptx.construction_data.sources = sources_copy;
  ptx.construction_data.change_dts = change_dts;
  ptx.construction_data.splitted_dsts = splitted_dsts;
  ptx.construction_data.selected_transfers = ptx.selected_transfers;
  ptx.construction_data.extra = tx.extra;
  ptx.construction_data.unlock_time = unlock_time;
  ptx.construction_data.use_rct = true;
  ptx.construction_data.use_bulletproofs = !tx.rct_signatures.p.bulletproofs.empty();
  ptx.construction_data.dests = dsts;
  // record which subaddress indices are being used as inputs
  ptx.construction_data.subaddr_account = subaddr_account;
  ptx.construction_data.subaddr_indices.clear();
  for (size_t idx: selected_transfers)
    ptx.construction_data.subaddr_indices.insert(m_transfers[idx].m_subaddr_index.minor);
  LOG_PRINT_L2("transfer_selected_rct done");
}

std::vector<size_t> wallet2::pick_preferred_rct_inputs(uint64_t needed_money, uint32_t subaddr_account, const std::set<uint32_t> &subaddr_indices) const
{
  std::vector<size_t> picks;
  float current_output_relatdness = 1.0f;

  LOG_PRINT_L2("pick_preferred_rct_inputs: needed_money " << print_money(needed_money));

  // try to find a rct input of enough size
  for (size_t i = 0; i < m_transfers.size(); ++i)
  {
    const transfer_details& td = m_transfers[i];
    if (!td.m_spent && td.is_rct() && td.amount() >= needed_money && is_transfer_unlocked(td) && td.m_subaddr_index.major == subaddr_account && subaddr_indices.count(td.m_subaddr_index.minor) == 1)
    {
      LOG_PRINT_L2("We can use " << i << " alone: " << print_money(td.amount()));
      picks.push_back(i);
      return picks;
    }
  }

  // then try to find two outputs
  // this could be made better by picking one of the outputs to be a small one, since those
  // are less useful since often below the needed money, so if one can be used in a pair,
  // it gets rid of it for the future
  for (size_t i = 0; i < m_transfers.size(); ++i)
  {
    const transfer_details& td = m_transfers[i];
    if (!td.m_spent && !td.m_key_image_partial && td.is_rct() && is_transfer_unlocked(td) && td.m_subaddr_index.major == subaddr_account && subaddr_indices.count(td.m_subaddr_index.minor) == 1)
    {
      LOG_PRINT_L2("Considering input " << i << ", " << print_money(td.amount()));
      for (size_t j = i + 1; j < m_transfers.size(); ++j)
      {
        const transfer_details& td2 = m_transfers[j];
        if (!td2.m_spent && !td.m_key_image_partial && td2.is_rct() && td.amount() + td2.amount() >= needed_money && is_transfer_unlocked(td2) && td2.m_subaddr_index == td.m_subaddr_index)
        {
          // update our picks if those outputs are less related than any we
          // already found. If the same, don't update, and oldest suitable outputs
          // will be used in preference.
          float relatedness = get_output_relatedness(td, td2);
          LOG_PRINT_L2("  with input " << j << ", " << print_money(td2.amount()) << ", relatedness " << relatedness);
          if (relatedness < current_output_relatdness)
          {
            // reset the current picks with those, and return them directly
            // if they're unrelated. If they are related, we'll end up returning
            // them if we find nothing better
            picks.clear();
            picks.push_back(i);
            picks.push_back(j);
            LOG_PRINT_L0("we could use " << i << " and " << j);
            if (relatedness == 0.0f)
              return picks;
            current_output_relatdness = relatedness;
          }
        }
      }
    }
  }

  return picks;
}

bool wallet2::should_pick_a_second_output(bool use_rct, size_t n_transfers, const std::vector<size_t> &unused_transfers_indices, const std::vector<size_t> &unused_dust_indices) const
{
  if (!use_rct)
    return false;
  if (n_transfers > 1)
    return false;
  if (unused_dust_indices.empty() && unused_transfers_indices.empty())
    return false;
  // we want at least one free rct output to avoid a corner case where
  // we'd choose a non rct output which doesn't have enough "siblings"
  // value-wise on the chain, and thus can't be mixed
  bool found = false;
  for (auto i: unused_dust_indices)
  {
    if (m_transfers[i].is_rct())
    {
      found = true;
      break;
    }
  }
  if (!found) for (auto i: unused_transfers_indices)
  {
    if (m_transfers[i].is_rct())
    {
      found = true;
      break;
    }
  }
  if (!found)
    return false;
  return true;
}

std::vector<size_t> wallet2::get_only_rct(const std::vector<size_t> &unused_dust_indices, const std::vector<size_t> &unused_transfers_indices) const
{
  std::vector<size_t> indices;
  for (size_t n: unused_dust_indices)
    if (m_transfers[n].is_rct())
      indices.push_back(n);
  for (size_t n: unused_transfers_indices)
    if (m_transfers[n].is_rct())
      indices.push_back(n);
  return indices;
}

static uint32_t get_count_above(const std::vector<wallet2::transfer_details> &transfers, const std::vector<size_t> &indices, uint64_t threshold)
{
  uint32_t count = 0;
  for (size_t idx: indices)
    if (transfers[idx].amount() >= threshold)
      ++count;
  return count;
}

bool wallet2::light_wallet_login(bool &new_address)
{
  MDEBUG("Light wallet login request");
  m_light_wallet_connected = false;
  cryptonote::COMMAND_RPC_LOGIN::request request;
  cryptonote::COMMAND_RPC_LOGIN::response response;
  request.address = get_account().get_public_address_str(m_nettype);
  request.view_key = string_tools::pod_to_hex(get_account().get_keys().m_view_secret_key);
  // Always create account if it doesn't exist.
  request.create_account = true;
  m_daemon_rpc_mutex.lock();
  bool connected = epee::net_utils::invoke_http_json("/login", request, response, m_http_client, rpc_timeout, "POST");
  m_daemon_rpc_mutex.unlock();
  // MyMonero doesn't send any status message. OpenMonero does. 
  m_light_wallet_connected  = connected && (response.status.empty() || response.status == "success");
  new_address = response.new_address;
  MDEBUG("Status: " << response.status);
  MDEBUG("Reason: " << response.reason);
  MDEBUG("New wallet: " << response.new_address);
  if(m_light_wallet_connected)
  {
    // Clear old data on successful login.
    // m_transfers.clear();
    // m_payments.clear();
    // m_unconfirmed_payments.clear();
  }
  return m_light_wallet_connected;
}

bool wallet2::light_wallet_import_wallet_request(cryptonote::COMMAND_RPC_IMPORT_WALLET_REQUEST::response &response)
{
  MDEBUG("Light wallet import wallet request");
  cryptonote::COMMAND_RPC_IMPORT_WALLET_REQUEST::request oreq;
  oreq.address = get_account().get_public_address_str(m_nettype);
  oreq.view_key = string_tools::pod_to_hex(get_account().get_keys().m_view_secret_key);
  m_daemon_rpc_mutex.lock();
  bool r = epee::net_utils::invoke_http_json("/import_wallet_request", oreq, response, m_http_client, rpc_timeout, "POST");
  m_daemon_rpc_mutex.unlock();
  THROW_WALLET_EXCEPTION_IF(!r, error::no_connection_to_daemon, "import_wallet_request");


  return true;
}

void wallet2::light_wallet_get_unspent_outs()
{
  MDEBUG("Getting unspent outs");
  
  cryptonote::COMMAND_RPC_GET_UNSPENT_OUTS::request oreq;
  cryptonote::COMMAND_RPC_GET_UNSPENT_OUTS::response ores;
  
  oreq.amount = "0";
  oreq.address = get_account().get_public_address_str(m_nettype);
  oreq.view_key = string_tools::pod_to_hex(get_account().get_keys().m_view_secret_key);
  // openMonero specific
  oreq.dust_threshold = boost::lexical_cast<std::string>(::config::DEFAULT_DUST_THRESHOLD);
  // below are required by openMonero api - but are not used.
  oreq.mixin = 0;
  oreq.use_dust = true;


  m_daemon_rpc_mutex.lock();
  bool r = epee::net_utils::invoke_http_json("/get_unspent_outs", oreq, ores, m_http_client, rpc_timeout, "POST");
  m_daemon_rpc_mutex.unlock();
  THROW_WALLET_EXCEPTION_IF(!r, error::no_connection_to_daemon, "get_unspent_outs");
  THROW_WALLET_EXCEPTION_IF(ores.status == "error", error::wallet_internal_error, ores.reason);
  
  m_light_wallet_per_kb_fee = ores.per_kb_fee;
  
  std::unordered_map<crypto::hash,bool> transfers_txs;
  for(const auto &t: m_transfers)
    transfers_txs.emplace(t.m_txid,t.m_spent);
  
  MDEBUG("FOUND " << ores.outputs.size() <<" outputs");
  
  // return if no outputs found
  if(ores.outputs.empty())
    return;
  
  // Clear old outputs
  m_transfers.clear();
  
  for (const auto &o: ores.outputs) {
    bool spent = false;
    bool add_transfer = true;
    crypto::key_image unspent_key_image;
    crypto::public_key tx_public_key = AUTO_VAL_INIT(tx_public_key);
    THROW_WALLET_EXCEPTION_IF(string_tools::validate_hex(64, o.tx_pub_key), error::wallet_internal_error, "Invalid tx_pub_key field");
    string_tools::hex_to_pod(o.tx_pub_key, tx_public_key);
    
    for (const std::string &ski: o.spend_key_images) {
      spent = false;

      // Check if key image is ours
      THROW_WALLET_EXCEPTION_IF(string_tools::validate_hex(64, ski), error::wallet_internal_error, "Invalid key image");
      string_tools::hex_to_pod(ski, unspent_key_image);
      if(light_wallet_key_image_is_ours(unspent_key_image, tx_public_key, o.index)){
        MTRACE("Output " << o.public_key << " is spent. Key image: " <<  ski);
        spent = true;
        break;
      } {
        MTRACE("Unspent output found. " << o.public_key);
      }
    }

    // Check if tx already exists in m_transfers. 
    crypto::hash txid;
    crypto::public_key tx_pub_key;
    crypto::public_key public_key;
    THROW_WALLET_EXCEPTION_IF(string_tools::validate_hex(64, o.tx_hash), error::wallet_internal_error, "Invalid tx_hash field");
    THROW_WALLET_EXCEPTION_IF(string_tools::validate_hex(64, o.public_key), error::wallet_internal_error, "Invalid public_key field");
    THROW_WALLET_EXCEPTION_IF(string_tools::validate_hex(64, o.tx_pub_key), error::wallet_internal_error, "Invalid tx_pub_key field");
    string_tools::hex_to_pod(o.tx_hash, txid);
    string_tools::hex_to_pod(o.public_key, public_key);
    string_tools::hex_to_pod(o.tx_pub_key, tx_pub_key);
    
    for(auto &t: m_transfers){
      if(t.get_public_key() == public_key) {
        t.m_spent = spent;
        add_transfer = false;
        break;
      }
    }
    
    if(!add_transfer)
      continue;
    
    m_transfers.push_back(boost::value_initialized<transfer_details>());
    transfer_details& td = m_transfers.back();
    
    td.m_block_height = o.height;
    td.m_global_output_index = o.global_index;
    td.m_txid = txid;
     
    // Add to extra
    add_tx_pub_key_to_extra(td.m_tx, tx_pub_key);
    
    td.m_key_image = unspent_key_image;
    td.m_key_image_known = !m_watch_only && !m_multisig;
    td.m_key_image_partial = m_multisig;
    td.m_amount = o.amount;
    td.m_pk_index = 0;
    td.m_internal_output_index = o.index;
    td.m_spent = spent;

    tx_out txout;
    txout.target = txout_to_key(public_key);
    txout.amount = td.m_amount;
    
    td.m_tx.vout.resize(td.m_internal_output_index + 1);
    td.m_tx.vout[td.m_internal_output_index] = txout;

    THROW_WALLET_EXCEPTION_IF(true, error::wallet_internal_error, "Light wallet multiple output unlock time not supported yet");
    
    // Add unlock time and coinbase bool got from get_address_txs api call
    std::unordered_map<crypto::hash,address_tx>::const_iterator found = m_light_wallet_address_txs.find(txid);
    THROW_WALLET_EXCEPTION_IF(found == m_light_wallet_address_txs.end(), error::wallet_internal_error, "Lightwallet: tx not found in m_light_wallet_address_txs");
    bool miner_tx = found->second.m_coinbase;
    td.m_tx.unlock_time = found->second.m_unlock_time;

    if (!o.rct.empty())
    {
      // Coinbase tx's
      if(miner_tx)
      {
        td.m_mask = rct::identity();
      }
      else
      {
        // rct txs
        // decrypt rct mask, calculate commit hash and compare against blockchain commit hash
        rct::key rct_commit;
        light_wallet_parse_rct_str(o.rct, tx_pub_key, td.m_internal_output_index, td.m_mask, rct_commit, true);
        bool valid_commit = (rct_commit == rct::commit(td.amount(), td.m_mask));
        if(!valid_commit)
        {
          MDEBUG("output index: " << o.global_index);
          MDEBUG("mask: " + string_tools::pod_to_hex(td.m_mask));
          MDEBUG("calculated commit: " + string_tools::pod_to_hex(rct::commit(td.amount(), td.m_mask)));
          MDEBUG("expected commit: " + string_tools::pod_to_hex(rct_commit));
          MDEBUG("amount: " << td.amount());
        }
        THROW_WALLET_EXCEPTION_IF(!valid_commit, error::wallet_internal_error, "Lightwallet: rct commit hash mismatch!");
      }
      td.m_rct = true;
    }
    else
    {
      td.m_mask = rct::identity();
      td.m_rct = false;
    }
    if(!spent)
      set_unspent(m_transfers.size()-1);
    m_key_images[td.m_key_image] = m_transfers.size()-1;
    m_pub_keys[td.get_public_key()] = m_transfers.size()-1;
  }
}

bool wallet2::light_wallet_get_address_info(cryptonote::COMMAND_RPC_GET_ADDRESS_INFO::response &response)
{
  MTRACE(__FUNCTION__);
  
  cryptonote::COMMAND_RPC_GET_ADDRESS_INFO::request request;
  
  request.address = get_account().get_public_address_str(m_nettype);
  request.view_key = string_tools::pod_to_hex(get_account().get_keys().m_view_secret_key);
  m_daemon_rpc_mutex.lock();
  bool r = epee::net_utils::invoke_http_json("/get_address_info", request, response, m_http_client, rpc_timeout, "POST");
  m_daemon_rpc_mutex.unlock();
  THROW_WALLET_EXCEPTION_IF(!r, error::no_connection_to_daemon, "get_address_info");
  // TODO: Validate result
  return true;
}

void wallet2::light_wallet_get_address_txs()
{
  MDEBUG("Refreshing light wallet");
  
  cryptonote::COMMAND_RPC_GET_ADDRESS_TXS::request ireq;
  cryptonote::COMMAND_RPC_GET_ADDRESS_TXS::response ires;
  
  ireq.address = get_account().get_public_address_str(m_nettype);
  ireq.view_key = string_tools::pod_to_hex(get_account().get_keys().m_view_secret_key);
  m_daemon_rpc_mutex.lock();
  bool r = epee::net_utils::invoke_http_json("/get_address_txs", ireq, ires, m_http_client, rpc_timeout, "POST");
  m_daemon_rpc_mutex.unlock();
  THROW_WALLET_EXCEPTION_IF(!r, error::no_connection_to_daemon, "get_address_txs");
  //OpenMonero sends status=success, Mymonero doesn't. 
  THROW_WALLET_EXCEPTION_IF((!ires.status.empty() && ires.status != "success"), error::no_connection_to_daemon, "get_address_txs");

  
  // Abort if no transactions
  if(ires.transactions.empty())
    return;
  
  // Create searchable vectors
  std::vector<crypto::hash> payments_txs;
  for(const auto &p: m_payments)
    payments_txs.push_back(p.second.m_tx_hash);
  std::vector<crypto::hash> unconfirmed_payments_txs;
  for(const auto &up: m_unconfirmed_payments)
    unconfirmed_payments_txs.push_back(up.second.m_pd.m_tx_hash);

  // for balance calculation
  uint64_t wallet_total_sent = 0;
  uint64_t wallet_total_unlocked_sent = 0;
  // txs in pool
  std::vector<crypto::hash> pool_txs;

  for (const auto &t: ires.transactions) {
    const uint64_t total_received = t.total_received;
    uint64_t total_sent = t.total_sent;

    // Check key images - subtract fake outputs from total_sent
    for(const auto &so: t.spent_outputs)
    {
      crypto::public_key tx_public_key;
      crypto::key_image key_image;
      THROW_WALLET_EXCEPTION_IF(string_tools::validate_hex(64, so.tx_pub_key), error::wallet_internal_error, "Invalid tx_pub_key field");
      THROW_WALLET_EXCEPTION_IF(string_tools::validate_hex(64, so.key_image), error::wallet_internal_error, "Invalid key_image field");
      string_tools::hex_to_pod(so.tx_pub_key, tx_public_key);
      string_tools::hex_to_pod(so.key_image, key_image);

      if(!light_wallet_key_image_is_ours(key_image, tx_public_key, so.out_index)) {
        THROW_WALLET_EXCEPTION_IF(so.amount > t.total_sent, error::wallet_internal_error, "Lightwallet: total sent is negative!");
        total_sent -= so.amount;
      }
    }

    // Do not add tx if empty. 
    if(total_sent == 0 && total_received == 0)
      continue;
    
    crypto::hash payment_id = null_hash;
    crypto::hash tx_hash;
    
    THROW_WALLET_EXCEPTION_IF(string_tools::validate_hex(64, t.payment_id), error::wallet_internal_error, "Invalid payment_id field");
    THROW_WALLET_EXCEPTION_IF(string_tools::validate_hex(64, t.hash), error::wallet_internal_error, "Invalid hash field");
    string_tools::hex_to_pod(t.payment_id, payment_id);
    string_tools::hex_to_pod(t.hash, tx_hash);

    // lightwallet specific info
    bool incoming = (total_received > total_sent);
    address_tx address_tx;
    address_tx.m_tx_hash = tx_hash;
    address_tx.m_incoming = incoming;
    address_tx.m_amount  =  incoming ? total_received - total_sent : total_sent - total_received;
    address_tx.m_fee = 0;                 // TODO
    address_tx.m_block_height = t.height;
    address_tx.m_unlock_time  = t.unlock_time;
    address_tx.m_timestamp = t.timestamp;
    address_tx.m_coinbase  = t.coinbase;
    address_tx.m_mempool  = t.mempool;
    m_light_wallet_address_txs.emplace(tx_hash,address_tx);

    // populate data needed for history (m_payments, m_unconfirmed_payments, m_confirmed_txs)
    // INCOMING transfers
    if(total_received > total_sent) {
      payment_details payment;
      payment.m_tx_hash = tx_hash;
      payment.m_amount       = total_received - total_sent;
      payment.m_fee          = 0;         // TODO
      payment.m_block_height = t.height;
      payment.m_unlock_time  = t.unlock_time;
      payment.m_timestamp = t.timestamp;
      payment.m_coinbase = t.coinbase;
        
      if (t.mempool) {   
        if (std::find(unconfirmed_payments_txs.begin(), unconfirmed_payments_txs.end(), tx_hash) == unconfirmed_payments_txs.end()) {
          pool_txs.push_back(tx_hash);
          // assume false as we don't get that info from the light wallet server
          crypto::hash payment_id;
          THROW_WALLET_EXCEPTION_IF(!epee::string_tools::hex_to_pod(t.payment_id, payment_id),
              error::wallet_internal_error, "Failed to parse payment id");
          emplace_or_replace(m_unconfirmed_payments, payment_id, pool_payment_details{payment, false});
          if (0 != m_callback) {
            m_callback->on_lw_unconfirmed_money_received(t.height, payment.m_tx_hash, payment.m_amount);
          }
        }
      } else {
        if (std::find(payments_txs.begin(), payments_txs.end(), tx_hash) == payments_txs.end()) {
          m_payments.emplace(tx_hash, payment);
          if (0 != m_callback) {
            m_callback->on_lw_money_received(t.height, payment.m_tx_hash, payment.m_amount);
          }
        }
      }
    // Outgoing transfers
    } else {
      uint64_t amount_sent = total_sent - total_received;
      cryptonote::transaction dummy_tx; // not used by light wallet
      // increase wallet total sent
      wallet_total_sent += total_sent;
      if (t.mempool)
      {
        // Handled by add_unconfirmed_tx in commit_tx
        // If sent from another wallet instance we need to add it
        if(m_unconfirmed_txs.find(tx_hash) == m_unconfirmed_txs.end())
        {
          unconfirmed_transfer_details utd;
          utd.m_amount_in = amount_sent;
          utd.m_amount_out = amount_sent;
          utd.m_change = 0;
          utd.m_payment_id = payment_id;
          utd.m_timestamp = t.timestamp;
          utd.m_state = wallet2::unconfirmed_transfer_details::pending;
          m_unconfirmed_txs.emplace(tx_hash,utd);
        }
      }
      else
      {
        // Only add if new
        auto confirmed_tx = m_confirmed_txs.find(tx_hash);
        if(confirmed_tx == m_confirmed_txs.end()) {
          // tx is added to m_unconfirmed_txs - move to confirmed
          if(m_unconfirmed_txs.find(tx_hash) != m_unconfirmed_txs.end()) 
          { 
            process_unconfirmed(tx_hash, dummy_tx, t.height);
          }
          // Tx sent by another wallet instance
          else
          {
            confirmed_transfer_details ctd;
            ctd.m_amount_in = amount_sent;
            ctd.m_amount_out = amount_sent;
            ctd.m_change = 0;
            ctd.m_payment_id = payment_id;
            ctd.m_block_height = t.height;
            ctd.m_timestamp = t.timestamp;
            m_confirmed_txs.emplace(tx_hash,ctd);
          }
          if (0 != m_callback)
          {
            m_callback->on_lw_money_spent(t.height, tx_hash, amount_sent);
          } 
        }
        // If not new - check the amount and update if necessary.
        // when sending a tx to same wallet the receiving amount has to be credited
        else
        {
          if(confirmed_tx->second.m_amount_in != amount_sent || confirmed_tx->second.m_amount_out != amount_sent)
          {
            MDEBUG("Adjusting amount sent/received for tx: <" + t.hash + ">. Is tx sent to own wallet? " << print_money(amount_sent) << " != " << print_money(confirmed_tx->second.m_amount_in));
            confirmed_tx->second.m_amount_in = amount_sent;
            confirmed_tx->second.m_amount_out = amount_sent;
            confirmed_tx->second.m_change = 0;
          }
        }
      }
    }    
  }
  // TODO: purge old unconfirmed_txs
  remove_obsolete_pool_txs(pool_txs);

  // Calculate wallet balance
  m_light_wallet_balance = ires.total_received-wallet_total_sent;
  // MyMonero doesn't send unlocked balance
  if(ires.total_received_unlocked > 0)
    m_light_wallet_unlocked_balance = ires.total_received_unlocked-wallet_total_sent;
  else
    m_light_wallet_unlocked_balance = m_light_wallet_balance;
}

bool wallet2::light_wallet_parse_rct_str(const std::string& rct_string, const crypto::public_key& tx_pub_key, uint64_t internal_output_index, rct::key& decrypted_mask, rct::key& rct_commit, bool decrypt) const
{
  // rct string is empty if output is non RCT
  if (rct_string.empty())
    return false;
  // rct_string is a string with length 64+64+64 (<rct commit> + <encrypted mask> + <rct amount>)
  rct::key encrypted_mask;
  std::string rct_commit_str = rct_string.substr(0,64);
  std::string encrypted_mask_str = rct_string.substr(64,64);
  THROW_WALLET_EXCEPTION_IF(string_tools::validate_hex(64, rct_commit_str), error::wallet_internal_error, "Invalid rct commit hash: " + rct_commit_str);
  THROW_WALLET_EXCEPTION_IF(string_tools::validate_hex(64, encrypted_mask_str), error::wallet_internal_error, "Invalid rct mask: " + encrypted_mask_str);
  string_tools::hex_to_pod(rct_commit_str, rct_commit);
  string_tools::hex_to_pod(encrypted_mask_str, encrypted_mask);
  if (decrypt) {
    // Decrypt the mask
    crypto::key_derivation derivation;
    bool r = generate_key_derivation(tx_pub_key, get_account().get_keys().m_view_secret_key, derivation);
    THROW_WALLET_EXCEPTION_IF(!r, error::wallet_internal_error, "Failed to generate key derivation");
    crypto::secret_key scalar;
    crypto::derivation_to_scalar(derivation, internal_output_index, scalar);
    sc_sub(decrypted_mask.bytes,encrypted_mask.bytes,rct::hash_to_scalar(rct::sk2rct(scalar)).bytes);
  }
  return true;
}

bool wallet2::light_wallet_key_image_is_ours(const crypto::key_image& key_image, const crypto::public_key& tx_public_key, uint64_t out_index)
{
  // Lookup key image from cache
  std::map<uint64_t, crypto::key_image> index_keyimage_map;
  std::unordered_map<crypto::public_key, std::map<uint64_t, crypto::key_image> >::const_iterator found_pub_key = m_key_image_cache.find(tx_public_key);
  if(found_pub_key != m_key_image_cache.end()) {
    // pub key found. key image for index cached?
    index_keyimage_map = found_pub_key->second;
    std::map<uint64_t,crypto::key_image>::const_iterator index_found = index_keyimage_map.find(out_index);
    if(index_found != index_keyimage_map.end())
      return key_image == index_found->second;
  }

  // Not in cache - calculate key image
  crypto::key_image calculated_key_image;
  cryptonote::keypair in_ephemeral;
  
  // Subaddresses aren't supported in mymonero/openmonero yet. Roll out the original scheme:
  //   compute D = a*R
  //   compute P = Hs(D || i)*G + B
  //   compute x = Hs(D || i) + b      (and check if P==x*G)
  //   compute I = x*Hp(P)
  const account_keys& ack = get_account().get_keys();
  crypto::key_derivation derivation;
  bool r = crypto::generate_key_derivation(tx_public_key, ack.m_view_secret_key, derivation);
  CHECK_AND_ASSERT_MES(r, false, "failed to generate_key_derivation(" << tx_public_key << ", " << ack.m_view_secret_key << ")");

  r = crypto::derive_public_key(derivation, out_index, ack.m_account_address.m_spend_public_key, in_ephemeral.pub);
  CHECK_AND_ASSERT_MES(r, false, "failed to derive_public_key (" << derivation << ", " << out_index << ", " << ack.m_account_address.m_spend_public_key << ")");

  crypto::derive_secret_key(derivation, out_index, ack.m_spend_secret_key, in_ephemeral.sec);
  crypto::public_key out_pkey_test;
  r = crypto::secret_key_to_public_key(in_ephemeral.sec, out_pkey_test);
  CHECK_AND_ASSERT_MES(r, false, "failed to secret_key_to_public_key(" << in_ephemeral.sec << ")");
  CHECK_AND_ASSERT_MES(in_ephemeral.pub == out_pkey_test, false, "derived secret key doesn't match derived public key");

  crypto::generate_key_image(in_ephemeral.pub, in_ephemeral.sec, calculated_key_image);

  index_keyimage_map.emplace(out_index, calculated_key_image);
  m_key_image_cache.emplace(tx_public_key, index_keyimage_map);
  return key_image == calculated_key_image;
}

// Another implementation of transaction creation that is hopefully better
// While there is anything left to pay, it goes through random outputs and tries
// to fill the next destination/amount. If it fully fills it, it will use the
// remainder to try to fill the next one as well.
// The tx size if roughly estimated as a linear function of only inputs, and a
// new tx will be created when that size goes above a given fraction of the
// max tx size. At that point, more outputs may be added if the fee cannot be
// satisfied.
// If the next output in the next tx would go to the same destination (ie, we
// cut off at a tx boundary in the middle of paying a given destination), the
// fee will be carved out of the current input if possible, to avoid having to
// add another output just for the fee and getting change.
// This system allows for sending (almost) the entire balance, since it does
// not generate spurious change in all txes, thus decreasing the instantaneous
// usable balance.
std::vector<wallet2::pending_tx> wallet2::create_transactions_2(std::vector<cryptonote::tx_destination_entry> dsts, const size_t fake_outs_count, const uint64_t unlock_time, uint32_t priority, const std::vector<uint8_t>& extra, uint32_t subaddr_account, std::set<uint32_t> subaddr_indices, bool is_staking_tx)
{
  //ensure device is let in NONE mode in any case
  hw::device &hwdev = m_account.get_device();
  boost::unique_lock<hw::device> hwdev_lock (hwdev);
  hw::reset_mode rst(hwdev);  

  if(m_light_wallet) {
    // Populate m_transfers
    light_wallet_get_unspent_outs();
  }
  std::vector<std::pair<uint32_t, std::vector<size_t>>> unused_transfers_indices_per_subaddr;
  std::vector<std::pair<uint32_t, std::vector<size_t>>> unused_dust_indices_per_subaddr;
  uint64_t needed_money;
  uint64_t accumulated_fee, accumulated_outputs, accumulated_change;
  struct TX {
    std::vector<size_t> selected_transfers;
    std::vector<cryptonote::tx_destination_entry> dsts;
    cryptonote::transaction tx;
    pending_tx ptx;
    size_t weight;
    uint64_t needed_fee;
    std::vector<std::vector<tools::wallet2::get_outs_entry>> outs;

    TX() : weight(0), needed_fee(0) {}

    void add(const account_public_address &addr, bool is_subaddress, uint64_t amount, unsigned int original_output_index, bool merge_destinations) {
      if (merge_destinations)
      {
        std::vector<cryptonote::tx_destination_entry>::iterator i;
        i = std::find_if(dsts.begin(), dsts.end(), [&](const cryptonote::tx_destination_entry &d) { return !memcmp (&d.addr, &addr, sizeof(addr)); });
        if (i == dsts.end())
        {
          dsts.push_back(tx_destination_entry(0,addr,is_subaddress));
          i = dsts.end() - 1;
        }
        i->amount += amount;
      }
      else
      {
        THROW_WALLET_EXCEPTION_IF(original_output_index > dsts.size(), error::wallet_internal_error,
            std::string("original_output_index too large: ") + std::to_string(original_output_index) + " > " + std::to_string(dsts.size()));
        if (original_output_index == dsts.size())
          dsts.push_back(tx_destination_entry(0,addr,is_subaddress));
        THROW_WALLET_EXCEPTION_IF(memcmp(&dsts[original_output_index].addr, &addr, sizeof(addr)), error::wallet_internal_error, "Mismatched destination address");
        dsts[original_output_index].amount += amount;
      }
    }
  };
  std::vector<TX> txes;
  bool adding_fee; // true if new outputs go towards fee, rather than destinations
  uint64_t needed_fee, available_for_fee = 0;
  uint64_t upper_transaction_weight_limit = get_upper_transaction_weight_limit();
  const bool use_per_byte_fee = use_fork_rules(HF_VERSION_PER_BYTE_FEE, 0);
  const bool use_rct = use_fork_rules(4, 0);
  const bool bulletproof = use_fork_rules(get_bulletproof_fork(), 0);
  const rct::RangeProofType range_proof_type = bulletproof ? rct::RangeProofPaddedBulletproof : rct::RangeProofBorromean;

  const uint64_t base_fee  = get_base_fee();
  const uint64_t fee_multiplier = get_fee_multiplier(priority, get_fee_algorithm());
  const uint64_t fee_quantization_mask = get_fee_quantization_mask();

  // throw if attempting a transaction with no destinations
  THROW_WALLET_EXCEPTION_IF(dsts.empty(), error::zero_destination);

  // calculate total amount being sent to all destinations
  // throw if total amount overflows uint64_t
  needed_money = 0;
  for(auto& dt: dsts)
  {
    THROW_WALLET_EXCEPTION_IF(0 == dt.amount, error::zero_destination);
    needed_money += dt.amount;
    LOG_PRINT_L2("transfer: adding " << print_money(dt.amount) << ", for a total of " << print_money (needed_money));
    THROW_WALLET_EXCEPTION_IF(needed_money < dt.amount, error::tx_sum_overflow, dsts, 0, m_nettype);
  }

  // throw if attempting a transaction with no money
  THROW_WALLET_EXCEPTION_IF(needed_money == 0, error::zero_destination);

  std::map<uint32_t, uint64_t> unlocked_balance_per_subaddr = unlocked_balance_per_subaddress(subaddr_account);
  std::map<uint32_t, uint64_t> balance_per_subaddr = balance_per_subaddress(subaddr_account);

  if (subaddr_indices.empty()) // "index=<N1>[,<N2>,...]" wasn't specified -> use all the indices with non-zero unlocked balance
  {
    for (const auto& i : balance_per_subaddr)
      subaddr_indices.insert(i.first);
  }

  // early out if we know we can't make it anyway
  // we could also check for being within FEE_PER_KB, but if the fee calculation
  // ever changes, this might be missed, so let this go through
  const uint64_t min_fee = (fee_multiplier * base_fee * estimate_tx_size(use_rct, 1, fake_outs_count, 2, extra.size(), bulletproof)) / 1024;
  uint64_t balance_subtotal = 0;
  uint64_t unlocked_balance_subtotal = 0;
  for (uint32_t index_minor : subaddr_indices)
  {
    balance_subtotal += balance_per_subaddr[index_minor];
    unlocked_balance_subtotal += unlocked_balance_per_subaddr[index_minor];
  }
  THROW_WALLET_EXCEPTION_IF(needed_money + min_fee > balance_subtotal, error::not_enough_money,
    balance_subtotal, needed_money, 0);
  // first check overall balance is enough, then unlocked one, so we throw distinct exceptions
  THROW_WALLET_EXCEPTION_IF(needed_money + min_fee > unlocked_balance_subtotal, error::not_enough_unlocked_money,
      unlocked_balance_subtotal, needed_money, 0);

  for (uint32_t i : subaddr_indices)
    LOG_PRINT_L2("Candidate subaddress index for spending: " << i);

  // determine threshold for fractional amount
  const size_t tx_weight_one_ring = estimate_tx_weight(use_rct, 1, fake_outs_count, 2, 0, bulletproof);
  const size_t tx_weight_two_rings = estimate_tx_weight(use_rct, 2, fake_outs_count, 2, 0, bulletproof);
  THROW_WALLET_EXCEPTION_IF(tx_weight_one_ring > tx_weight_two_rings, error::wallet_internal_error, "Estimated tx weight with 1 input is larger than with 2 inputs!");
  const size_t tx_weight_per_ring = tx_weight_two_rings - tx_weight_one_ring;
  const uint64_t fractional_threshold = (fee_multiplier * base_fee * tx_weight_per_ring) / (use_per_byte_fee ? 1 : 1024);

  // gather all dust and non-dust outputs belonging to specified subaddresses
  size_t num_nondust_outputs = 0;
  size_t num_dust_outputs = 0;
  for (size_t i = 0; i < m_transfers.size(); ++i)
  {
    const transfer_details& td = m_transfers[i];
    if (m_ignore_fractional_outputs && td.amount() < fractional_threshold)
    {
      MDEBUG("Ignoring output " << i << " of amount " << print_money(td.amount()) << " which is below threshold " << print_money(fractional_threshold));
      continue;
    }
    if (!td.m_spent && !td.m_key_image_partial && (use_rct ? true : !td.is_rct()) && is_transfer_unlocked(td) && td.m_subaddr_index.major == subaddr_account && subaddr_indices.count(td.m_subaddr_index.minor) == 1)
    {
      const uint32_t index_minor = td.m_subaddr_index.minor;
      auto find_predicate = [&index_minor](const std::pair<uint32_t, std::vector<size_t>>& x) { return x.first == index_minor; };
      if ((td.is_rct()) || is_valid_decomposed_amount(td.amount()))
      {
        auto found = std::find_if(unused_transfers_indices_per_subaddr.begin(), unused_transfers_indices_per_subaddr.end(), find_predicate);
        if (found == unused_transfers_indices_per_subaddr.end())
        {
          unused_transfers_indices_per_subaddr.push_back({index_minor, {i}});
        }
        else
        {
          found->second.push_back(i);
        }
        ++num_nondust_outputs;
      }
      else
      {
        auto found = std::find_if(unused_dust_indices_per_subaddr.begin(), unused_dust_indices_per_subaddr.end(), find_predicate);
        if (found == unused_dust_indices_per_subaddr.end())
        {
          unused_dust_indices_per_subaddr.push_back({index_minor, {i}});
        }
        else
        {
          found->second.push_back(i);
        }
        ++num_dust_outputs;
      }
    }
  }

  // shuffle & sort output indices
  {
    std::random_device rd;
    std::mt19937 g(rd());
    std::shuffle(unused_transfers_indices_per_subaddr.begin(), unused_transfers_indices_per_subaddr.end(), g);
    std::shuffle(unused_dust_indices_per_subaddr.begin(), unused_dust_indices_per_subaddr.end(), g);
    auto sort_predicate = [&unlocked_balance_per_subaddr] (const std::pair<uint32_t, std::vector<size_t>>& x, const std::pair<uint32_t, std::vector<size_t>>& y)
    {
      return unlocked_balance_per_subaddr[x.first] > unlocked_balance_per_subaddr[y.first];
    };
    std::sort(unused_transfers_indices_per_subaddr.begin(), unused_transfers_indices_per_subaddr.end(), sort_predicate);
    std::sort(unused_dust_indices_per_subaddr.begin(), unused_dust_indices_per_subaddr.end(), sort_predicate);
  }

  LOG_PRINT_L2("Starting with " << num_nondust_outputs << " non-dust outputs and " << num_dust_outputs << " dust outputs");

  if (unused_dust_indices_per_subaddr.empty() && unused_transfers_indices_per_subaddr.empty())
    return std::vector<wallet2::pending_tx>();

  // if empty, put dummy entry so that the front can be referenced later in the loop
  if (unused_dust_indices_per_subaddr.empty())
    unused_dust_indices_per_subaddr.push_back({});
  if (unused_transfers_indices_per_subaddr.empty())
    unused_transfers_indices_per_subaddr.push_back({});

  // start with an empty tx
  txes.push_back(TX());
  accumulated_fee = 0;
  accumulated_outputs = 0;
  accumulated_change = 0;
  adding_fee = false;
  needed_fee = 0;
  std::vector<std::vector<tools::wallet2::get_outs_entry>> outs;

  // for rct, since we don't see the amounts, we will try to make all transactions
  // look the same, with 1 or 2 inputs, and 2 outputs. One input is preferable, as
  // this prevents linking to another by provenance analysis, but two is ok if we
  // try to pick outputs not from the same block. We will get two outputs, one for
  // the destination, and one for change.
  LOG_PRINT_L2("checking preferred");
  std::vector<size_t> preferred_inputs;
  uint64_t rct_outs_needed = 2 * (fake_outs_count + 1);
  rct_outs_needed += 100; // some fudge factor since we don't know how many are locked
  if (use_rct)
  {
    // this is used to build a tx that's 1 or 2 inputs, and 2 outputs, which
    // will get us a known fee.
    uint64_t estimated_fee = estimate_fee(use_per_byte_fee, use_rct, 2, fake_outs_count, 2, extra.size(), bulletproof, base_fee, fee_multiplier, fee_quantization_mask);
    preferred_inputs = pick_preferred_rct_inputs(needed_money + estimated_fee, subaddr_account, subaddr_indices);
    if (!preferred_inputs.empty())
    {
      string s;
      for (auto i: preferred_inputs) s += boost::lexical_cast<std::string>(i) + " (" + print_money(m_transfers[i].amount()) + ") ";
      LOG_PRINT_L1("Found preferred rct inputs for rct tx: " << s);

      // bring the list of available outputs stored by the same subaddress index to the front of the list
      uint32_t index_minor = m_transfers[preferred_inputs[0]].m_subaddr_index.minor;
      for (size_t i = 1; i < unused_transfers_indices_per_subaddr.size(); ++i)
      {
        if (unused_transfers_indices_per_subaddr[i].first == index_minor)
        {
          std::swap(unused_transfers_indices_per_subaddr[0], unused_transfers_indices_per_subaddr[i]);
          break;
        }
      }
      for (size_t i = 1; i < unused_dust_indices_per_subaddr.size(); ++i)
      {
        if (unused_dust_indices_per_subaddr[i].first == index_minor)
        {
          std::swap(unused_dust_indices_per_subaddr[0], unused_dust_indices_per_subaddr[i]);
          break;
        }
      }
    }
  }
  LOG_PRINT_L2("done checking preferred");

  // while:
  // - we have something to send
  // - or we need to gather more fee
  // - or we have just one input in that tx, which is rct (to try and make all/most rct txes 2/2)
  unsigned int original_output_index = 0;
  std::vector<size_t>* unused_transfers_indices = &unused_transfers_indices_per_subaddr[0].second;
  std::vector<size_t>* unused_dust_indices      = &unused_dust_indices_per_subaddr[0].second;
  
  hwdev.set_mode(hw::device::TRANSACTION_CREATE_FAKE);
  while ((!dsts.empty() && dsts[0].amount > 0) || adding_fee || !preferred_inputs.empty() || should_pick_a_second_output(use_rct, txes.back().selected_transfers.size(), *unused_transfers_indices, *unused_dust_indices)) {
    TX &tx = txes.back();

    LOG_PRINT_L2("Start of loop with " << unused_transfers_indices->size() << " " << unused_dust_indices->size() << ", tx.dsts.size() " << tx.dsts.size());
    LOG_PRINT_L2("unused_transfers_indices: " << strjoin(*unused_transfers_indices, " "));
    LOG_PRINT_L2("unused_dust_indices: " << strjoin(*unused_dust_indices, " "));
    LOG_PRINT_L2("dsts size " << dsts.size() << ", first " << (dsts.empty() ? "-" : cryptonote::print_money(dsts[0].amount)));
    LOG_PRINT_L2("adding_fee " << adding_fee << ", use_rct " << use_rct);

    // if we need to spend money and don't have any left, we fail
    if (unused_dust_indices->empty() && unused_transfers_indices->empty()) {
      LOG_PRINT_L2("No more outputs to choose from");
      THROW_WALLET_EXCEPTION_IF(1, error::tx_not_possible, unlocked_balance(subaddr_account), needed_money, accumulated_fee + needed_fee);
    }

    // get a random unspent output and use it to pay part (or all) of the current destination (and maybe next one, etc)
    // This could be more clever, but maybe at the cost of making probabilistic inferences easier
    size_t idx;
    if (!preferred_inputs.empty()) {
      idx = pop_back(preferred_inputs);
      pop_if_present(*unused_transfers_indices, idx);
      pop_if_present(*unused_dust_indices, idx);
    } else if ((dsts.empty() || dsts[0].amount == 0) && !adding_fee) {
      // the "make rct txes 2/2" case - we pick a small value output to "clean up" the wallet too
      std::vector<size_t> indices = get_only_rct(*unused_dust_indices, *unused_transfers_indices);
      idx = pop_best_value(indices, tx.selected_transfers, true);

      // we might not want to add it if it's a large output and we don't have many left
      if (m_transfers[idx].amount() >= m_min_output_value) {
        if (get_count_above(m_transfers, *unused_transfers_indices, m_min_output_value) < m_min_output_count) {
          LOG_PRINT_L2("Second output was not strictly needed, and we're running out of outputs above " << print_money(m_min_output_value) << ", not adding");
          break;
        }
      }

      // since we're trying to add a second output which is not strictly needed,
      // we only add it if it's unrelated enough to the first one
      float relatedness = get_output_relatedness(m_transfers[idx], m_transfers[tx.selected_transfers.front()]);
      if (relatedness > SECOND_OUTPUT_RELATEDNESS_THRESHOLD)
      {
        LOG_PRINT_L2("Second output was not strictly needed, and relatedness " << relatedness << ", not adding");
        break;
      }
      pop_if_present(*unused_transfers_indices, idx);
      pop_if_present(*unused_dust_indices, idx);
    } else
      idx = pop_best_value(unused_transfers_indices->empty() ? *unused_dust_indices : *unused_transfers_indices, tx.selected_transfers);

    const transfer_details &td = m_transfers[idx];
    LOG_PRINT_L2("Picking output " << idx << ", amount " << print_money(td.amount()) << ", ki " << td.m_key_image);

    // add this output to the list to spend
    tx.selected_transfers.push_back(idx);
    uint64_t available_amount = td.amount();
    accumulated_outputs += available_amount;

    // clear any fake outs we'd already gathered, since we'll need a new set
    outs.clear();

    if (adding_fee)
    {
      LOG_PRINT_L2("We need more fee, adding it to fee");
      available_for_fee += available_amount;
    }
    else
    {
      while (!dsts.empty() && dsts[0].amount <= available_amount && estimate_tx_weight(use_rct, tx.selected_transfers.size(), fake_outs_count, tx.dsts.size()+1, extra.size(), bulletproof) < TX_WEIGHT_TARGET(upper_transaction_weight_limit))
      {
        // we can fully pay that destination
        LOG_PRINT_L2("We can fully pay " << get_account_address_as_str(m_nettype, dsts[0].is_subaddress, dsts[0].addr) <<
          " for " << print_money(dsts[0].amount));
        tx.add(dsts[0].addr, dsts[0].is_subaddress, dsts[0].amount, original_output_index, m_merge_destinations);
        available_amount -= dsts[0].amount;
        dsts[0].amount = 0;
        pop_index(dsts, 0);
        ++original_output_index;
      }

      if (available_amount > 0 && !dsts.empty() && estimate_tx_weight(use_rct, tx.selected_transfers.size(), fake_outs_count, tx.dsts.size()+1, extra.size(), bulletproof) < TX_WEIGHT_TARGET(upper_transaction_weight_limit)) {
        // we can partially fill that destination
        LOG_PRINT_L2("We can partially pay " << get_account_address_as_str(m_nettype, dsts[0].is_subaddress, dsts[0].addr) <<
          " for " << print_money(available_amount) << "/" << print_money(dsts[0].amount));
        tx.add(dsts[0].addr, dsts[0].is_subaddress, available_amount, original_output_index, m_merge_destinations);
        dsts[0].amount -= available_amount;
        available_amount = 0;
      }
    }

    // here, check if we need to sent tx and start a new one
    LOG_PRINT_L2("Considering whether to create a tx now, " << tx.selected_transfers.size() << " inputs, tx limit "
      << upper_transaction_weight_limit);
    bool try_tx = false;
    // if we have preferred picks, but haven't yet used all of them, continue
    if (preferred_inputs.empty())
    {
      if (adding_fee)
      {
        /* might not actually be enough if adding this output bumps size to next kB, but we need to try */
        try_tx = available_for_fee >= needed_fee;
      }
      else
      {
        const size_t estimated_rct_tx_weight = estimate_tx_weight(use_rct, tx.selected_transfers.size(), fake_outs_count, tx.dsts.size()+1, extra.size(), bulletproof);
        try_tx = dsts.empty() || (estimated_rct_tx_weight >= TX_WEIGHT_TARGET(upper_transaction_weight_limit));
      }
    }

    if (try_tx) {
      cryptonote::transaction test_tx;
      pending_tx test_ptx;

      needed_fee = estimate_fee(use_per_byte_fee, use_rct ,tx.selected_transfers.size(), fake_outs_count, tx.dsts.size()+1, extra.size(), bulletproof, base_fee, fee_multiplier, fee_multiplier);

      uint64_t inputs = 0, outputs = needed_fee;
      for (size_t idx: tx.selected_transfers) inputs += m_transfers[idx].amount();
      for (const auto &o: tx.dsts) outputs += o.amount;

      if (inputs < outputs)
      {
        LOG_PRINT_L2("We don't have enough for the basic fee, switching to adding_fee");
        adding_fee = true;
        goto skip_tx;
      }

      LOG_PRINT_L2("Trying to create a tx now, with " << tx.dsts.size() << " outputs and " <<
        tx.selected_transfers.size() << " inputs");
      if (use_rct)
        transfer_selected_rct(tx.dsts, tx.selected_transfers, fake_outs_count, outs, unlock_time, needed_fee, extra,
          test_tx, test_ptx, range_proof_type, is_staking_tx);
      else
        transfer_selected(tx.dsts, tx.selected_transfers, fake_outs_count, outs, unlock_time, needed_fee, extra,
          detail::digit_split_strategy, tx_dust_policy(::config::DEFAULT_DUST_THRESHOLD), test_tx, test_ptx);
      auto txBlob = t_serializable_object_to_blob(test_ptx.tx);
      needed_fee = calculate_fee(use_per_byte_fee, test_ptx.tx, txBlob.size(), base_fee, fee_multiplier, fee_quantization_mask);
      available_for_fee = test_ptx.fee + test_ptx.change_dts.amount + (!test_ptx.dust_added_to_fee ? test_ptx.dust : 0);
      LOG_PRINT_L2("Made a " << get_weight_string(test_ptx.tx, txBlob.size()) << " tx, with " << print_money(available_for_fee) << " available for fee (" <<
        print_money(needed_fee) << " needed)");

      if (needed_fee > available_for_fee && !dsts.empty() && dsts[0].amount > 0)
      {
        // we don't have enough for the fee, but we've only partially paid the current address,
        // so we can take the fee from the paid amount, since we'll have to make another tx anyway
        std::vector<cryptonote::tx_destination_entry>::iterator i;
        i = std::find_if(tx.dsts.begin(), tx.dsts.end(),
          [&](const cryptonote::tx_destination_entry &d) { return !memcmp (&d.addr, &dsts[0].addr, sizeof(dsts[0].addr)); });
        THROW_WALLET_EXCEPTION_IF(i == tx.dsts.end(), error::wallet_internal_error, "paid address not found in outputs");
        if (i->amount > needed_fee)
        {
          uint64_t new_paid_amount = i->amount /*+ test_ptx.fee*/ - needed_fee;
          LOG_PRINT_L2("Adjusting amount paid to " << get_account_address_as_str(m_nettype, i->is_subaddress, i->addr) << " from " <<
            print_money(i->amount) << " to " << print_money(new_paid_amount) << " to accommodate " <<
            print_money(needed_fee) << " fee");
          dsts[0].amount += i->amount - new_paid_amount;
          i->amount = new_paid_amount;
          test_ptx.fee = needed_fee;
          available_for_fee = needed_fee;
        }
      }

      if (needed_fee > available_for_fee)
      {
        LOG_PRINT_L2("We could not make a tx, switching to fee accumulation");

        adding_fee = true;
      }
      else
      {
        LOG_PRINT_L2("We made a tx, adjusting fee and saving it, we need " << print_money(needed_fee) << " and we have " << print_money(test_ptx.fee));
        while (needed_fee > test_ptx.fee) {
          if (use_rct)
            transfer_selected_rct(tx.dsts, tx.selected_transfers, fake_outs_count, outs, unlock_time, needed_fee, extra,
              test_tx, test_ptx, range_proof_type, is_staking_tx);
          else
            transfer_selected(tx.dsts, tx.selected_transfers, fake_outs_count, outs, unlock_time, needed_fee, extra,
              detail::digit_split_strategy, tx_dust_policy(::config::DEFAULT_DUST_THRESHOLD), test_tx, test_ptx);
          txBlob = t_serializable_object_to_blob(test_ptx.tx);
          needed_fee = calculate_fee(use_per_byte_fee, test_ptx.tx, txBlob.size(), base_fee, fee_multiplier, fee_quantization_mask);
          LOG_PRINT_L2("Made an attempt at a  final " << get_weight_string(test_ptx.tx, txBlob.size()) << " tx, with " << print_money(test_ptx.fee) <<
            " fee  and " << print_money(test_ptx.change_dts.amount) << " change");
        }

        LOG_PRINT_L2("Made a final " << get_weight_string(test_ptx.tx, txBlob.size()) << " tx, with " << print_money(test_ptx.fee) <<
          " fee  and " << print_money(test_ptx.change_dts.amount) << " change");

        tx.tx = test_tx;
        tx.ptx = test_ptx;
        tx.weight = get_transaction_weight(test_tx, txBlob.size());
        tx.outs = outs;
        tx.needed_fee = needed_fee;
        accumulated_fee += test_ptx.fee;
        accumulated_change += test_ptx.change_dts.amount;
        adding_fee = false;
        if (!dsts.empty())
        {
          LOG_PRINT_L2("We have more to pay, starting another tx");
          txes.push_back(TX());
          original_output_index = 0;
        }
      }
    }

skip_tx:
    // if unused_*_indices is empty while unused_*_indices_per_subaddr has multiple elements, and if we still have something to pay, 
    // pop front of unused_*_indices_per_subaddr and have unused_*_indices point to the front of unused_*_indices_per_subaddr
    if ((!dsts.empty() && dsts[0].amount > 0) || adding_fee)
    {
      if (unused_transfers_indices->empty() && unused_transfers_indices_per_subaddr.size() > 1)
      {
        unused_transfers_indices_per_subaddr.erase(unused_transfers_indices_per_subaddr.begin());
        unused_transfers_indices = &unused_transfers_indices_per_subaddr[0].second;
      }
      if (unused_dust_indices->empty() && unused_dust_indices_per_subaddr.size() > 1)
      {
        unused_dust_indices_per_subaddr.erase(unused_dust_indices_per_subaddr.begin());
        unused_dust_indices = &unused_dust_indices_per_subaddr[0].second;
      }
    }
  }

  if (adding_fee)
  {
    LOG_PRINT_L1("We ran out of outputs while trying to gather final fee");
    THROW_WALLET_EXCEPTION_IF(1, error::tx_not_possible, unlocked_balance(subaddr_account), needed_money, accumulated_fee + needed_fee);
  }

  LOG_PRINT_L1("Done creating " << txes.size() << " transactions, " << print_money(accumulated_fee) <<
    " total fee, " << print_money(accumulated_change) << " total change");

  hwdev.set_mode(hw::device::TRANSACTION_CREATE_REAL);
  for (std::vector<TX>::iterator i = txes.begin(); i != txes.end(); ++i)
  {
    TX &tx = *i;
    cryptonote::transaction test_tx;
    pending_tx test_ptx;
    if (use_rct) {
      transfer_selected_rct(tx.dsts,                    /* NOMOD std::vector<cryptonote::tx_destination_entry> dsts,*/
                            tx.selected_transfers,      /* const std::list<size_t> selected_transfers */
                            fake_outs_count,            /* CONST size_t fake_outputs_count, */
                            tx.outs,                    /* MOD   std::vector<std::vector<tools::wallet2::get_outs_entry>> &outs, */
                            unlock_time,                /* CONST uint64_t unlock_time,  */
                            tx.needed_fee,              /* CONST uint64_t fee, */
                            extra,                      /* const std::vector<uint8_t>& extra, */
                            test_tx,                    /* OUT   cryptonote::transaction& tx, */
                            test_ptx,                   /* OUT   cryptonote::transaction& tx, */
                            range_proof_type,
                            is_staking_tx);
    } else {
      transfer_selected(tx.dsts,
                        tx.selected_transfers,
                        fake_outs_count,
                        tx.outs,
                        unlock_time,
                        tx.needed_fee,
                        extra,
                        detail::digit_split_strategy,
                        tx_dust_policy(::config::DEFAULT_DUST_THRESHOLD),
                        test_tx,
                        test_ptx);
    }
    auto txBlob = t_serializable_object_to_blob(test_ptx.tx);
    tx.tx = test_tx;
    tx.ptx = test_ptx;
    tx.weight = get_transaction_weight(test_tx, txBlob.size());
  }

  std::vector<wallet2::pending_tx> ptx_vector;
  for (std::vector<TX>::iterator i = txes.begin(); i != txes.end(); ++i)
  {
    TX &tx = *i;
    uint64_t tx_money = 0;
    for (size_t idx: tx.selected_transfers)
      tx_money += m_transfers[idx].amount();
    LOG_PRINT_L1("  Transaction " << (1+std::distance(txes.begin(), i)) << "/" << txes.size() <<
      " " << get_transaction_hash(tx.ptx.tx) << ": " << get_weight_string(tx.weight) << ", sending " << print_money(tx_money) << " in " << tx.selected_transfers.size() <<
      " outputs to " << tx.dsts.size() << " destination(s), including " <<
      print_money(tx.ptx.fee) << " fee, " << print_money(tx.ptx.change_dts.amount) << " change");
    ptx_vector.push_back(tx.ptx);
  }

  // if we made it this far, we're OK to actually send the transactions
  return ptx_vector;
}

std::vector<wallet2::pending_tx> wallet2::create_transactions_all(uint64_t below, const cryptonote::account_public_address &address, bool is_subaddress, const size_t fake_outs_count, const uint64_t unlock_time, uint32_t priority, const std::vector<uint8_t>& extra, uint32_t subaddr_account, std::set<uint32_t> subaddr_indices, bool is_staking_tx)
{
  std::vector<size_t> unused_transfers_indices;
  std::vector<size_t> unused_dust_indices;
  const bool use_rct = use_fork_rules(4, 0);

  THROW_WALLET_EXCEPTION_IF(unlocked_balance(subaddr_account) == 0, error::wallet_internal_error, "No unlocked balance in the entire wallet");

  std::map<uint32_t, std::pair<std::vector<size_t>, std::vector<size_t>>> unused_transfer_dust_indices_per_subaddr;

  // gather all dust and non-dust outputs of specified subaddress (if any) and below specified threshold (if any)
  bool fund_found = false;
  for (size_t i = 0; i < m_transfers.size(); ++i)
  {
    const transfer_details& td = m_transfers[i];
    if (!td.m_spent && !td.m_key_image_partial && (use_rct ? true : !td.is_rct()) && is_transfer_unlocked(td) && td.m_subaddr_index.major == subaddr_account && (subaddr_indices.empty() || subaddr_indices.count(td.m_subaddr_index.minor) == 1))
    {
      fund_found = true;
      if (below == 0 || td.amount() < below)
      {
        if ((td.is_rct()) || is_valid_decomposed_amount(td.amount()))
          unused_transfer_dust_indices_per_subaddr[td.m_subaddr_index.minor].first.push_back(i);
        else
          unused_transfer_dust_indices_per_subaddr[td.m_subaddr_index.minor].second.push_back(i);
      }
    }
  }
  THROW_WALLET_EXCEPTION_IF(!fund_found, error::wallet_internal_error, "No unlocked balance in the specified subaddress(es)");
  THROW_WALLET_EXCEPTION_IF(unused_transfer_dust_indices_per_subaddr.empty(), error::wallet_internal_error, "The smallest amount found is not below the specified threshold");

  if (subaddr_indices.empty())
  {
    // in case subaddress index wasn't specified, choose non-empty subaddress randomly (with index=0 being chosen last)
    if (unused_transfer_dust_indices_per_subaddr.count(0) == 1 && unused_transfer_dust_indices_per_subaddr.size() > 1)
      unused_transfer_dust_indices_per_subaddr.erase(0);
    auto i = unused_transfer_dust_indices_per_subaddr.begin();
    std::advance(i, crypto::rand<size_t>() % unused_transfer_dust_indices_per_subaddr.size());
    unused_transfers_indices = i->second.first;
    unused_dust_indices = i->second.second;
    LOG_PRINT_L2("Spending from subaddress index " << i->first);
  }
  else
  {
    for (const auto& p : unused_transfer_dust_indices_per_subaddr)
    {
      unused_transfers_indices.insert(unused_transfers_indices.end(), p.second.first.begin(), p.second.first.end());
      unused_dust_indices.insert(unused_dust_indices.end(), p.second.second.begin(), p.second.second.end());
      LOG_PRINT_L2("Spending from subaddress index " << p.first);
    }
  }

  return create_transactions_from(address, is_subaddress, unused_transfers_indices, unused_dust_indices, fake_outs_count, unlock_time, priority, extra, is_staking_tx);
}

std::vector<wallet2::pending_tx> wallet2::create_transactions_single(const crypto::key_image &ki, const cryptonote::account_public_address &address, bool is_subaddress, const size_t fake_outs_count, const uint64_t unlock_time, uint32_t priority, const std::vector<uint8_t>& extra)
{
  std::vector<size_t> unused_transfers_indices;
  std::vector<size_t> unused_dust_indices;
  const bool use_rct = use_fork_rules(4, 0);
  // find output with the given key image
  for (size_t i = 0; i < m_transfers.size(); ++i)
  {
    const transfer_details& td = m_transfers[i];
    if (td.m_key_image_known && td.m_key_image == ki && !td.m_spent && (use_rct ? true : !td.is_rct()) && is_transfer_unlocked(td))
    {
      if (td.is_rct() || is_valid_decomposed_amount(td.amount()))
        unused_transfers_indices.push_back(i);
      else
        unused_dust_indices.push_back(i);
      break;
    }
  }
  return create_transactions_from(address, is_subaddress, unused_transfers_indices, unused_dust_indices, fake_outs_count, unlock_time, priority, extra);
}

std::vector<wallet2::pending_tx> wallet2::create_transactions_from(const cryptonote::account_public_address &address, bool is_subaddress, std::vector<size_t> unused_transfers_indices, std::vector<size_t> unused_dust_indices, const size_t fake_outs_count, const uint64_t unlock_time, uint32_t priority, const std::vector<uint8_t>& extra, bool is_staking_tx)
{
  //ensure device is let in NONE mode in any case
  hw::device &hwdev = m_account.get_device();
  boost::unique_lock<hw::device> hwdev_lock (hwdev);
  hw::reset_mode rst(hwdev);  

  uint64_t accumulated_fee, accumulated_outputs, accumulated_change;
  struct TX {
    std::vector<size_t> selected_transfers;
    std::vector<cryptonote::tx_destination_entry> dsts;
    cryptonote::transaction tx;
    pending_tx ptx;
    size_t weight;
    uint64_t needed_fee;
    std::vector<std::vector<get_outs_entry>> outs;

    TX() : weight(0), needed_fee(0) {}
  };
  std::vector<TX> txes;
  uint64_t needed_fee, available_for_fee = 0;
  uint64_t upper_transaction_weight_limit = get_upper_transaction_weight_limit();
  std::vector<std::vector<get_outs_entry>> outs;

  const bool use_per_byte_fee = use_fork_rules(HF_VERSION_PER_BYTE_FEE);
  const bool use_rct = fake_outs_count > 0 && use_fork_rules(4, 0);
  const bool bulletproof = use_fork_rules(get_bulletproof_fork(), 0);
  const rct::RangeProofType range_proof_type = bulletproof ? rct::RangeProofPaddedBulletproof : rct::RangeProofBorromean;
  const uint64_t base_fee  = get_base_fee();
  const uint64_t fee_multiplier = get_fee_multiplier(priority, get_fee_algorithm());
  const uint64_t fee_quantization_mask = get_fee_quantization_mask();

  LOG_PRINT_L2("Starting with " << unused_transfers_indices.size() << " non-dust outputs and " << unused_dust_indices.size() << " dust outputs");

  if (unused_dust_indices.empty() && unused_transfers_indices.empty())
    return std::vector<wallet2::pending_tx>();

  // start with an empty tx
  txes.push_back(TX());
  accumulated_fee = 0;
  accumulated_outputs = 0;
  accumulated_change = 0;
  needed_fee = 0;

  // while we have something to send
  hwdev.set_mode(hw::device::TRANSACTION_CREATE_FAKE);
  while (!unused_dust_indices.empty() || !unused_transfers_indices.empty()) {
    TX &tx = txes.back();

    // get a random unspent output and use it to pay next chunk. We try to alternate
    // dust and non dust to ensure we never get with only dust, from which we might
    // get a tx that can't pay for itself
    uint64_t fee_dust_threshold;
    if (use_fork_rules(HF_VERSION_PER_BYTE_FEE))
    {
      const uint64_t estimated_tx_weight_with_one_extra_output = estimate_tx_weight(use_rct, tx.selected_transfers.size() + 1, fake_outs_count, tx.dsts.size()+1, extra.size(), bulletproof);
      fee_dust_threshold = calculate_fee_from_weight(base_fee, estimated_tx_weight_with_one_extra_output, fee_multiplier, fee_quantization_mask);
    }
    else
    {
      fee_dust_threshold = base_fee * fee_multiplier * (upper_transaction_weight_limit + 1023) / 1024;
    }

    size_t idx =
      unused_transfers_indices.empty()
        ? pop_best_value(unused_dust_indices, tx.selected_transfers)
      : unused_dust_indices.empty()
        ? pop_best_value(unused_transfers_indices, tx.selected_transfers)
      : ((tx.selected_transfers.size() & 1) || accumulated_outputs > fee_dust_threshold)
        ? pop_best_value(unused_dust_indices, tx.selected_transfers)
      : pop_best_value(unused_transfers_indices, tx.selected_transfers);

    const transfer_details &td = m_transfers[idx];
    LOG_PRINT_L2("Picking output " << idx << ", amount " << print_money(td.amount()));

    // add this output to the list to spend
    tx.selected_transfers.push_back(idx);
    uint64_t available_amount = td.amount();
    accumulated_outputs += available_amount;

    // clear any fake outs we'd already gathered, since we'll need a new set
    outs.clear();

    // here, check if we need to sent tx and start a new one
    LOG_PRINT_L2("Considering whether to create a tx now, " << tx.selected_transfers.size() << " inputs, tx limit "
      << upper_transaction_weight_limit);
    const size_t estimated_rct_tx_weight = estimate_tx_weight(use_rct, tx.selected_transfers.size(), fake_outs_count, tx.dsts.size() + 2, extra.size(), bulletproof);
    bool try_tx = (unused_dust_indices.empty() && unused_transfers_indices.empty()) || ( estimated_rct_tx_weight >= TX_WEIGHT_TARGET(upper_transaction_weight_limit));

    if (try_tx) {
      cryptonote::transaction test_tx;
      pending_tx test_ptx;

      needed_fee = estimate_fee(use_per_byte_fee, use_rct, tx.selected_transfers.size(), fake_outs_count, tx.dsts.size()+1, extra.size(), bulletproof, base_fee, fee_multiplier, fee_quantization_mask);

      tx.dsts.push_back(tx_destination_entry(1, address, is_subaddress));

      LOG_PRINT_L2("Trying to create a tx now, with " << tx.dsts.size() << " destinations and " <<
        tx.selected_transfers.size() << " outputs");
      if (use_rct)
        transfer_selected_rct(tx.dsts, tx.selected_transfers, fake_outs_count, outs, unlock_time, needed_fee, extra,
          test_tx, test_ptx, range_proof_type, is_staking_tx);
      else
        transfer_selected(tx.dsts, tx.selected_transfers, fake_outs_count, outs, unlock_time, needed_fee, extra,
          detail::digit_split_strategy, tx_dust_policy(::config::DEFAULT_DUST_THRESHOLD), test_tx, test_ptx);
      auto txBlob = t_serializable_object_to_blob(test_ptx.tx);
      needed_fee = calculate_fee(use_per_byte_fee, test_ptx.tx, txBlob.size(), base_fee, fee_multiplier, fee_quantization_mask);
      available_for_fee = test_ptx.fee + test_ptx.dests[0].amount + test_ptx.change_dts.amount;
      LOG_PRINT_L2("Made a " << get_weight_string(test_ptx.tx, txBlob.size()) << " tx, with " << print_money(available_for_fee) << " available for fee (" <<
        print_money(needed_fee) << " needed)");

      THROW_WALLET_EXCEPTION_IF(needed_fee > available_for_fee, error::wallet_internal_error, "Transaction cannot pay for itself");

      do {
        LOG_PRINT_L2("We made a tx, adjusting fee and saving it");
        tx.dsts[0].amount = available_for_fee - needed_fee;
        if (use_rct)
          transfer_selected_rct(tx.dsts, tx.selected_transfers, fake_outs_count, outs, unlock_time, needed_fee, extra, 
            test_tx, test_ptx, range_proof_type, is_staking_tx);
        else
          transfer_selected(tx.dsts, tx.selected_transfers, fake_outs_count, outs, unlock_time, needed_fee, extra,
            detail::digit_split_strategy, tx_dust_policy(::config::DEFAULT_DUST_THRESHOLD), test_tx, test_ptx);
        txBlob = t_serializable_object_to_blob(test_ptx.tx);
        needed_fee = calculate_fee(use_per_byte_fee, test_ptx.tx, txBlob.size(), base_fee, fee_multiplier, fee_quantization_mask);
        LOG_PRINT_L2("Made an attempt at a final " << get_weight_string(test_ptx.tx, txBlob.size()) << " tx, with " << print_money(test_ptx.fee) <<
          " fee  and " << print_money(test_ptx.change_dts.amount) << " change");
      } while (needed_fee > test_ptx.fee);

      LOG_PRINT_L2("Made a final " << get_weight_string(test_ptx.tx, txBlob.size()) << " tx, with " << print_money(test_ptx.fee) <<
        " fee  and " << print_money(test_ptx.change_dts.amount) << " change");

      tx.tx = test_tx;
      tx.ptx = test_ptx;
      tx.weight = get_transaction_weight(test_tx, txBlob.size());
      tx.outs = outs;
      tx.needed_fee = needed_fee;
      accumulated_fee += test_ptx.fee;
      accumulated_change += test_ptx.change_dts.amount;
      if (!unused_transfers_indices.empty() || !unused_dust_indices.empty())
      {
        LOG_PRINT_L2("We have more to pay, starting another tx");
        txes.push_back(TX());
      }
    }
  }

  LOG_PRINT_L1("Done creating " << txes.size() << " transactions, " << print_money(accumulated_fee) <<
    " total fee, " << print_money(accumulated_change) << " total change");
 
  hwdev.set_mode(hw::device::TRANSACTION_CREATE_REAL);
  for (std::vector<TX>::iterator i = txes.begin(); i != txes.end(); ++i)
  {
    TX &tx = *i;
    cryptonote::transaction test_tx;
    pending_tx test_ptx;
    if (use_rct) {
      transfer_selected_rct(tx.dsts, tx.selected_transfers, fake_outs_count, tx.outs, unlock_time, tx.needed_fee, extra, test_tx, test_ptx, range_proof_type, is_staking_tx);
    } else {
      transfer_selected(tx.dsts, tx.selected_transfers, fake_outs_count, tx.outs, unlock_time, tx.needed_fee, extra,
        detail::digit_split_strategy, tx_dust_policy(::config::DEFAULT_DUST_THRESHOLD), test_tx, test_ptx);
    }
    auto txBlob = t_serializable_object_to_blob(test_ptx.tx);
    tx.tx = test_tx;
    tx.ptx = test_ptx;
    tx.weight = get_transaction_weight(test_tx, txBlob.size());
  }

  std::vector<wallet2::pending_tx> ptx_vector;
  for (std::vector<TX>::iterator i = txes.begin(); i != txes.end(); ++i)
  {
    TX &tx = *i;
    uint64_t tx_money = 0;
    for (size_t idx: tx.selected_transfers)
      tx_money += m_transfers[idx].amount();
    LOG_PRINT_L1("  Transaction " << (1+std::distance(txes.begin(), i)) << "/" << txes.size() <<
      " " << get_transaction_hash(tx.ptx.tx) << ": " << get_weight_string(tx.weight) << ", sending " << print_money(tx_money) << " in " << tx.selected_transfers.size() <<
      " outputs to " << tx.dsts.size() << " destination(s), including " <<
      print_money(tx.ptx.fee) << " fee, " << print_money(tx.ptx.change_dts.amount) << " change");
    ptx_vector.push_back(tx.ptx);
  }

  // if we made it this far, we're OK to actually send the transactions
  return ptx_vector;
}
//----------------------------------------------------------------------------------------------------
void wallet2::get_hard_fork_info(uint8_t version, uint64_t &earliest_height) const
{
  boost::optional<std::string> result = m_node_rpc_proxy.get_earliest_height(version, earliest_height);
  throw_on_rpc_response_error(result, "get_hard_fork_info");
}
//----------------------------------------------------------------------------------------------------
bool wallet2::use_fork_rules(uint8_t version, int64_t early_blocks) const
{
  // TODO: How to get fork rule info from light wallet node?
  if(m_light_wallet)
    return true;
  uint64_t height, earliest_height;
  boost::optional<std::string> result = m_node_rpc_proxy.get_height(height);
  throw_on_rpc_response_error(result, "get_info");
  result = m_node_rpc_proxy.get_earliest_height(version, earliest_height);
  throw_on_rpc_response_error(result, "get_hard_fork_info");

  bool close_enough = height >=  earliest_height - early_blocks; // start using the rules that many blocks beforehand
  if (early_blocks > 0 && (earliest_height - early_blocks) > earliest_height)
  {
    close_enough = true;
  }
  if (close_enough)
    LOG_PRINT_L2("Using v" << (unsigned)version << " rules");
  else
    LOG_PRINT_L2("Not using v" << (unsigned)version << " rules");
  return close_enough;
}
//----------------------------------------------------------------------------------------------------
uint64_t wallet2::get_upper_transaction_weight_limit() const
{
  if (m_upper_transaction_weight_limit > 0)
    return m_upper_transaction_weight_limit;
  uint64_t full_reward_zone = use_fork_rules(5, 10) ? CRYPTONOTE_BLOCK_GRANTED_FULL_REWARD_ZONE_V5 : use_fork_rules(2, 10) ? CRYPTONOTE_BLOCK_GRANTED_FULL_REWARD_ZONE_V2 : CRYPTONOTE_BLOCK_GRANTED_FULL_REWARD_ZONE_V1;
  if (use_fork_rules(8, 10))
    return full_reward_zone / 2 - CRYPTONOTE_COINBASE_BLOB_RESERVED_SIZE;
  else
    return full_reward_zone - CRYPTONOTE_COINBASE_BLOB_RESERVED_SIZE;
}
//----------------------------------------------------------------------------------------------------
std::vector<size_t> wallet2::select_available_outputs(const std::function<bool(const transfer_details &td)> &f) const
{
  std::vector<size_t> outputs;
  size_t n = 0;
  for (transfer_container::const_iterator i = m_transfers.begin(); i != m_transfers.end(); ++i, ++n)
  {
    if (i->m_spent)
      continue;
    if (i->m_key_image_partial)
      continue;
    if (!is_transfer_unlocked(*i))
      continue;
    if (f(*i))
      outputs.push_back(n);
  }
  return outputs;
}
//----------------------------------------------------------------------------------------------------
std::vector<uint64_t> wallet2::get_unspent_amounts_vector() const
{
  std::set<uint64_t> set;
  for (const auto &td: m_transfers)
  {
    if (!td.m_spent)
      set.insert(td.is_rct() ? 0 : td.amount());
  }
  std::vector<uint64_t> vector;
  vector.reserve(set.size());
  for (const auto &i: set)
  {
    vector.push_back(i);
  }
  return vector;
}
//----------------------------------------------------------------------------------------------------
std::vector<size_t> wallet2::select_available_outputs_from_histogram(uint64_t count, bool atleast, bool unlocked, bool allow_rct)
{
  cryptonote::COMMAND_RPC_GET_OUTPUT_HISTOGRAM::request req_t = AUTO_VAL_INIT(req_t);
  cryptonote::COMMAND_RPC_GET_OUTPUT_HISTOGRAM::response resp_t = AUTO_VAL_INIT(resp_t);
  m_daemon_rpc_mutex.lock();
  if (is_trusted_daemon())
    req_t.amounts = get_unspent_amounts_vector();
  req_t.min_count = count;
  req_t.max_count = 0;
  req_t.unlocked = unlocked;
  req_t.recent_cutoff = 0;
  bool r = net_utils::invoke_http_json_rpc("/json_rpc", "get_output_histogram", req_t, resp_t, m_http_client, rpc_timeout);
  m_daemon_rpc_mutex.unlock();
  THROW_WALLET_EXCEPTION_IF(!r, error::no_connection_to_daemon, "select_available_outputs_from_histogram");
  THROW_WALLET_EXCEPTION_IF(resp_t.status == CORE_RPC_STATUS_BUSY, error::daemon_busy, "get_output_histogram");
  THROW_WALLET_EXCEPTION_IF(resp_t.status != CORE_RPC_STATUS_OK, error::get_histogram_error, resp_t.status);

  std::set<uint64_t> mixable;
  for (const auto &i: resp_t.histogram)
  {
    mixable.insert(i.amount);
  }

  return select_available_outputs([mixable, atleast, allow_rct](const transfer_details &td) {
    if (!allow_rct && td.is_rct())
      return false;
    const uint64_t amount = td.is_rct() ? 0 : td.amount();
    if (atleast) {
      if (mixable.find(amount) != mixable.end())
        return true;
    }
    else {
      if (mixable.find(amount) == mixable.end())
        return true;
    }
    return false;
  });
}
//----------------------------------------------------------------------------------------------------
uint64_t wallet2::get_num_rct_outputs()
{
  cryptonote::COMMAND_RPC_GET_OUTPUT_HISTOGRAM::request req_t = AUTO_VAL_INIT(req_t);
  cryptonote::COMMAND_RPC_GET_OUTPUT_HISTOGRAM::response resp_t = AUTO_VAL_INIT(resp_t);
  m_daemon_rpc_mutex.lock();
  req_t.amounts.push_back(0);
  req_t.min_count = 0;
  req_t.max_count = 0;
  req_t.unlocked = true;
  req_t.recent_cutoff = 0;
  bool r = net_utils::invoke_http_json_rpc("/json_rpc", "get_output_histogram", req_t, resp_t, m_http_client, rpc_timeout);
  m_daemon_rpc_mutex.unlock();
  THROW_WALLET_EXCEPTION_IF(!r, error::no_connection_to_daemon, "get_num_rct_outputs");
  THROW_WALLET_EXCEPTION_IF(resp_t.status == CORE_RPC_STATUS_BUSY, error::daemon_busy, "get_output_histogram");
  THROW_WALLET_EXCEPTION_IF(resp_t.status != CORE_RPC_STATUS_OK, error::get_histogram_error, resp_t.status);
  THROW_WALLET_EXCEPTION_IF(resp_t.histogram.size() != 1, error::get_histogram_error, "Expected exactly one response");
  THROW_WALLET_EXCEPTION_IF(resp_t.histogram[0].amount != 0, error::get_histogram_error, "Expected 0 amount");

  return resp_t.histogram[0].total_instances;
}
//----------------------------------------------------------------------------------------------------
const wallet2::transfer_details &wallet2::get_transfer_details(size_t idx) const
{
  THROW_WALLET_EXCEPTION_IF(idx >= m_transfers.size(), error::wallet_internal_error, "Bad transfer index");
  return m_transfers[idx];
}
//----------------------------------------------------------------------------------------------------
std::vector<size_t> wallet2::select_available_unmixable_outputs()
{
  // request all outputs with not enough available mixins
  const size_t min_mixin = use_fork_rules(6, 10) ? 9 : 2; // v6 increases min mixin from 2 to 9
  return select_available_outputs_from_histogram(min_mixin + 1, false, true, false);
}
//----------------------------------------------------------------------------------------------------
std::vector<size_t> wallet2::select_available_mixable_outputs()
{
  // request all outputs with at least 10nstances, so we can use mixin 9 with
  const size_t min_mixin = use_fork_rules(6, 10) ? 9 : 2; // v6 increases min mixin from 2 to 9
  return select_available_outputs_from_histogram(min_mixin + 1, true, true, true);
}
//----------------------------------------------------------------------------------------------------
std::vector<wallet2::pending_tx> wallet2::create_unmixable_sweep_transactions()
{
  // From hard fork 1, we don't consider small amounts to be dust anymore
  const bool hf1_rules = use_fork_rules(2, 10); // first hard fork has version 2
  tx_dust_policy dust_policy(hf1_rules ? 0 : ::config::DEFAULT_DUST_THRESHOLD);

  const uint64_t base_fee  = get_base_fee();

  // may throw
  std::vector<size_t> unmixable_outputs = select_available_unmixable_outputs();
  size_t num_dust_outputs = unmixable_outputs.size();

  if (num_dust_outputs == 0)
  {
    return std::vector<wallet2::pending_tx>();
  }

  // split in "dust" and "non dust" to make it easier to select outputs
  std::vector<size_t> unmixable_transfer_outputs, unmixable_dust_outputs;
  for (auto n: unmixable_outputs)
  {
    if (m_transfers[n].amount() < base_fee)
      unmixable_dust_outputs.push_back(n);
    else
      unmixable_transfer_outputs.push_back(n);
  }

  return create_transactions_from(m_account_public_address, false, unmixable_transfer_outputs, unmixable_dust_outputs, 0 /*fake_outs_count */, 0 /* unlock_time */, 1 /*priority */, std::vector<uint8_t>());
}
//----------------------------------------------------------------------------------------------------
void wallet2::discard_unmixable_outputs()
{
  // may throw
  std::vector<size_t> unmixable_outputs = select_available_unmixable_outputs();
  for (size_t idx : unmixable_outputs)
  {
    m_transfers[idx].m_spent = true;
  }
}

bool wallet2::get_tx_key(const crypto::hash &txid, crypto::secret_key &tx_key, std::vector<crypto::secret_key> &additional_tx_keys) const
{
  additional_tx_keys.clear();
  const std::unordered_map<crypto::hash, crypto::secret_key>::const_iterator i = m_tx_keys.find(txid);
  if (i == m_tx_keys.end())
    return false;
  tx_key = i->second;
  const auto j = m_additional_tx_keys.find(txid);
  if (j != m_additional_tx_keys.end())
    additional_tx_keys = j->second;
  return true;
}
//----------------------------------------------------------------------------------------------------
void wallet2::set_tx_key(const crypto::hash &txid, const crypto::secret_key &tx_key, const std::vector<crypto::secret_key> &additional_tx_keys)
{
  // fetch tx from daemon and check if secret keys agree with corresponding public keys
  COMMAND_RPC_GET_TRANSACTIONS::request req = AUTO_VAL_INIT(req);
  req.txs_hashes.push_back(epee::string_tools::pod_to_hex(txid));
  req.decode_as_json = false;
  req.prune = false;
  COMMAND_RPC_GET_TRANSACTIONS::response res = AUTO_VAL_INIT(res);
  bool r;
  {
    const boost::lock_guard<boost::mutex> lock{m_daemon_rpc_mutex}; 
    r = epee::net_utils::invoke_http_json("/gettransactions", req, res, m_http_client, rpc_timeout);
  }
  THROW_WALLET_EXCEPTION_IF(!r, error::no_connection_to_daemon, "gettransactions");
  THROW_WALLET_EXCEPTION_IF(res.status == CORE_RPC_STATUS_BUSY, error::daemon_busy, "gettransactions");
  THROW_WALLET_EXCEPTION_IF(res.status != CORE_RPC_STATUS_OK, error::wallet_internal_error, "gettransactions");
  THROW_WALLET_EXCEPTION_IF(res.txs.size() != 1, error::wallet_internal_error,
    "daemon returned wrong response for gettransactions, wrong txs count = " +
    std::to_string(res.txs.size()) + ", expected 1");
  cryptonote::blobdata bd;
  THROW_WALLET_EXCEPTION_IF(!epee::string_tools::parse_hexstr_to_binbuff(res.txs[0].as_hex, bd), error::wallet_internal_error, "failed to parse tx from hexstr");
  cryptonote::transaction tx;
  crypto::hash tx_hash, tx_prefix_hash;
  THROW_WALLET_EXCEPTION_IF(!cryptonote::parse_and_validate_tx_from_blob(bd, tx, tx_hash, tx_prefix_hash), error::wallet_internal_error, "failed to parse tx from blob");
  THROW_WALLET_EXCEPTION_IF(tx_hash != txid, error::wallet_internal_error, "txid mismatch");
  std::vector<tx_extra_field> tx_extra_fields;
  THROW_WALLET_EXCEPTION_IF(!parse_tx_extra(tx.extra, tx_extra_fields), error::wallet_internal_error, "Transaction extra has unsupported format");
  tx_extra_pub_key pub_key_field;
  bool found = false;
  size_t index = 0;
  while (find_tx_extra_field_by_type(tx_extra_fields, pub_key_field, index++))
  {
    crypto::public_key calculated_pub_key;
    crypto::secret_key_to_public_key(tx_key, calculated_pub_key);
    if (calculated_pub_key == pub_key_field.pub_key)
    {
      found = true;
      break;
    }
  }
  THROW_WALLET_EXCEPTION_IF(!found, error::wallet_internal_error, "Given tx secret key doesn't agree with the tx public key in the blockchain");
  tx_extra_additional_pub_keys additional_tx_pub_keys;
  find_tx_extra_field_by_type(tx_extra_fields, additional_tx_pub_keys);
  THROW_WALLET_EXCEPTION_IF(additional_tx_keys.size() != additional_tx_pub_keys.data.size(), error::wallet_internal_error, "The number of additional tx secret keys doesn't agree with the number of additional tx public keys in the blockchain" );
  m_tx_keys.insert(std::make_pair(txid, tx_key));
  m_additional_tx_keys.insert(std::make_pair(txid, additional_tx_keys));
}
//----------------------------------------------------------------------------------------------------
std::string wallet2::get_spend_proof(const crypto::hash &txid, const std::string &message)
{
  THROW_WALLET_EXCEPTION_IF(m_watch_only, error::wallet_internal_error,
    "get_spend_proof requires spend secret key and is not available for a watch-only wallet");

  // fetch tx from daemon
  COMMAND_RPC_GET_TRANSACTIONS::request req = AUTO_VAL_INIT(req);
  req.txs_hashes.push_back(epee::string_tools::pod_to_hex(txid));
  req.decode_as_json = false;
  req.prune = false;
  COMMAND_RPC_GET_TRANSACTIONS::response res = AUTO_VAL_INIT(res);
  bool r;
  {
    const boost::lock_guard<boost::mutex> lock{m_daemon_rpc_mutex};
    r = epee::net_utils::invoke_http_json("/gettransactions", req, res, m_http_client, rpc_timeout);
  }
  THROW_WALLET_EXCEPTION_IF(!r, error::no_connection_to_daemon, "gettransactions");
  THROW_WALLET_EXCEPTION_IF(res.status == CORE_RPC_STATUS_BUSY, error::daemon_busy, "gettransactions");
  THROW_WALLET_EXCEPTION_IF(res.status != CORE_RPC_STATUS_OK, error::wallet_internal_error, "gettransactions");
  THROW_WALLET_EXCEPTION_IF(res.txs.size() != 1, error::wallet_internal_error,
    "daemon returned wrong response for gettransactions, wrong txs count = " +
    std::to_string(res.txs.size()) + ", expected 1");
  cryptonote::blobdata bd;
  THROW_WALLET_EXCEPTION_IF(!epee::string_tools::parse_hexstr_to_binbuff(res.txs[0].as_hex, bd), error::wallet_internal_error, "failed to parse tx from hexstr");
  cryptonote::transaction tx;
  crypto::hash tx_hash, tx_prefix_hash;
  THROW_WALLET_EXCEPTION_IF(!cryptonote::parse_and_validate_tx_from_blob(bd, tx, tx_hash, tx_prefix_hash), error::wallet_internal_error, "failed to parse tx from blob");
  THROW_WALLET_EXCEPTION_IF(tx_hash != txid, error::wallet_internal_error, "txid mismatch");

  std::vector<std::vector<crypto::signature>> signatures;

  // get signature prefix hash
  std::string sig_prefix_data((const char*)&txid, sizeof(crypto::hash));
  sig_prefix_data += message;
  crypto::hash sig_prefix_hash;
  crypto::cn_fast_hash(sig_prefix_data.data(), sig_prefix_data.size(), sig_prefix_hash);

  for(size_t i = 0; i < tx.vin.size(); ++i)
  {
    const txin_to_key* const in_key = boost::get<txin_to_key>(std::addressof(tx.vin[i]));
    if (in_key == nullptr)
      continue;

    // check if the key image belongs to us
    const auto found = m_key_images.find(in_key->k_image);
    if(found == m_key_images.end())
    {
      THROW_WALLET_EXCEPTION_IF(i > 0, error::wallet_internal_error, "subset of key images belong to us, very weird!");
      THROW_WALLET_EXCEPTION_IF(true, error::wallet_internal_error, "This tx wasn't generated by this wallet!");
    }

    // derive the real output keypair
    const transfer_details& in_td = m_transfers[found->second];
    const txout_to_key* const in_tx_out_pkey = boost::get<txout_to_key>(std::addressof(in_td.m_tx.vout[in_td.m_internal_output_index].target));
    THROW_WALLET_EXCEPTION_IF(in_tx_out_pkey == nullptr, error::wallet_internal_error, "Output is not txout_to_key");
    const crypto::public_key in_tx_pub_key = get_tx_pub_key_from_extra(in_td.m_tx, in_td.m_pk_index);
    const std::vector<crypto::public_key> in_additionakl_tx_pub_keys = get_additional_tx_pub_keys_from_extra(in_td.m_tx);
    keypair in_ephemeral;
    crypto::key_image in_img;
    THROW_WALLET_EXCEPTION_IF(!generate_key_image_helper(m_account.get_keys(), m_subaddresses, in_tx_out_pkey->key, in_tx_pub_key, in_additionakl_tx_pub_keys, in_td.m_internal_output_index, in_ephemeral, in_img, m_account.get_device()),
      error::wallet_internal_error, "failed to generate key image");
    THROW_WALLET_EXCEPTION_IF(in_key->k_image != in_img, error::wallet_internal_error, "key image mismatch");

    // get output pubkeys in the ring
    const std::vector<uint64_t> absolute_offsets = cryptonote::relative_output_offsets_to_absolute(in_key->key_offsets);
    const size_t ring_size = in_key->key_offsets.size();
    THROW_WALLET_EXCEPTION_IF(absolute_offsets.size() != ring_size, error::wallet_internal_error, "absolute offsets size is wrong");
    COMMAND_RPC_GET_OUTPUTS_BIN::request req = AUTO_VAL_INIT(req);
    req.outputs.resize(ring_size);
    for (size_t j = 0; j < ring_size; ++j)
    {
      req.outputs[j].amount = in_key->amount;
      req.outputs[j].index = absolute_offsets[j];
    }
    COMMAND_RPC_GET_OUTPUTS_BIN::response res = AUTO_VAL_INIT(res);
    bool r;
    {
      const boost::lock_guard<boost::mutex> lock{m_daemon_rpc_mutex}; 
      r = epee::net_utils::invoke_http_bin("/get_outs.bin", req, res, m_http_client, rpc_timeout);
    }
    THROW_WALLET_EXCEPTION_IF(!r, error::no_connection_to_daemon, "get_outs.bin");
    THROW_WALLET_EXCEPTION_IF(res.status == CORE_RPC_STATUS_BUSY, error::daemon_busy, "get_outs.bin");
    THROW_WALLET_EXCEPTION_IF(res.status != CORE_RPC_STATUS_OK, error::wallet_internal_error, "get_outs.bin");
    THROW_WALLET_EXCEPTION_IF(res.outs.size() != ring_size, error::wallet_internal_error,
      "daemon returned wrong response for get_outs.bin, wrong amounts count = " +
      std::to_string(res.outs.size()) + ", expected " +  std::to_string(ring_size));

    // copy pubkey pointers
    std::vector<const crypto::public_key *> p_output_keys;
    for (const COMMAND_RPC_GET_OUTPUTS_BIN::outkey &out : res.outs)
      p_output_keys.push_back(&out.key);

    // figure out real output index and secret key
    size_t sec_index = -1;
    for (size_t j = 0; j < ring_size; ++j)
    {
      if (res.outs[j].key == in_ephemeral.pub)
      {
        sec_index = j;
        break;
      }
    }
    THROW_WALLET_EXCEPTION_IF(sec_index >= ring_size, error::wallet_internal_error, "secret index not found");

    // generate ring sig for this input
    signatures.push_back(std::vector<crypto::signature>());
    std::vector<crypto::signature>& sigs = signatures.back();
    sigs.resize(in_key->key_offsets.size());
    crypto::generate_ring_signature(sig_prefix_hash, in_key->k_image, p_output_keys, in_ephemeral.sec, sec_index, sigs.data());
  }

  std::string sig_str = "SpendProofV1";
  for (const std::vector<crypto::signature>& ring_sig : signatures)
    for (const crypto::signature& sig : ring_sig)
       sig_str += tools::base58::encode(std::string((const char *)&sig, sizeof(crypto::signature)));
  return sig_str;
}
//----------------------------------------------------------------------------------------------------
bool wallet2::check_spend_proof(const crypto::hash &txid, const std::string &message, const std::string &sig_str)
{
  const std::string header = "SpendProofV1";
  const size_t header_len = header.size();
  THROW_WALLET_EXCEPTION_IF(sig_str.size() < header_len || sig_str.substr(0, header_len) != header, error::wallet_internal_error,
    "Signature header check error");

  // fetch tx from daemon
  COMMAND_RPC_GET_TRANSACTIONS::request req = AUTO_VAL_INIT(req);
  req.txs_hashes.push_back(epee::string_tools::pod_to_hex(txid));
  req.decode_as_json = false;
  req.prune = false;
  COMMAND_RPC_GET_TRANSACTIONS::response res = AUTO_VAL_INIT(res);
  bool r;
  {
    const boost::lock_guard<boost::mutex> lock{m_daemon_rpc_mutex}; 
    r = epee::net_utils::invoke_http_json("/gettransactions", req, res, m_http_client, rpc_timeout);
  }
  THROW_WALLET_EXCEPTION_IF(!r, error::no_connection_to_daemon, "gettransactions");
  THROW_WALLET_EXCEPTION_IF(res.status == CORE_RPC_STATUS_BUSY, error::daemon_busy, "gettransactions");
  THROW_WALLET_EXCEPTION_IF(res.status != CORE_RPC_STATUS_OK, error::wallet_internal_error, "gettransactions");
  THROW_WALLET_EXCEPTION_IF(res.txs.size() != 1, error::wallet_internal_error,
    "daemon returned wrong response for gettransactions, wrong txs count = " +
    std::to_string(res.txs.size()) + ", expected 1");
  cryptonote::blobdata bd;
  THROW_WALLET_EXCEPTION_IF(!epee::string_tools::parse_hexstr_to_binbuff(res.txs[0].as_hex, bd), error::wallet_internal_error, "failed to parse tx from hexstr");
  cryptonote::transaction tx;
  crypto::hash tx_hash, tx_prefix_hash;
  THROW_WALLET_EXCEPTION_IF(!cryptonote::parse_and_validate_tx_from_blob(bd, tx, tx_hash, tx_prefix_hash), error::wallet_internal_error, "failed to parse tx from blob");
  THROW_WALLET_EXCEPTION_IF(tx_hash != txid, error::wallet_internal_error, "txid mismatch");

  // check signature size
  size_t num_sigs = 0;
  for(size_t i = 0; i < tx.vin.size(); ++i)
  {
    const txin_to_key* const in_key = boost::get<txin_to_key>(std::addressof(tx.vin[i]));
    if (in_key != nullptr)
      num_sigs += in_key->key_offsets.size();
  }
  std::vector<std::vector<crypto::signature>> signatures = { std::vector<crypto::signature>(1) };
  const size_t sig_len = tools::base58::encode(std::string((const char *)&signatures[0][0], sizeof(crypto::signature))).size();
  if( sig_str.size() != header_len + num_sigs * sig_len ) {
    return false;
  }

  // decode base58
  signatures.clear();
  size_t offset = header_len;
  for(size_t i = 0; i < tx.vin.size(); ++i)
  {
    const txin_to_key* const in_key = boost::get<txin_to_key>(std::addressof(tx.vin[i]));
    if (in_key == nullptr)
      continue;
    signatures.resize(signatures.size() + 1);
    signatures.back().resize(in_key->key_offsets.size());
    for (size_t j = 0; j < in_key->key_offsets.size(); ++j)
    {
      std::string sig_decoded;
      THROW_WALLET_EXCEPTION_IF(!tools::base58::decode(sig_str.substr(offset, sig_len), sig_decoded), error::wallet_internal_error, "Signature decoding error");
      THROW_WALLET_EXCEPTION_IF(sizeof(crypto::signature) != sig_decoded.size(), error::wallet_internal_error, "Signature decoding error");
      memcpy(&signatures.back()[j], sig_decoded.data(), sizeof(crypto::signature));
      offset += sig_len;
    }
  }

  // get signature prefix hash
  std::string sig_prefix_data((const char*)&txid, sizeof(crypto::hash));
  sig_prefix_data += message;
  crypto::hash sig_prefix_hash;
  crypto::cn_fast_hash(sig_prefix_data.data(), sig_prefix_data.size(), sig_prefix_hash);

  std::vector<std::vector<crypto::signature>>::const_iterator sig_iter = signatures.cbegin();
  for(size_t i = 0; i < tx.vin.size(); ++i)
  {
    const txin_to_key* const in_key = boost::get<txin_to_key>(std::addressof(tx.vin[i]));
    if (in_key == nullptr)
      continue;

    // get output pubkeys in the ring
    COMMAND_RPC_GET_OUTPUTS_BIN::request req = AUTO_VAL_INIT(req);
    const std::vector<uint64_t> absolute_offsets = cryptonote::relative_output_offsets_to_absolute(in_key->key_offsets);
    req.outputs.resize(absolute_offsets.size());
    for (size_t j = 0; j < absolute_offsets.size(); ++j)
    {
      req.outputs[j].amount = in_key->amount;
      req.outputs[j].index = absolute_offsets[j];
    }
    COMMAND_RPC_GET_OUTPUTS_BIN::response res = AUTO_VAL_INIT(res);
    bool r;
    {
      const boost::lock_guard<boost::mutex> lock{m_daemon_rpc_mutex}; 
      r = epee::net_utils::invoke_http_bin("/get_outs.bin", req, res, m_http_client, rpc_timeout);
    }
    THROW_WALLET_EXCEPTION_IF(!r, error::no_connection_to_daemon, "get_outs.bin");
    THROW_WALLET_EXCEPTION_IF(res.status == CORE_RPC_STATUS_BUSY, error::daemon_busy, "get_outs.bin");
    THROW_WALLET_EXCEPTION_IF(res.status != CORE_RPC_STATUS_OK, error::wallet_internal_error, "get_outs.bin");
    THROW_WALLET_EXCEPTION_IF(res.outs.size() != req.outputs.size(), error::wallet_internal_error,
      "daemon returned wrong response for get_outs.bin, wrong amounts count = " +
      std::to_string(res.outs.size()) + ", expected " +  std::to_string(req.outputs.size()));

    // copy pointers
    std::vector<const crypto::public_key *> p_output_keys;
    for (const COMMAND_RPC_GET_OUTPUTS_BIN::outkey &out : res.outs)
      p_output_keys.push_back(&out.key);

    // check this ring
    if (!crypto::check_ring_signature(sig_prefix_hash, in_key->k_image, p_output_keys, sig_iter->data()))
      return false;
    ++sig_iter;
  }
  THROW_WALLET_EXCEPTION_IF(sig_iter != signatures.cend(), error::wallet_internal_error, "Signature iterator didn't reach the end");
  return true;
}
//----------------------------------------------------------------------------------------------------

void wallet2::check_tx_key(const crypto::hash &txid, const crypto::secret_key &tx_key, const std::vector<crypto::secret_key> &additional_tx_keys, const cryptonote::account_public_address &address, uint64_t &received, bool &in_pool, uint64_t &confirmations)
{
  crypto::key_derivation derivation;
  THROW_WALLET_EXCEPTION_IF(!crypto::generate_key_derivation(address.m_view_public_key, tx_key, derivation), error::wallet_internal_error,
    "Failed to generate key derivation from supplied parameters");

  std::vector<crypto::key_derivation> additional_derivations;
  additional_derivations.resize(additional_tx_keys.size());
  for (size_t i = 0; i < additional_tx_keys.size(); ++i)
    THROW_WALLET_EXCEPTION_IF(!crypto::generate_key_derivation(address.m_view_public_key, additional_tx_keys[i], additional_derivations[i]), error::wallet_internal_error,
      "Failed to generate key derivation from supplied parameters");

  check_tx_key_helper(txid, derivation, additional_derivations, address, received, in_pool, confirmations);
}

void wallet2::check_tx_key_helper(const crypto::hash &txid, const crypto::key_derivation &derivation, const std::vector<crypto::key_derivation> &additional_derivations, const cryptonote::account_public_address &address, uint64_t &received, bool &in_pool, uint64_t &confirmations)
{
  COMMAND_RPC_GET_TRANSACTIONS::request req;
  COMMAND_RPC_GET_TRANSACTIONS::response res;
  req.txs_hashes.push_back(epee::string_tools::pod_to_hex(txid));
  req.decode_as_json = false;
  req.prune = false;
  m_daemon_rpc_mutex.lock();
  bool ok = epee::net_utils::invoke_http_json("/gettransactions", req, res, m_http_client);
  m_daemon_rpc_mutex.unlock();
  THROW_WALLET_EXCEPTION_IF(!ok || (res.txs.size() != 1 && res.txs_as_hex.size() != 1),
    error::wallet_internal_error, "Failed to get transaction from daemon");

  cryptonote::blobdata tx_data;
  if (res.txs.size() == 1)
    ok = string_tools::parse_hexstr_to_binbuff(res.txs.front().as_hex, tx_data);
  else
    ok = string_tools::parse_hexstr_to_binbuff(res.txs_as_hex.front(), tx_data);
  THROW_WALLET_EXCEPTION_IF(!ok, error::wallet_internal_error, "Failed to parse transaction from daemon");

  crypto::hash tx_hash, tx_prefix_hash;
  cryptonote::transaction tx;
  THROW_WALLET_EXCEPTION_IF(!cryptonote::parse_and_validate_tx_from_blob(tx_data, tx, tx_hash, tx_prefix_hash), error::wallet_internal_error,
    "Failed to validate transaction from daemon");
  THROW_WALLET_EXCEPTION_IF(tx_hash != txid, error::wallet_internal_error,
    "Failed to get the right transaction from daemon");
  THROW_WALLET_EXCEPTION_IF(!additional_derivations.empty() && additional_derivations.size() != tx.vout.size(), error::wallet_internal_error,
    "The size of additional derivations is wrong");

  received = 0;
  hw::device &hwdev =  m_account.get_device();
  for (size_t n = 0; n < tx.vout.size(); ++n)
  {
    const cryptonote::txout_to_key* const out_key = boost::get<cryptonote::txout_to_key>(std::addressof(tx.vout[n].target));
    if (!out_key)
      continue;

    crypto::public_key derived_out_key;
    bool r = hwdev.derive_public_key(derivation, n, address.m_spend_public_key, derived_out_key);
    THROW_WALLET_EXCEPTION_IF(!r, error::wallet_internal_error, "Failed to derive public key");
    bool found = out_key->key == derived_out_key;
    crypto::key_derivation found_derivation = derivation;
    if (!found && !additional_derivations.empty())
    {
      r = hwdev.derive_public_key(additional_derivations[n], n, address.m_spend_public_key, derived_out_key);
      THROW_WALLET_EXCEPTION_IF(!r, error::wallet_internal_error, "Failed to derive public key");
      found = out_key->key == derived_out_key;
      found_derivation = additional_derivations[n];
    }

    if (found)
    {
      uint64_t amount;
      if (tx.version == 1 || tx.rct_signatures.type == rct::RCTTypeNull)
      {
        amount = tx.vout[n].amount;
      }
      else
      {
        crypto::secret_key scalar1;
        hwdev.derivation_to_scalar(found_derivation, n, scalar1);
        rct::ecdhTuple ecdh_info = tx.rct_signatures.ecdhInfo[n];
        hwdev.ecdhDecode(ecdh_info, rct::sk2rct(scalar1));
        const rct::key C = tx.rct_signatures.outPk[n].mask;
        rct::key Ctmp;
        THROW_WALLET_EXCEPTION_IF(sc_check(ecdh_info.mask.bytes) != 0, error::wallet_internal_error, "Bad ECDH input mask");
        THROW_WALLET_EXCEPTION_IF(sc_check(ecdh_info.amount.bytes) != 0, error::wallet_internal_error, "Bad ECDH input amount");
        rct::addKeys2(Ctmp, ecdh_info.mask, ecdh_info.amount, rct::H);
        if (rct::equalKeys(C, Ctmp))
          amount = rct::h2d(ecdh_info.amount);
        else
          amount = 0;
      }
      received += amount;
    }
  }

  in_pool = res.txs.front().in_pool;
  confirmations = (uint64_t)-1;
  if (!in_pool)
  {
    std::string err;
    uint64_t bc_height = get_daemon_blockchain_height(err);
    if (err.empty())
      confirmations = bc_height - (res.txs.front().block_height + 1);
  }
}

std::string wallet2::get_tx_proof(const crypto::hash &txid, const cryptonote::account_public_address &address, bool is_subaddress, const std::string &message)
{
  // determine if the address is found in the subaddress hash table (i.e. whether the proof is outbound or inbound)
  const bool is_out = m_subaddresses.count(address.m_spend_public_key) == 0;

  std::string prefix_data((const char*)&txid, sizeof(crypto::hash));
  prefix_data += message;
  crypto::hash prefix_hash;
  crypto::cn_fast_hash(prefix_data.data(), prefix_data.size(), prefix_hash);

  std::vector<crypto::public_key> shared_secret;
  std::vector<crypto::signature> sig;
  std::string sig_str;
  if (is_out)
  {
    crypto::secret_key tx_key;
    std::vector<crypto::secret_key> additional_tx_keys;
    THROW_WALLET_EXCEPTION_IF(!get_tx_key(txid, tx_key, additional_tx_keys), error::wallet_internal_error, "Tx secret key wasn't found in the wallet file.");

    const size_t num_sigs = 1 + additional_tx_keys.size();
    shared_secret.resize(num_sigs);
    sig.resize(num_sigs);

    shared_secret[0] = rct::rct2pk(rct::scalarmultKey(rct::pk2rct(address.m_view_public_key), rct::sk2rct(tx_key)));
    crypto::public_key tx_pub_key;
    if (is_subaddress)
    {
      tx_pub_key = rct2pk(rct::scalarmultKey(rct::pk2rct(address.m_spend_public_key), rct::sk2rct(tx_key)));
      crypto::generate_tx_proof(prefix_hash, tx_pub_key, address.m_view_public_key, address.m_spend_public_key, shared_secret[0], tx_key, sig[0]);
    }
    else
    {
      crypto::secret_key_to_public_key(tx_key, tx_pub_key);
      crypto::generate_tx_proof(prefix_hash, tx_pub_key, address.m_view_public_key, boost::none, shared_secret[0], tx_key, sig[0]);
    }
    for (size_t i = 1; i < num_sigs; ++i)
    {
      shared_secret[i] = rct::rct2pk(rct::scalarmultKey(rct::pk2rct(address.m_view_public_key), rct::sk2rct(additional_tx_keys[i - 1])));
      if (is_subaddress)
      {
        tx_pub_key = rct2pk(rct::scalarmultKey(rct::pk2rct(address.m_spend_public_key), rct::sk2rct(additional_tx_keys[i - 1])));
        crypto::generate_tx_proof(prefix_hash, tx_pub_key, address.m_view_public_key, address.m_spend_public_key, shared_secret[i], additional_tx_keys[i - 1], sig[i]);
      }
      else
      {
        crypto::secret_key_to_public_key(additional_tx_keys[i - 1], tx_pub_key);
        crypto::generate_tx_proof(prefix_hash, tx_pub_key, address.m_view_public_key, boost::none, shared_secret[i], additional_tx_keys[i - 1], sig[i]);
      }
    }
    sig_str = std::string("OutProofV1");
  }
  else
  {
    // fetch tx pubkey from the daemon
    COMMAND_RPC_GET_TRANSACTIONS::request req;
    COMMAND_RPC_GET_TRANSACTIONS::response res;
    req.txs_hashes.push_back(epee::string_tools::pod_to_hex(txid));
    req.decode_as_json = false;
    req.prune = false;
    m_daemon_rpc_mutex.lock();
    bool ok = net_utils::invoke_http_json("/gettransactions", req, res, m_http_client);
    m_daemon_rpc_mutex.unlock();
    THROW_WALLET_EXCEPTION_IF(!ok || (res.txs.size() != 1 && res.txs_as_hex.size() != 1),
      error::wallet_internal_error, "Failed to get transaction from daemon");

    cryptonote::blobdata tx_data;
    if (res.txs.size() == 1)
      ok = string_tools::parse_hexstr_to_binbuff(res.txs.front().as_hex, tx_data);
    else
      ok = string_tools::parse_hexstr_to_binbuff(res.txs_as_hex.front(), tx_data);
    THROW_WALLET_EXCEPTION_IF(!ok, error::wallet_internal_error, "Failed to parse transaction from daemon");

    crypto::hash tx_hash, tx_prefix_hash;
    cryptonote::transaction tx;
    THROW_WALLET_EXCEPTION_IF(!cryptonote::parse_and_validate_tx_from_blob(tx_data, tx, tx_hash, tx_prefix_hash), error::wallet_internal_error,
      "Failed to validate transaction from daemon");
    THROW_WALLET_EXCEPTION_IF(tx_hash != txid, error::wallet_internal_error, "Failed to get the right transaction from daemon");

    crypto::public_key tx_pub_key = get_tx_pub_key_from_extra(tx);
    THROW_WALLET_EXCEPTION_IF(tx_pub_key == null_pkey, error::wallet_internal_error, "Tx pubkey was not found");

    std::vector<crypto::public_key> additional_tx_pub_keys = get_additional_tx_pub_keys_from_extra(tx);
    const size_t num_sigs = 1 + additional_tx_pub_keys.size();
    shared_secret.resize(num_sigs);
    sig.resize(num_sigs);

    const crypto::secret_key& a = m_account.get_keys().m_view_secret_key;
    shared_secret[0] = rct::rct2pk(rct::scalarmultKey(rct::pk2rct(tx_pub_key), rct::sk2rct(a)));
    if (is_subaddress)
    {
      crypto::generate_tx_proof(prefix_hash, address.m_view_public_key, tx_pub_key, address.m_spend_public_key, shared_secret[0], a, sig[0]);
    }
    else
    {
      crypto::generate_tx_proof(prefix_hash, address.m_view_public_key, tx_pub_key, boost::none, shared_secret[0], a, sig[0]);
    }
    for (size_t i = 1; i < num_sigs; ++i)
    {
      shared_secret[i] = rct::rct2pk(rct::scalarmultKey(rct::pk2rct(additional_tx_pub_keys[i - 1]), rct::sk2rct(a)));
      if (is_subaddress)
      {
        crypto::generate_tx_proof(prefix_hash, address.m_view_public_key, additional_tx_pub_keys[i - 1], address.m_spend_public_key, shared_secret[i], a, sig[i]);
      }
      else
      {
        crypto::generate_tx_proof(prefix_hash, address.m_view_public_key, additional_tx_pub_keys[i - 1], boost::none, shared_secret[i], a, sig[i]);
      }
    }
    sig_str = std::string("InProofV1");
  }
  const size_t num_sigs = shared_secret.size();

  // check if this address actually received any funds
  crypto::key_derivation derivation;
  THROW_WALLET_EXCEPTION_IF(!crypto::generate_key_derivation(shared_secret[0], rct::rct2sk(rct::I), derivation), error::wallet_internal_error, "Failed to generate key derivation");
  std::vector<crypto::key_derivation> additional_derivations(num_sigs - 1);
  for (size_t i = 1; i < num_sigs; ++i)
    THROW_WALLET_EXCEPTION_IF(!crypto::generate_key_derivation(shared_secret[i], rct::rct2sk(rct::I), additional_derivations[i - 1]), error::wallet_internal_error, "Failed to generate key derivation");
  uint64_t received;
  bool in_pool;
  uint64_t confirmations;
  check_tx_key_helper(txid, derivation, additional_derivations, address, received, in_pool, confirmations);
  THROW_WALLET_EXCEPTION_IF(!received, error::wallet_internal_error, tr("No funds received in this tx."));

  // concatenate all signature strings
  for (size_t i = 0; i < num_sigs; ++i)
    sig_str +=
      tools::base58::encode(std::string((const char *)&shared_secret[i], sizeof(crypto::public_key))) +
      tools::base58::encode(std::string((const char *)&sig[i], sizeof(crypto::signature)));
  return sig_str;
}

bool wallet2::check_tx_proof(const crypto::hash &txid, const cryptonote::account_public_address &address, bool is_subaddress, const std::string &message, const std::string &sig_str, uint64_t &received, bool &in_pool, uint64_t &confirmations)
{
  const bool is_out = sig_str.substr(0, 3) == "Out";
  const std::string header = is_out ? "OutProofV1" : "InProofV1";
  const size_t header_len = header.size();
  THROW_WALLET_EXCEPTION_IF(sig_str.size() < header_len || sig_str.substr(0, header_len) != header, error::wallet_internal_error,
    "Signature header check error");

  // decode base58
  std::vector<crypto::public_key> shared_secret(1);
  std::vector<crypto::signature> sig(1);
  const size_t pk_len = tools::base58::encode(std::string((const char *)&shared_secret[0], sizeof(crypto::public_key))).size();
  const size_t sig_len = tools::base58::encode(std::string((const char *)&sig[0], sizeof(crypto::signature))).size();
  const size_t num_sigs = (sig_str.size() - header_len) / (pk_len + sig_len);
  THROW_WALLET_EXCEPTION_IF(sig_str.size() != header_len + num_sigs * (pk_len + sig_len), error::wallet_internal_error,
    "Wrong signature size");
  shared_secret.resize(num_sigs);
  sig.resize(num_sigs);
  for (size_t i = 0; i < num_sigs; ++i)
  {
    std::string pk_decoded;
    std::string sig_decoded;
    const size_t offset = header_len + i * (pk_len + sig_len);
    THROW_WALLET_EXCEPTION_IF(!tools::base58::decode(sig_str.substr(offset, pk_len), pk_decoded), error::wallet_internal_error,
      "Signature decoding error");
    THROW_WALLET_EXCEPTION_IF(!tools::base58::decode(sig_str.substr(offset + pk_len, sig_len), sig_decoded), error::wallet_internal_error,
      "Signature decoding error");
    THROW_WALLET_EXCEPTION_IF(sizeof(crypto::public_key) != pk_decoded.size() || sizeof(crypto::signature) != sig_decoded.size(), error::wallet_internal_error,
      "Signature decoding error");
    memcpy(&shared_secret[i], pk_decoded.data(), sizeof(crypto::public_key));
    memcpy(&sig[i], sig_decoded.data(), sizeof(crypto::signature));
  }

  // fetch tx pubkey from the daemon
  COMMAND_RPC_GET_TRANSACTIONS::request req;
  COMMAND_RPC_GET_TRANSACTIONS::response res;
  req.txs_hashes.push_back(epee::string_tools::pod_to_hex(txid));
  req.decode_as_json = false;
  req.prune = false;
  m_daemon_rpc_mutex.lock();
  bool ok = net_utils::invoke_http_json("/gettransactions", req, res, m_http_client);
  m_daemon_rpc_mutex.unlock();
  THROW_WALLET_EXCEPTION_IF(!ok || (res.txs.size() != 1 && res.txs_as_hex.size() != 1),
    error::wallet_internal_error, "Failed to get transaction from daemon");

  cryptonote::blobdata tx_data;
  if (res.txs.size() == 1)
    ok = string_tools::parse_hexstr_to_binbuff(res.txs.front().as_hex, tx_data);
  else
    ok = string_tools::parse_hexstr_to_binbuff(res.txs_as_hex.front(), tx_data);
  THROW_WALLET_EXCEPTION_IF(!ok, error::wallet_internal_error, "Failed to parse transaction from daemon");

  crypto::hash tx_hash, tx_prefix_hash;
  cryptonote::transaction tx;
  THROW_WALLET_EXCEPTION_IF(!cryptonote::parse_and_validate_tx_from_blob(tx_data, tx, tx_hash, tx_prefix_hash), error::wallet_internal_error,
    "Failed to validate transaction from daemon");
  THROW_WALLET_EXCEPTION_IF(tx_hash != txid, error::wallet_internal_error, "Failed to get the right transaction from daemon");

  crypto::public_key tx_pub_key = get_tx_pub_key_from_extra(tx);
  THROW_WALLET_EXCEPTION_IF(tx_pub_key == null_pkey, error::wallet_internal_error, "Tx pubkey was not found");

  std::vector<crypto::public_key> additional_tx_pub_keys = get_additional_tx_pub_keys_from_extra(tx);
  THROW_WALLET_EXCEPTION_IF(additional_tx_pub_keys.size() + 1 != num_sigs, error::wallet_internal_error, "Signature size mismatch with additional tx pubkeys");

  std::string prefix_data((const char*)&txid, sizeof(crypto::hash));
  prefix_data += message;
  crypto::hash prefix_hash;
  crypto::cn_fast_hash(prefix_data.data(), prefix_data.size(), prefix_hash);

  // check signature
  std::vector<int> good_signature(num_sigs, 0);
  if (is_out)
  {
    good_signature[0] = is_subaddress ?
      crypto::check_tx_proof(prefix_hash, tx_pub_key, address.m_view_public_key, address.m_spend_public_key, shared_secret[0], sig[0]) :
      crypto::check_tx_proof(prefix_hash, tx_pub_key, address.m_view_public_key, boost::none, shared_secret[0], sig[0]);

    for (size_t i = 0; i < additional_tx_pub_keys.size(); ++i)
    {
      good_signature[i + 1] = is_subaddress ?
        crypto::check_tx_proof(prefix_hash, additional_tx_pub_keys[i], address.m_view_public_key, address.m_spend_public_key, shared_secret[i + 1], sig[i + 1]) :
        crypto::check_tx_proof(prefix_hash, additional_tx_pub_keys[i], address.m_view_public_key, boost::none, shared_secret[i + 1], sig[i + 1]);
    }
  }
  else
  {
    good_signature[0] = is_subaddress ?
      crypto::check_tx_proof(prefix_hash, address.m_view_public_key, tx_pub_key, address.m_spend_public_key, shared_secret[0], sig[0]) :
      crypto::check_tx_proof(prefix_hash, address.m_view_public_key, tx_pub_key, boost::none, shared_secret[0], sig[0]);

    for (size_t i = 0; i < additional_tx_pub_keys.size(); ++i)
    {
      good_signature[i + 1] = is_subaddress ?
        crypto::check_tx_proof(prefix_hash, address.m_view_public_key, additional_tx_pub_keys[i], address.m_spend_public_key, shared_secret[i + 1], sig[i + 1]) :
        crypto::check_tx_proof(prefix_hash, address.m_view_public_key, additional_tx_pub_keys[i], boost::none, shared_secret[i + 1], sig[i + 1]);
    }
  }

  if (std::any_of(good_signature.begin(), good_signature.end(), [](int i) { return i > 0; }))
  {
    // obtain key derivation by multiplying scalar 1 to the shared secret
    crypto::key_derivation derivation;
    if (good_signature[0])
      THROW_WALLET_EXCEPTION_IF(!crypto::generate_key_derivation(shared_secret[0], rct::rct2sk(rct::I), derivation), error::wallet_internal_error, "Failed to generate key derivation");

    std::vector<crypto::key_derivation> additional_derivations(num_sigs - 1);
    for (size_t i = 1; i < num_sigs; ++i)
      if (good_signature[i])
        THROW_WALLET_EXCEPTION_IF(!crypto::generate_key_derivation(shared_secret[i], rct::rct2sk(rct::I), additional_derivations[i - 1]), error::wallet_internal_error, "Failed to generate key derivation");

    check_tx_key_helper(txid, derivation, additional_derivations, address, received, in_pool, confirmations);
    return true;
  }
  return false;
}

std::string wallet2::get_reserve_proof(const boost::optional<std::pair<uint32_t, uint64_t>> &account_minreserve, const std::string &message)
{
  THROW_WALLET_EXCEPTION_IF(m_watch_only || m_multisig, error::wallet_internal_error, "Reserve proof can only be generated by a full wallet");
  THROW_WALLET_EXCEPTION_IF(balance_all() == 0, error::wallet_internal_error, "Zero balance");
  THROW_WALLET_EXCEPTION_IF(account_minreserve && balance(account_minreserve->first) < account_minreserve->second, error::wallet_internal_error,
    "Not enough balance in this account for the requested minimum reserve amount");

  // determine which outputs to include in the proof
  std::vector<size_t> selected_transfers;
  for (size_t i = 0; i < m_transfers.size(); ++i)
  {
    const transfer_details &td = m_transfers[i];
    if (!td.m_spent && (!account_minreserve || account_minreserve->first == td.m_subaddr_index.major))
      selected_transfers.push_back(i);
  }

  if (account_minreserve)
  {
    // minimize the number of outputs included in the proof, by only picking the N largest outputs that can cover the requested min reserve amount
    std::sort(selected_transfers.begin(), selected_transfers.end(), [&](const size_t a, const size_t b)
      { return m_transfers[a].amount() > m_transfers[b].amount(); });
    while (selected_transfers.size() >= 2 && m_transfers[selected_transfers[1]].amount() >= account_minreserve->second)
      selected_transfers.erase(selected_transfers.begin());
    size_t sz = 0;
    uint64_t total = 0;
    while (total < account_minreserve->second)
    {
      total += m_transfers[selected_transfers[sz]].amount();
      ++sz;
    }
    selected_transfers.resize(sz);
  }

  // compute signature prefix hash
  std::string prefix_data = message;
  prefix_data.append((const char*)&m_account.get_keys().m_account_address, sizeof(cryptonote::account_public_address));
  for (size_t i = 0; i < selected_transfers.size(); ++i)
  {
    prefix_data.append((const char*)&m_transfers[selected_transfers[i]].m_key_image, sizeof(crypto::key_image));
  }
  crypto::hash prefix_hash;
  crypto::cn_fast_hash(prefix_data.data(), prefix_data.size(), prefix_hash);

  // generate proof entries
  std::vector<reserve_proof_entry> proofs(selected_transfers.size());
  std::unordered_set<cryptonote::subaddress_index> subaddr_indices = { {0,0} };
  for (size_t i = 0; i < selected_transfers.size(); ++i)
  {
    const transfer_details &td = m_transfers[selected_transfers[i]];
    reserve_proof_entry& proof = proofs[i];
    proof.txid = td.m_txid;
    proof.index_in_tx = td.m_internal_output_index;
    proof.key_image = td.m_key_image;
    subaddr_indices.insert(td.m_subaddr_index);

    // get tx pub key 
    const crypto::public_key tx_pub_key = get_tx_pub_key_from_extra(td.m_tx, td.m_pk_index);
    THROW_WALLET_EXCEPTION_IF(tx_pub_key == crypto::null_pkey, error::wallet_internal_error, "The tx public key isn't found");
    const std::vector<crypto::public_key> additional_tx_pub_keys = get_additional_tx_pub_keys_from_extra(td.m_tx);

    // determine which tx pub key was used for deriving the output key
    const crypto::public_key *tx_pub_key_used = &tx_pub_key;
    for (int i = 0; i < 2; ++i)
    {
      proof.shared_secret = rct::rct2pk(rct::scalarmultKey(rct::pk2rct(*tx_pub_key_used), rct::sk2rct(m_account.get_keys().m_view_secret_key)));
      crypto::key_derivation derivation;
      THROW_WALLET_EXCEPTION_IF(!crypto::generate_key_derivation(proof.shared_secret, rct::rct2sk(rct::I), derivation),
        error::wallet_internal_error, "Failed to generate key derivation");
      crypto::public_key subaddress_spendkey;
      THROW_WALLET_EXCEPTION_IF(!derive_subaddress_public_key(td.get_public_key(), derivation, proof.index_in_tx, subaddress_spendkey),
        error::wallet_internal_error, "Failed to derive subaddress public key");
      if (m_subaddresses.count(subaddress_spendkey) == 1)
        break;
      THROW_WALLET_EXCEPTION_IF(additional_tx_pub_keys.empty(), error::wallet_internal_error,
        "Normal tx pub key doesn't derive the expected output, while the additional tx pub keys are empty");
      THROW_WALLET_EXCEPTION_IF(i == 1, error::wallet_internal_error,
        "Neither normal tx pub key nor additional tx pub key derive the expected output key");
      tx_pub_key_used = &additional_tx_pub_keys[proof.index_in_tx];
    }

    // generate signature for shared secret
    crypto::generate_tx_proof(prefix_hash, m_account.get_keys().m_account_address.m_view_public_key, *tx_pub_key_used, boost::none, proof.shared_secret, m_account.get_keys().m_view_secret_key, proof.shared_secret_sig);

    // derive ephemeral secret key
    crypto::key_image ki;
    cryptonote::keypair ephemeral;
    const bool r = cryptonote::generate_key_image_helper(m_account.get_keys(), m_subaddresses, td.get_public_key(), tx_pub_key,  additional_tx_pub_keys, td.m_internal_output_index, ephemeral, ki, m_account.get_device());
    THROW_WALLET_EXCEPTION_IF(!r, error::wallet_internal_error, "Failed to generate key image");
    THROW_WALLET_EXCEPTION_IF(ephemeral.pub != td.get_public_key(), error::wallet_internal_error, "Derived public key doesn't agree with the stored one");

    // generate signature for key image
    const std::vector<const crypto::public_key*> pubs = { &ephemeral.pub };
    crypto::generate_ring_signature(prefix_hash, td.m_key_image, &pubs[0], 1, ephemeral.sec, 0, &proof.key_image_sig);
  }

  // collect all subaddress spend keys that received those outputs and generate their signatures
  std::unordered_map<crypto::public_key, crypto::signature> subaddr_spendkeys;
  for (const cryptonote::subaddress_index &index : subaddr_indices)
  {
    crypto::secret_key subaddr_spend_skey = m_account.get_keys().m_spend_secret_key;
    if (!index.is_zero())
    {
      crypto::secret_key m = m_account.get_device().get_subaddress_secret_key(m_account.get_keys().m_view_secret_key, index);
      crypto::secret_key tmp = subaddr_spend_skey;
      sc_add((unsigned char*)&subaddr_spend_skey, (unsigned char*)&m, (unsigned char*)&tmp);
    }
    crypto::public_key subaddr_spend_pkey;
    secret_key_to_public_key(subaddr_spend_skey, subaddr_spend_pkey);
    crypto::generate_signature(prefix_hash, subaddr_spend_pkey, subaddr_spend_skey, subaddr_spendkeys[subaddr_spend_pkey]);
  }

  // serialize & encode
  std::ostringstream oss;
  boost::archive::portable_binary_oarchive ar(oss);
  ar << proofs << subaddr_spendkeys;
  return "ReserveProofV1" + tools::base58::encode(oss.str());
}

bool wallet2::check_reserve_proof(const cryptonote::account_public_address &address, const std::string &message, const std::string &sig_str, uint64_t &total, uint64_t &spent)
{
  uint32_t rpc_version;
  THROW_WALLET_EXCEPTION_IF(!check_connection(&rpc_version), error::wallet_internal_error, "Failed to connect to daemon: " + get_daemon_address());
  THROW_WALLET_EXCEPTION_IF(rpc_version < MAKE_CORE_RPC_VERSION(1, 0), error::wallet_internal_error, "Daemon RPC version is too old");

  static constexpr char header[] = "ReserveProofV1";
  THROW_WALLET_EXCEPTION_IF(!boost::string_ref{sig_str}.starts_with(header), error::wallet_internal_error,
    "Signature header check error");

  std::string sig_decoded;
  THROW_WALLET_EXCEPTION_IF(!tools::base58::decode(sig_str.substr(std::strlen(header)), sig_decoded), error::wallet_internal_error,
    "Signature decoding error");

  std::istringstream iss(sig_decoded);
  boost::archive::portable_binary_iarchive ar(iss);
  std::vector<reserve_proof_entry> proofs;
  std::unordered_map<crypto::public_key, crypto::signature> subaddr_spendkeys;
  ar >> proofs >> subaddr_spendkeys;

  THROW_WALLET_EXCEPTION_IF(subaddr_spendkeys.count(address.m_spend_public_key) == 0, error::wallet_internal_error,
    "The given address isn't found in the proof");

  // compute signature prefix hash
  std::string prefix_data = message;
  prefix_data.append((const char*)&address, sizeof(cryptonote::account_public_address));
  for (size_t i = 0; i < proofs.size(); ++i)
  {
    prefix_data.append((const char*)&proofs[i].key_image, sizeof(crypto::key_image));
  }
  crypto::hash prefix_hash;
  crypto::cn_fast_hash(prefix_data.data(), prefix_data.size(), prefix_hash);

  // fetch txes from daemon
  COMMAND_RPC_GET_TRANSACTIONS::request gettx_req;
  COMMAND_RPC_GET_TRANSACTIONS::response gettx_res;
  for (size_t i = 0; i < proofs.size(); ++i)
    gettx_req.txs_hashes.push_back(epee::string_tools::pod_to_hex(proofs[i].txid));
  gettx_req.decode_as_json = false;
  gettx_req.prune = false;
  m_daemon_rpc_mutex.lock();
  bool ok = net_utils::invoke_http_json("/gettransactions", gettx_req, gettx_res, m_http_client);
  m_daemon_rpc_mutex.unlock();
  THROW_WALLET_EXCEPTION_IF(!ok || gettx_res.txs.size() != proofs.size(),
    error::wallet_internal_error, "Failed to get transaction from daemon");

  // check spent status
  COMMAND_RPC_IS_KEY_IMAGE_SPENT::request kispent_req;
  COMMAND_RPC_IS_KEY_IMAGE_SPENT::response kispent_res;
  for (size_t i = 0; i < proofs.size(); ++i)
    kispent_req.key_images.push_back(epee::string_tools::pod_to_hex(proofs[i].key_image));
  m_daemon_rpc_mutex.lock();
  ok = epee::net_utils::invoke_http_json("/is_key_image_spent", kispent_req, kispent_res, m_http_client, rpc_timeout);
  m_daemon_rpc_mutex.unlock();
  THROW_WALLET_EXCEPTION_IF(!ok || kispent_res.spent_status.size() != proofs.size(),
    error::wallet_internal_error, "Failed to get key image spent status from daemon");

  total = spent = 0;
  for (size_t i = 0; i < proofs.size(); ++i)
  {
    const reserve_proof_entry& proof = proofs[i];
    THROW_WALLET_EXCEPTION_IF(gettx_res.txs[i].in_pool, error::wallet_internal_error, "Tx is unconfirmed");

    cryptonote::blobdata tx_data;
    ok = string_tools::parse_hexstr_to_binbuff(gettx_res.txs[i].as_hex, tx_data);
    THROW_WALLET_EXCEPTION_IF(!ok, error::wallet_internal_error, "Failed to parse transaction from daemon");

    crypto::hash tx_hash, tx_prefix_hash;
    cryptonote::transaction tx;
    THROW_WALLET_EXCEPTION_IF(!cryptonote::parse_and_validate_tx_from_blob(tx_data, tx, tx_hash, tx_prefix_hash), error::wallet_internal_error,
      "Failed to validate transaction from daemon");
    THROW_WALLET_EXCEPTION_IF(tx_hash != proof.txid, error::wallet_internal_error, "Failed to get the right transaction from daemon");

    THROW_WALLET_EXCEPTION_IF(proof.index_in_tx >= tx.vout.size(), error::wallet_internal_error, "index_in_tx is out of bound");

    const cryptonote::txout_to_key* const out_key = boost::get<cryptonote::txout_to_key>(std::addressof(tx.vout[proof.index_in_tx].target));
    THROW_WALLET_EXCEPTION_IF(!out_key, error::wallet_internal_error, "Output key wasn't found")

    // get tx pub key
    const crypto::public_key tx_pub_key = get_tx_pub_key_from_extra(tx);
    THROW_WALLET_EXCEPTION_IF(tx_pub_key == crypto::null_pkey, error::wallet_internal_error, "The tx public key isn't found");
    const std::vector<crypto::public_key> additional_tx_pub_keys = get_additional_tx_pub_keys_from_extra(tx);

    // check singature for shared secret
    ok = crypto::check_tx_proof(prefix_hash, address.m_view_public_key, tx_pub_key, boost::none, proof.shared_secret, proof.shared_secret_sig);
    if (!ok && additional_tx_pub_keys.size() == tx.vout.size())
      ok = crypto::check_tx_proof(prefix_hash, address.m_view_public_key, additional_tx_pub_keys[proof.index_in_tx], boost::none, proof.shared_secret, proof.shared_secret_sig);
    if (!ok)
      return false;

    // check signature for key image
    const std::vector<const crypto::public_key*> pubs = { &out_key->key };
    ok = crypto::check_ring_signature(prefix_hash, proof.key_image, &pubs[0], 1, &proof.key_image_sig);
    if (!ok)
      return false;

    // check if the address really received the fund
    crypto::key_derivation derivation;
    THROW_WALLET_EXCEPTION_IF(!crypto::generate_key_derivation(proof.shared_secret, rct::rct2sk(rct::I), derivation), error::wallet_internal_error, "Failed to generate key derivation");
    crypto::public_key subaddr_spendkey;
    crypto::derive_subaddress_public_key(out_key->key, derivation, proof.index_in_tx, subaddr_spendkey);
    THROW_WALLET_EXCEPTION_IF(subaddr_spendkeys.count(subaddr_spendkey) == 0, error::wallet_internal_error,
      "The address doesn't seem to have received the fund");

    // check amount
    uint64_t amount = tx.vout[proof.index_in_tx].amount;
    if (amount == 0)
    {
      // decode rct
      crypto::secret_key shared_secret;
      crypto::derivation_to_scalar(derivation, proof.index_in_tx, shared_secret);
      rct::ecdhTuple ecdh_info = tx.rct_signatures.ecdhInfo[proof.index_in_tx];
      rct::ecdhDecode(ecdh_info, rct::sk2rct(shared_secret));
      amount = rct::h2d(ecdh_info.amount);
    }
    total += amount;
    if (kispent_res.spent_status[i])
      spent += amount;
  }

  // check signatures for all subaddress spend keys
  for (const auto &i : subaddr_spendkeys)
  {
    if (!crypto::check_signature(prefix_hash, i.first, i.second))
      return false;
  }
  return true;
}

std::string wallet2::get_wallet_file() const
{
  return m_wallet_file;
}

std::string wallet2::get_keys_file() const
{
  return m_keys_file;
}

std::string wallet2::get_daemon_address() const
{
  return m_daemon_address;
}

uint64_t wallet2::get_daemon_blockchain_height(string &err) const
{
  uint64_t height;

  boost::optional<std::string> result = m_node_rpc_proxy.get_height(height);
  if (result)
  {
    err = *result;
    return 0;
  }

  err = "";
  return height;
}

uint64_t wallet2::get_daemon_blockchain_target_height(string &err)
{
  err = "";
  uint64_t target_height = 0;
  const auto result = m_node_rpc_proxy.get_target_height(target_height);
  if (result && *result != CORE_RPC_STATUS_OK)
  {
    err= *result;
    return 0;
  }
  return target_height;
}

uint64_t wallet2::get_approximate_blockchain_height() const
{
  const int seconds_per_block         = DIFFICULTY_TARGET_V2;
  const time_t epochTimeMiningStarted = (m_nettype == TESTNET || m_nettype == STAGENET ?  1536137083 : 1525067730) + (60 * 60 * 24 * 7); // 2018-04-30 ~3:55PM + 1 week to be conservative.
  const time_t currentTime            = time(NULL);
  uint64_t approx_blockchain_height   = (currentTime < epochTimeMiningStarted) ? 0 : (currentTime - epochTimeMiningStarted)/seconds_per_block;
  LOG_PRINT_L2("Calculated blockchain height: " << approx_blockchain_height);
  return approx_blockchain_height;
}

void wallet2::set_tx_note(const crypto::hash &txid, const std::string &note)
{
  m_tx_notes[txid] = note;
}

std::string wallet2::get_tx_note(const crypto::hash &txid) const
{
  std::unordered_map<crypto::hash, std::string>::const_iterator i = m_tx_notes.find(txid);
  if (i == m_tx_notes.end())
    return std::string();
  return i->second;
}

void wallet2::set_attribute(const std::string &key, const std::string &value)
{
  m_attributes[key] = value;
}

std::string wallet2::get_attribute(const std::string &key) const
{
  std::unordered_map<std::string, std::string>::const_iterator i = m_attributes.find(key);
  if (i == m_attributes.end())
    return std::string();
  return i->second;
}

void wallet2::set_description(const std::string &description)
{
  set_attribute(ATTRIBUTE_DESCRIPTION, description);
}

std::string wallet2::get_description() const
{
  return get_attribute(ATTRIBUTE_DESCRIPTION);
}

const std::pair<std::map<std::string, std::string>, std::vector<std::string>>& wallet2::get_account_tags()
{
  // ensure consistency
  if (m_account_tags.second.size() != get_num_subaddress_accounts())
    m_account_tags.second.resize(get_num_subaddress_accounts(), "");
  for (const std::string& tag : m_account_tags.second)
  {
    if (!tag.empty() && m_account_tags.first.count(tag) == 0)
      m_account_tags.first.insert({tag, ""});
  }
  for (auto i = m_account_tags.first.begin(); i != m_account_tags.first.end(); )
  {
    if (std::find(m_account_tags.second.begin(), m_account_tags.second.end(), i->first) == m_account_tags.second.end())
      i = m_account_tags.first.erase(i);
    else
      ++i;
  }
  return m_account_tags;
}

void wallet2::set_account_tag(const std::set<uint32_t> account_indices, const std::string& tag)
{
  for (uint32_t account_index : account_indices)
  {
    THROW_WALLET_EXCEPTION_IF(account_index >= get_num_subaddress_accounts(), error::wallet_internal_error, "Account index out of bound");
    if (m_account_tags.second[account_index] == tag)
      MDEBUG("This tag is already assigned to this account");
    else
      m_account_tags.second[account_index] = tag;
  }
  get_account_tags();
}

void wallet2::set_account_tag_description(const std::string& tag, const std::string& description)
{
  THROW_WALLET_EXCEPTION_IF(tag.empty(), error::wallet_internal_error, "Tag must not be empty");
  THROW_WALLET_EXCEPTION_IF(m_account_tags.first.count(tag) == 0, error::wallet_internal_error, "Tag is unregistered");
  m_account_tags.first[tag] = description;
}

std::string wallet2::sign(const std::string &data) const
{
  crypto::hash hash;
  crypto::cn_fast_hash(data.data(), data.size(), hash);
  const cryptonote::account_keys &keys = m_account.get_keys();
  crypto::signature signature;
  crypto::generate_signature(hash, keys.m_account_address.m_spend_public_key, keys.m_spend_secret_key, signature);
  return std::string("SigV1") + tools::base58::encode(std::string((const char *)&signature, sizeof(signature)));
}

bool wallet2::verify(const std::string &data, const cryptonote::account_public_address &address, const std::string &signature) const
{
  const size_t header_len = strlen("SigV1");
  if (signature.size() < header_len || signature.substr(0, header_len) != "SigV1") {
    LOG_PRINT_L0("Signature header check error");
    return false;
  }
  crypto::hash hash;
  crypto::cn_fast_hash(data.data(), data.size(), hash);
  std::string decoded;
  if (!tools::base58::decode(signature.substr(header_len), decoded)) {
    LOG_PRINT_L0("Signature decoding error");
    return false;
  }
  crypto::signature s;
  if (sizeof(s) != decoded.size()) {
    LOG_PRINT_L0("Signature decoding error");
    return false;
  }
  memcpy(&s, decoded.data(), sizeof(s));
  return crypto::check_signature(hash, address.m_spend_public_key, s);
}

std::string wallet2::sign_multisig_participant(const std::string& data) const
{
  CHECK_AND_ASSERT_THROW_MES(m_multisig, "Wallet is not multisig");

  crypto::hash hash;
  crypto::cn_fast_hash(data.data(), data.size(), hash);
  const cryptonote::account_keys &keys = m_account.get_keys();
  crypto::signature signature;
  crypto::generate_signature(hash, get_multisig_signer_public_key(), keys.m_spend_secret_key, signature);
  return MULTISIG_SIGNATURE_MAGIC + tools::base58::encode(std::string((const char *)&signature, sizeof(signature)));
}

bool wallet2::verify_with_public_key(const std::string &data, const crypto::public_key &public_key, const std::string &signature) const
{
  if (signature.size() < MULTISIG_SIGNATURE_MAGIC.size() || signature.substr(0, MULTISIG_SIGNATURE_MAGIC.size()) != MULTISIG_SIGNATURE_MAGIC) {
    MERROR("Signature header check error");
    return false;
  }
  crypto::hash hash;
  crypto::cn_fast_hash(data.data(), data.size(), hash);
  std::string decoded;
  if (!tools::base58::decode(signature.substr(MULTISIG_SIGNATURE_MAGIC.size()), decoded)) {
    MERROR("Signature decoding error");
    return false;
  }
  crypto::signature s;
  if (sizeof(s) != decoded.size()) {
    MERROR("Signature decoding error");
    return false;
  }
  memcpy(&s, decoded.data(), sizeof(s));
  return crypto::check_signature(hash, public_key, s);
}
//----------------------------------------------------------------------------------------------------
crypto::public_key wallet2::get_tx_pub_key_from_received_outs(const tools::wallet2::transfer_details &td) const
{
  std::vector<tx_extra_field> tx_extra_fields;
  if(!parse_tx_extra(td.m_tx.extra, tx_extra_fields))
  {
    // Extra may only be partially parsed, it's OK if tx_extra_fields contains public key
  }

  // Due to a previous bug, there might be more than one tx pubkey in extra, one being
  // the result of a previously discarded signature.
  // For speed, since scanning for outputs is a slow process, we check whether extra
  // contains more than one pubkey. If not, the first one is returned. If yes, they're
  // checked for whether they yield at least one output
  tx_extra_pub_key pub_key_field;
  THROW_WALLET_EXCEPTION_IF(!find_tx_extra_field_by_type(tx_extra_fields, pub_key_field, 0), error::wallet_internal_error,
      "Public key wasn't found in the transaction extra");
  const crypto::public_key tx_pub_key = pub_key_field.pub_key;
  bool two_found = find_tx_extra_field_by_type(tx_extra_fields, pub_key_field, 1);
  if (!two_found) {
    // easy case, just one found
    return tx_pub_key;
  }

  // more than one, loop and search
  const cryptonote::account_keys& keys = m_account.get_keys();
  size_t pk_index = 0;
  hw::device &hwdev = m_account.get_device();

  const std::vector<crypto::public_key> additional_tx_pub_keys = get_additional_tx_pub_keys_from_extra(td.m_tx);
  std::vector<crypto::key_derivation> additional_derivations;
  for (size_t i = 0; i < additional_tx_pub_keys.size(); ++i)
  {
    additional_derivations.push_back({});
    bool r = hwdev.generate_key_derivation(additional_tx_pub_keys[i], keys.m_view_secret_key, additional_derivations.back());
    THROW_WALLET_EXCEPTION_IF(!r, error::wallet_internal_error, "Failed to generate key derivation");
  }

  while (find_tx_extra_field_by_type(tx_extra_fields, pub_key_field, pk_index++)) {
    const crypto::public_key tx_pub_key = pub_key_field.pub_key;
    crypto::key_derivation derivation;
    bool r = hwdev.generate_key_derivation(tx_pub_key, keys.m_view_secret_key, derivation);
    THROW_WALLET_EXCEPTION_IF(!r, error::wallet_internal_error, "Failed to generate key derivation");

    for (size_t i = 0; i < td.m_tx.vout.size(); ++i)
    {
      tx_scan_info_t tx_scan_info;
      check_acc_out_precomp(td.m_tx.vout[i], derivation, additional_derivations, i, tx_scan_info);
      if (!tx_scan_info.error && tx_scan_info.received)
        return tx_pub_key;
    }
  }

  // we found no key yielding an output
  THROW_WALLET_EXCEPTION_IF(true, error::wallet_internal_error,
      "Public key yielding at least one output wasn't found in the transaction extra");
  return crypto::null_pkey;
}

bool wallet2::export_key_images(const std::string &filename) const
{
  std::vector<std::pair<crypto::key_image, crypto::signature>> ski = export_key_images();
  std::string magic(KEY_IMAGE_EXPORT_FILE_MAGIC, strlen(KEY_IMAGE_EXPORT_FILE_MAGIC));
  const cryptonote::account_public_address &keys = get_account().get_keys().m_account_address;

  std::string data;
  data += std::string((const char *)&keys.m_spend_public_key, sizeof(crypto::public_key));
  data += std::string((const char *)&keys.m_view_public_key, sizeof(crypto::public_key));
  for (const auto &i: ski)
  {
    data += std::string((const char *)&i.first, sizeof(crypto::key_image));
    data += std::string((const char *)&i.second, sizeof(crypto::signature));
  }

  // encrypt data, keep magic plaintext
  std::string ciphertext = encrypt_with_view_secret_key(data);
  return epee::file_io_utils::save_string_to_file(filename, magic + ciphertext);    
}

//----------------------------------------------------------------------------------------------------
std::vector<std::pair<crypto::key_image, crypto::signature>> wallet2::export_key_images() const
{
  std::vector<std::pair<crypto::key_image, crypto::signature>> ski;

  ski.reserve(m_transfers.size());
  for (size_t n = 0; n < m_transfers.size(); ++n)
  {
    const transfer_details &td = m_transfers[n];

    crypto::hash hash;
    crypto::cn_fast_hash(&td.m_key_image, sizeof(td.m_key_image), hash);

    // get ephemeral public key
    const cryptonote::tx_out &out = td.m_tx.vout[td.m_internal_output_index];
    THROW_WALLET_EXCEPTION_IF(out.target.type() != typeid(txout_to_key), error::wallet_internal_error,
        "Output is not txout_to_key");
    const cryptonote::txout_to_key &o = boost::get<const cryptonote::txout_to_key>(out.target);
    const crypto::public_key pkey = o.key;

    // get tx pub key
    std::vector<tx_extra_field> tx_extra_fields;
    if(!parse_tx_extra(td.m_tx.extra, tx_extra_fields))
    {
      // Extra may only be partially parsed, it's OK if tx_extra_fields contains public key
    }

    crypto::public_key tx_pub_key = get_tx_pub_key_from_received_outs(td);
    const std::vector<crypto::public_key> additional_tx_pub_keys = get_additional_tx_pub_keys_from_extra(td.m_tx);

    // generate ephemeral secret key
    crypto::key_image ki;
    cryptonote::keypair in_ephemeral;
    bool r = cryptonote::generate_key_image_helper(m_account.get_keys(), m_subaddresses, pkey, tx_pub_key, additional_tx_pub_keys, td.m_internal_output_index, in_ephemeral, ki, m_account.get_device());
    THROW_WALLET_EXCEPTION_IF(!r, error::wallet_internal_error, "Failed to generate key image");

    THROW_WALLET_EXCEPTION_IF(td.m_key_image_known && !td.m_key_image_partial && ki != td.m_key_image,
        error::wallet_internal_error, "key_image generated not matched with cached key image");
    THROW_WALLET_EXCEPTION_IF(in_ephemeral.pub != pkey,
        error::wallet_internal_error, "key_image generated ephemeral public key not matched with output_key");

    // sign the key image with the output secret key
    crypto::signature signature;
    std::vector<const crypto::public_key*> key_ptrs;
    key_ptrs.push_back(&pkey);

    crypto::generate_ring_signature((const crypto::hash&)td.m_key_image, td.m_key_image, key_ptrs, in_ephemeral.sec, 0, &signature);

    ski.push_back(std::make_pair(td.m_key_image, signature));
  }
  return ski;
}

uint64_t wallet2::import_key_images(const std::string &filename, uint64_t &spent, uint64_t &unspent)
{
  std::string data;
  bool r = epee::file_io_utils::load_file_to_string(filename, data);

  THROW_WALLET_EXCEPTION_IF(!r, error::wallet_internal_error, std::string(tr("failed to read file ")) + filename);

  const size_t magiclen = strlen(KEY_IMAGE_EXPORT_FILE_MAGIC);
  if (data.size() < magiclen || memcmp(data.data(), KEY_IMAGE_EXPORT_FILE_MAGIC, magiclen))
  {
    THROW_WALLET_EXCEPTION(error::wallet_internal_error, std::string("Bad key image export file magic in ") + filename);
  }

  try
  {
    data = decrypt_with_view_secret_key(std::string(data, magiclen));
  }
  catch (const std::exception &e)
  {
    THROW_WALLET_EXCEPTION(error::wallet_internal_error, std::string("Failed to decrypt ") + filename + ": " + e.what());
  }

  const size_t headerlen = 2 * sizeof(crypto::public_key);
  THROW_WALLET_EXCEPTION_IF(data.size() < headerlen, error::wallet_internal_error, std::string("Bad data size from file ") + filename);
  const crypto::public_key &public_spend_key = *(const crypto::public_key*)&data[0];
  const crypto::public_key &public_view_key = *(const crypto::public_key*)&data[sizeof(crypto::public_key)];
  const cryptonote::account_public_address &keys = get_account().get_keys().m_account_address;
  if (public_spend_key != keys.m_spend_public_key || public_view_key != keys.m_view_public_key)
  {
    THROW_WALLET_EXCEPTION(error::wallet_internal_error, std::string( "Key images from ") + filename + " are for a different account");
  }

  const size_t record_size = sizeof(crypto::key_image) + sizeof(crypto::signature);
  THROW_WALLET_EXCEPTION_IF((data.size() - headerlen) % record_size,
      error::wallet_internal_error, std::string("Bad data size from file ") + filename);
  size_t nki = (data.size() - headerlen) / record_size;

  std::vector<std::pair<crypto::key_image, crypto::signature>> ski;
  ski.reserve(nki);
  for (size_t n = 0; n < nki; ++n)
  {
    crypto::key_image key_image = *reinterpret_cast<const crypto::key_image*>(&data[headerlen + n * record_size]);
    crypto::signature signature = *reinterpret_cast<const crypto::signature*>(&data[headerlen + n * record_size + sizeof(crypto::key_image)]);

    ski.push_back(std::make_pair(key_image, signature));
  }
  
  return import_key_images(ski, spent, unspent);    
}

//----------------------------------------------------------------------------------------------------
uint64_t wallet2::import_key_images(const std::vector<std::pair<crypto::key_image, crypto::signature>> &signed_key_images, uint64_t &spent, uint64_t &unspent, bool check_spent)
{
  COMMAND_RPC_IS_KEY_IMAGE_SPENT::request req = AUTO_VAL_INIT(req);
  COMMAND_RPC_IS_KEY_IMAGE_SPENT::response daemon_resp = AUTO_VAL_INIT(daemon_resp);

  THROW_WALLET_EXCEPTION_IF(signed_key_images.size() > m_transfers.size(), error::wallet_internal_error,
      "The blockchain is out of date compared to the signed key images");

  if (signed_key_images.empty())
  {
    spent = 0;
    unspent = 0;
    return 0;
  }

  for (size_t n = 0; n < signed_key_images.size(); ++n)
  {
    const transfer_details &td = m_transfers[n];
    const crypto::key_image &key_image = signed_key_images[n].first;
    const crypto::signature &signature = signed_key_images[n].second;

    // get ephemeral public key
    const cryptonote::tx_out &out = td.m_tx.vout[td.m_internal_output_index];
    THROW_WALLET_EXCEPTION_IF(out.target.type() != typeid(txout_to_key), error::wallet_internal_error,
      "Non txout_to_key output found");
    const cryptonote::txout_to_key &o = boost::get<cryptonote::txout_to_key>(out.target);
    const crypto::public_key pkey = o.key;

    std::vector<const crypto::public_key*> pkeys;
    pkeys.push_back(&pkey);
    THROW_WALLET_EXCEPTION_IF(!(rct::scalarmultKey(rct::ki2rct(key_image), rct::curveOrder()) == rct::identity()),
        error::wallet_internal_error, "Key image out of validity domain: input " + boost::lexical_cast<std::string>(n) + "/"
        + boost::lexical_cast<std::string>(signed_key_images.size()) + ", key image " + epee::string_tools::pod_to_hex(key_image));

    THROW_WALLET_EXCEPTION_IF(!crypto::check_ring_signature((const crypto::hash&)key_image, key_image, pkeys, &signature),
        error::wallet_internal_error, "Signature check failed: input " + boost::lexical_cast<std::string>(n) + "/"
        + boost::lexical_cast<std::string>(signed_key_images.size()) + ", key image " + epee::string_tools::pod_to_hex(key_image)
        + ", signature " + epee::string_tools::pod_to_hex(signature) + ", pubkey " + epee::string_tools::pod_to_hex(*pkeys[0]));

    req.key_images.push_back(epee::string_tools::pod_to_hex(key_image));
  }

  for (size_t n = 0; n < signed_key_images.size(); ++n)
  {
    m_transfers[n].m_key_image = signed_key_images[n].first;
    m_key_images[m_transfers[n].m_key_image] = n;
    m_transfers[n].m_key_image_known = true;
    m_transfers[n].m_key_image_partial = false;
  }

  if(check_spent)
  {
    m_daemon_rpc_mutex.lock();
    bool r = epee::net_utils::invoke_http_json("/is_key_image_spent", req, daemon_resp, m_http_client, rpc_timeout);
    m_daemon_rpc_mutex.unlock();
    THROW_WALLET_EXCEPTION_IF(!r, error::no_connection_to_daemon, "is_key_image_spent");
    THROW_WALLET_EXCEPTION_IF(daemon_resp.status == CORE_RPC_STATUS_BUSY, error::daemon_busy, "is_key_image_spent");
    THROW_WALLET_EXCEPTION_IF(daemon_resp.status != CORE_RPC_STATUS_OK, error::is_key_image_spent_error, daemon_resp.status);
    THROW_WALLET_EXCEPTION_IF(daemon_resp.spent_status.size() != signed_key_images.size(), error::wallet_internal_error,
      "daemon returned wrong response for is_key_image_spent, wrong amounts count = " +
      std::to_string(daemon_resp.spent_status.size()) + ", expected " +  std::to_string(signed_key_images.size()));
    for (size_t n = 0; n < daemon_resp.spent_status.size(); ++n)
    {
      transfer_details &td = m_transfers[n];
      td.m_spent = daemon_resp.spent_status[n] != COMMAND_RPC_IS_KEY_IMAGE_SPENT::UNSPENT;
    }
  }
  spent = 0;
  unspent = 0;
  std::unordered_set<crypto::hash> spent_txids;   // For each spent key image, search for a tx in m_transfers that uses it as input.
  std::vector<size_t> swept_transfers;            // If such a spending tx wasn't found in m_transfers, this means the spending tx 
                                                  // was created by sweep_all, so we can't know the spent height and other detailed info.
  std::unordered_map<crypto::key_image, crypto::hash> spent_key_images;

  for (const transfer_details &td: m_transfers)
  {
    for (const cryptonote::txin_v& in : td.m_tx.vin)
    {
      if (in.type() == typeid(cryptonote::txin_to_key))
        spent_key_images.insert(std::make_pair(boost::get<cryptonote::txin_to_key>(in).k_image, td.m_txid));
    }
  }

  for(size_t i = 0; i < signed_key_images.size(); ++i)
  {
    transfer_details &td = m_transfers[i];
    uint64_t amount = td.amount();
    if (td.m_spent)
      spent += amount;
    else
      unspent += amount;
    LOG_PRINT_L2("Transfer " << i << ": " << print_money(amount) << " (" << td.m_global_output_index << "): "
        << (td.m_spent ? "spent" : "unspent") << " (key image " << req.key_images[i] << ")");

    if (i < daemon_resp.spent_status.size() && daemon_resp.spent_status[i] == COMMAND_RPC_IS_KEY_IMAGE_SPENT::SPENT_IN_BLOCKCHAIN)
    {
      const std::unordered_map<crypto::key_image, crypto::hash>::const_iterator skii = spent_key_images.find(td.m_key_image);
      if (skii == spent_key_images.end())
        swept_transfers.push_back(i);
      else
        spent_txids.insert(skii->second);
    }
  }
  MDEBUG("Total: " << print_money(spent) << " spent, " << print_money(unspent) << " unspent");

  if (check_spent)
  {
    // query outgoing txes
    COMMAND_RPC_GET_TRANSACTIONS::request gettxs_req;
    COMMAND_RPC_GET_TRANSACTIONS::response gettxs_res;
    gettxs_req.decode_as_json = false;
    gettxs_req.prune = false;
    for (const crypto::hash& spent_txid : spent_txids)
      gettxs_req.txs_hashes.push_back(epee::string_tools::pod_to_hex(spent_txid));
    m_daemon_rpc_mutex.lock();
    bool r = epee::net_utils::invoke_http_json("/gettransactions", gettxs_req, gettxs_res, m_http_client, rpc_timeout);
    m_daemon_rpc_mutex.unlock();
    THROW_WALLET_EXCEPTION_IF(!r, error::no_connection_to_daemon, "gettransactions");
    THROW_WALLET_EXCEPTION_IF(gettxs_res.status == CORE_RPC_STATUS_BUSY, error::daemon_busy, "gettransactions");
    THROW_WALLET_EXCEPTION_IF(gettxs_res.txs.size() != spent_txids.size(), error::wallet_internal_error,
      "daemon returned wrong response for gettransactions, wrong count = " + std::to_string(gettxs_res.txs.size()) + ", expected " + std::to_string(spent_txids.size()));

    // process each outgoing tx
    auto spent_txid = spent_txids.begin();
    hw::device &hwdev =  m_account.get_device();
    for (const COMMAND_RPC_GET_TRANSACTIONS::entry& e : gettxs_res.txs)
    {
      THROW_WALLET_EXCEPTION_IF(e.in_pool, error::wallet_internal_error, "spent tx isn't supposed to be in txpool");

      // parse tx
      cryptonote::blobdata bd;
      THROW_WALLET_EXCEPTION_IF(!epee::string_tools::parse_hexstr_to_binbuff(e.as_hex, bd), error::wallet_internal_error, "parse_hexstr_to_binbuff failed");
      cryptonote::transaction spent_tx;
      crypto::hash spnet_txid_parsed, spent_txid_prefix;
      THROW_WALLET_EXCEPTION_IF(!cryptonote::parse_and_validate_tx_from_blob(bd, spent_tx, spnet_txid_parsed, spent_txid_prefix), error::wallet_internal_error, "parse_and_validate_tx_from_blob failed");
      THROW_WALLET_EXCEPTION_IF(*spent_txid != spnet_txid_parsed, error::wallet_internal_error, "parsed txid mismatch");

      // get received (change) amount
      uint64_t tx_money_got_in_outs = 0;
      const cryptonote::account_keys& keys = m_account.get_keys();
      const crypto::public_key tx_pub_key = get_tx_pub_key_from_extra(spent_tx);
      crypto::key_derivation derivation;
      bool r = hwdev.generate_key_derivation(tx_pub_key, keys.m_view_secret_key, derivation);
      THROW_WALLET_EXCEPTION_IF(!r, error::wallet_internal_error, "Failed to generate key derivation");
      const std::vector<crypto::public_key> additional_tx_pub_keys = get_additional_tx_pub_keys_from_extra(spent_tx);
      std::vector<crypto::key_derivation> additional_derivations;
      for (size_t i = 0; i < additional_tx_pub_keys.size(); ++i)
      {
        additional_derivations.push_back({});
        r = hwdev.generate_key_derivation(additional_tx_pub_keys[i], keys.m_view_secret_key, additional_derivations.back());
        THROW_WALLET_EXCEPTION_IF(!r, error::wallet_internal_error, "Failed to generate key derivation");
      }
      size_t output_index = 0;
      for (const cryptonote::tx_out& out : spent_tx.vout)
      {
        tx_scan_info_t tx_scan_info;
        check_acc_out_precomp(out, derivation, additional_derivations, output_index, tx_scan_info);
        THROW_WALLET_EXCEPTION_IF(tx_scan_info.error, error::wallet_internal_error, "check_acc_out_precomp failed");
        if (tx_scan_info.received)
        {
          if (tx_scan_info.money_transfered == 0)
          {
            rct::key mask;
            tx_scan_info.money_transfered = tools::decodeRct(spent_tx.rct_signatures, tx_scan_info.received->derivation, output_index, mask, hwdev);
          }
          tx_money_got_in_outs += tx_scan_info.money_transfered;
        }
        ++output_index;
      }

      // get spent amount
      uint64_t tx_money_spent_in_ins = 0;
      uint32_t subaddr_account = (uint32_t)-1;
      std::set<uint32_t> subaddr_indices;
      for (const cryptonote::txin_v& in : spent_tx.vin)
      {
        if (in.type() != typeid(cryptonote::txin_to_key))
          continue;
        auto it = m_key_images.find(boost::get<cryptonote::txin_to_key>(in).k_image);
        if (it != m_key_images.end())
        {
          const transfer_details& td = m_transfers[it->second];
          uint64_t amount = boost::get<cryptonote::txin_to_key>(in).amount;
          if (amount > 0)
          {
            THROW_WALLET_EXCEPTION_IF(amount != td.amount(), error::wallet_internal_error,
                std::string("Inconsistent amount in tx input: got ") + print_money(amount) +
                std::string(", expected ") + print_money(td.amount()));
          }
          amount = td.amount();
          tx_money_spent_in_ins += amount;

          LOG_PRINT_L0("Spent money: " << print_money(amount) << ", with tx: " << *spent_txid);
          set_spent(it->second, e.block_height);
          if (m_callback)
            m_callback->on_money_spent(e.block_height, *spent_txid, spent_tx, amount, spent_tx, td.m_subaddr_index);
          if (subaddr_account != (uint32_t)-1 && subaddr_account != td.m_subaddr_index.major)
            LOG_PRINT_L0("WARNING: This tx spends outputs received by different subaddress accounts, which isn't supposed to happen");
          subaddr_account = td.m_subaddr_index.major;
          subaddr_indices.insert(td.m_subaddr_index.minor);
        }
      }

      // create outgoing payment
      process_outgoing(*spent_txid, spent_tx, e.block_height, e.block_timestamp, tx_money_spent_in_ins, tx_money_got_in_outs, subaddr_account, subaddr_indices);

      // erase corresponding incoming payment
      for (auto j = m_payments.begin(); j != m_payments.end(); ++j)
      {
        if (j->second.m_tx_hash == *spent_txid)
        {
          m_payments.erase(j);
          break;
        }
      }

      ++spent_txid;
    }

    for (size_t n : swept_transfers)
    {
      const transfer_details& td = m_transfers[n];
      confirmed_transfer_details pd;
      pd.m_change = (uint64_t)-1;                             // change is unknown
      pd.m_amount_in = pd.m_amount_out = td.amount();         // fee is unknown
      pd.m_block_height = 0;  // spent block height is unknown
      const crypto::hash &spent_txid = crypto::null_hash; // spent txid is unknown
      m_confirmed_txs.insert(std::make_pair(spent_txid, pd));
    }
  }

  return m_transfers[signed_key_images.size() - 1].m_block_height;
}
wallet2::payment_container wallet2::export_payments() const
{
  payment_container payments;
  for (auto const &p : m_payments)
  {
    payments.emplace(p);
  }
  return payments;
}
void wallet2::import_payments(const payment_container &payments)
{
  m_payments.clear();
  for (auto const &p : payments)
  {
    m_payments.emplace(p);
  }
}
void wallet2::import_payments_out(const std::list<std::pair<crypto::hash,wallet2::confirmed_transfer_details>> &confirmed_payments)
{
  m_confirmed_txs.clear();
  for (auto const &p : confirmed_payments)
  {
    m_confirmed_txs.emplace(p);
  }
}

std::tuple<size_t,crypto::hash,std::vector<crypto::hash>> wallet2::export_blockchain() const
{
  std::tuple<size_t, crypto::hash, std::vector<crypto::hash>> bc;
  std::get<0>(bc) = m_blockchain.offset();
  std::get<1>(bc) = m_blockchain.empty() ? crypto::null_hash: m_blockchain.genesis();
  for (size_t n = m_blockchain.offset(); n < m_blockchain.size(); ++n)
  {
    std::get<2>(bc).push_back(m_blockchain[n]);
  }
  return bc;
}

void wallet2::import_blockchain(const std::tuple<size_t, crypto::hash, std::vector<crypto::hash>> &bc)
{
  m_blockchain.clear();
  if (std::get<0>(bc))
  {
    for (size_t n = std::get<0>(bc); n > 0; --n)
      m_blockchain.push_back(std::get<1>(bc));
    m_blockchain.trim(std::get<0>(bc));
  }
  for (auto const &b : std::get<2>(bc))
  {
    m_blockchain.push_back(b);
  }
  cryptonote::block genesis;
  generate_genesis(genesis);
  crypto::hash genesis_hash = get_block_hash(genesis);
  check_genesis(genesis_hash);
  m_last_block_reward = cryptonote::get_outs_money_amount(genesis.miner_tx);
}
//----------------------------------------------------------------------------------------------------
std::vector<tools::wallet2::transfer_details> wallet2::export_outputs() const
{
  std::vector<tools::wallet2::transfer_details> outs;

  outs.reserve(m_transfers.size());
  for (size_t n = 0; n < m_transfers.size(); ++n)
  {
    const transfer_details &td = m_transfers[n];

    outs.push_back(td);
  }

  return outs;
}
//----------------------------------------------------------------------------------------------------
std::string wallet2::export_outputs_to_str() const
{
  std::vector<tools::wallet2::transfer_details> outs = export_outputs();

  std::stringstream oss;
  boost::archive::portable_binary_oarchive ar(oss);
  ar << outs;

  std::string magic(OUTPUT_EXPORT_FILE_MAGIC, strlen(OUTPUT_EXPORT_FILE_MAGIC));
  const cryptonote::account_public_address &keys = get_account().get_keys().m_account_address;
  std::string header;
  header += std::string((const char *)&keys.m_spend_public_key, sizeof(crypto::public_key));
  header += std::string((const char *)&keys.m_view_public_key, sizeof(crypto::public_key));
  std::string ciphertext = encrypt_with_view_secret_key(header + oss.str());
  return magic + ciphertext;
}
//----------------------------------------------------------------------------------------------------
size_t wallet2::import_outputs(const std::vector<tools::wallet2::transfer_details> &outputs)
{
  m_transfers.clear();
  m_transfers.reserve(outputs.size());
  for (size_t i = 0; i < outputs.size(); ++i)
  {
    transfer_details td = outputs[i];

    // the hot wallet wouldn't have known about key images (except if we already exported them)
    cryptonote::keypair in_ephemeral;

    THROW_WALLET_EXCEPTION_IF(td.m_tx.vout.empty(), error::wallet_internal_error, "tx with no outputs at index " + boost::lexical_cast<std::string>(i));
    crypto::public_key tx_pub_key = get_tx_pub_key_from_received_outs(td);
    const std::vector<crypto::public_key> additional_tx_pub_keys = get_additional_tx_pub_keys_from_extra(td.m_tx);

    THROW_WALLET_EXCEPTION_IF(td.m_tx.vout[td.m_internal_output_index].target.type() != typeid(cryptonote::txout_to_key),
        error::wallet_internal_error, "Unsupported output type");
    const crypto::public_key& out_key = boost::get<cryptonote::txout_to_key>(td.m_tx.vout[td.m_internal_output_index].target).key;
    bool r = cryptonote::generate_key_image_helper(m_account.get_keys(), m_subaddresses, out_key, tx_pub_key, additional_tx_pub_keys, td.m_internal_output_index, in_ephemeral, td.m_key_image, m_account.get_device());
    THROW_WALLET_EXCEPTION_IF(!r, error::wallet_internal_error, "Failed to generate key image");
    expand_subaddresses(td.m_subaddr_index);
    td.m_key_image_known = true;
    td.m_key_image_partial = false;
    THROW_WALLET_EXCEPTION_IF(in_ephemeral.pub != out_key,
        error::wallet_internal_error, "key_image generated ephemeral public key not matched with output_key at index " + boost::lexical_cast<std::string>(i));

    m_key_images[td.m_key_image] = m_transfers.size();
    m_pub_keys[td.get_public_key()] = m_transfers.size();
    m_transfers.push_back(std::move(td));
  }

  return m_transfers.size();
}
//----------------------------------------------------------------------------------------------------
size_t wallet2::import_outputs_from_str(const std::string &outputs_st)
{
  std::string data = outputs_st;
  const size_t magiclen = strlen(OUTPUT_EXPORT_FILE_MAGIC);
  if (data.size() < magiclen || memcmp(data.data(), OUTPUT_EXPORT_FILE_MAGIC, magiclen))
  {
    THROW_WALLET_EXCEPTION(error::wallet_internal_error, std::string("Bad magic from outputs"));
  }

  try
  {
    data = decrypt_with_view_secret_key(std::string(data, magiclen));
  }
  catch (const std::exception &e)
  {
    THROW_WALLET_EXCEPTION(error::wallet_internal_error, std::string("Failed to decrypt outputs: ") + e.what());
  }

  const size_t headerlen = 2 * sizeof(crypto::public_key);
  if (data.size() < headerlen)
  {
    THROW_WALLET_EXCEPTION(error::wallet_internal_error, std::string("Bad data size for outputs"));
  }
  const crypto::public_key &public_spend_key = *(const crypto::public_key*)&data[0];
  const crypto::public_key &public_view_key = *(const crypto::public_key*)&data[sizeof(crypto::public_key)];
  const cryptonote::account_public_address &keys = get_account().get_keys().m_account_address;
  if (public_spend_key != keys.m_spend_public_key || public_view_key != keys.m_view_public_key)
  {
    THROW_WALLET_EXCEPTION(error::wallet_internal_error, std::string("Outputs from are for a different account"));
  }

  size_t imported_outputs = 0;
  try
  {
    std::string body(data, headerlen);
    std::stringstream iss;
    iss << body;
    std::vector<tools::wallet2::transfer_details> outputs;
    try
    {
      boost::archive::portable_binary_iarchive ar(iss);
      ar >> outputs;
    }
    catch (...)
    {
      iss.str("");
      iss << body;
      boost::archive::binary_iarchive ar(iss);
      ar >> outputs;
    }

    imported_outputs = import_outputs(outputs);
  }
  catch (const std::exception &e)
  {
    THROW_WALLET_EXCEPTION(error::wallet_internal_error, std::string("Failed to import outputs") + e.what());
  }

  return imported_outputs;
}
//----------------------------------------------------------------------------------------------------
crypto::public_key wallet2::get_multisig_signer_public_key(const crypto::secret_key &spend_skey) const
{
  crypto::public_key pkey;
  crypto::secret_key_to_public_key(get_multisig_blinded_secret_key(spend_skey), pkey);
  return pkey;
}
//----------------------------------------------------------------------------------------------------
crypto::public_key wallet2::get_multisig_signer_public_key() const
{
  CHECK_AND_ASSERT_THROW_MES(m_multisig, "Wallet is not multisig");
  crypto::public_key signer;
  CHECK_AND_ASSERT_THROW_MES(crypto::secret_key_to_public_key(get_account().get_keys().m_spend_secret_key, signer), "Failed to generate signer public key");
  return signer;
}
//----------------------------------------------------------------------------------------------------
crypto::public_key wallet2::get_multisig_signing_public_key(const crypto::secret_key &msk) const
{
  CHECK_AND_ASSERT_THROW_MES(m_multisig, "Wallet is not multisig");
  crypto::public_key pkey;
  CHECK_AND_ASSERT_THROW_MES(crypto::secret_key_to_public_key(msk, pkey), "Failed to derive public key");
  return pkey;
}
//----------------------------------------------------------------------------------------------------
crypto::public_key wallet2::get_multisig_signing_public_key(size_t idx) const
{
  CHECK_AND_ASSERT_THROW_MES(m_multisig, "Wallet is not multisig");
  CHECK_AND_ASSERT_THROW_MES(idx < get_account().get_multisig_keys().size(), "Multisig signing key index out of range");
  return get_multisig_signing_public_key(get_account().get_multisig_keys()[idx]);
}
//----------------------------------------------------------------------------------------------------
rct::key wallet2::get_multisig_k(size_t idx, const std::unordered_set<rct::key> &used_L) const
{
  CHECK_AND_ASSERT_THROW_MES(m_multisig, "Wallet is not multisig");
  CHECK_AND_ASSERT_THROW_MES(idx < m_transfers.size(), "idx out of range");
  for (const auto &k: m_transfers[idx].m_multisig_k)
  {
    rct::key L;
    rct::scalarmultBase(L, k);
    if (used_L.find(L) != used_L.end())
      return k;
  }
  THROW_WALLET_EXCEPTION(tools::error::multisig_export_needed);
  return rct::zero();
}
//----------------------------------------------------------------------------------------------------
rct::multisig_kLRki wallet2::get_multisig_kLRki(size_t n, const rct::key &k) const
{
  CHECK_AND_ASSERT_THROW_MES(n < m_transfers.size(), "Bad m_transfers index");
  rct::multisig_kLRki kLRki;
  kLRki.k = k;
  cryptonote::generate_multisig_LR(m_transfers[n].get_public_key(), rct::rct2sk(kLRki.k), (crypto::public_key&)kLRki.L, (crypto::public_key&)kLRki.R);
  kLRki.ki = rct::ki2rct(m_transfers[n].m_key_image);
  return kLRki;
}
//----------------------------------------------------------------------------------------------------
rct::multisig_kLRki wallet2::get_multisig_composite_kLRki(size_t n, const crypto::public_key &ignore, std::unordered_set<rct::key> &used_L, std::unordered_set<rct::key> &new_used_L) const
{
  CHECK_AND_ASSERT_THROW_MES(n < m_transfers.size(), "Bad transfer index");

  const transfer_details &td = m_transfers[n];
  rct::multisig_kLRki kLRki = get_multisig_kLRki(n, rct::skGen());

  // pick a L/R pair from every other participant but one
  size_t n_signers_used = 1;
  for (const auto &p: m_transfers[n].m_multisig_info)
  {
    if (p.m_signer == ignore)
      continue;
    for (const auto &lr: p.m_LR)
    {
      if (used_L.find(lr.m_L) != used_L.end())
        continue;
      used_L.insert(lr.m_L);
      new_used_L.insert(lr.m_L);
      rct::addKeys(kLRki.L, kLRki.L, lr.m_L);
      rct::addKeys(kLRki.R, kLRki.R, lr.m_R);
      ++n_signers_used;
      break;
    }
  }
  CHECK_AND_ASSERT_THROW_MES(n_signers_used >= m_multisig_threshold, "LR not found for enough participants");

  return kLRki;
}
//----------------------------------------------------------------------------------------------------
crypto::key_image wallet2::get_multisig_composite_key_image(size_t n) const
{
  CHECK_AND_ASSERT_THROW_MES(n < m_transfers.size(), "Bad output index");

  const transfer_details &td = m_transfers[n];
  const crypto::public_key tx_key = get_tx_pub_key_from_received_outs(td);
  const std::vector<crypto::public_key> additional_tx_keys = cryptonote::get_additional_tx_pub_keys_from_extra(td.m_tx);
  crypto::key_image ki;
  std::vector<crypto::key_image> pkis;
  for (const auto &info: td.m_multisig_info)
    for (const auto &pki: info.m_partial_key_images)
      pkis.push_back(pki);
  bool r = cryptonote::generate_multisig_composite_key_image(get_account().get_keys(), m_subaddresses, td.get_public_key(), tx_key, additional_tx_keys, td.m_internal_output_index, pkis, ki);
  THROW_WALLET_EXCEPTION_IF(!r, error::wallet_internal_error, "Failed to generate key image");
  return ki;
}
//----------------------------------------------------------------------------------------------------
cryptonote::blobdata wallet2::export_multisig()
{
  std::vector<tools::wallet2::multisig_info> info;

  const crypto::public_key signer = get_multisig_signer_public_key();

  info.resize(m_transfers.size());
  for (size_t n = 0; n < m_transfers.size(); ++n)
  {
    transfer_details &td = m_transfers[n];
    const std::vector<crypto::public_key> additional_tx_pub_keys = get_additional_tx_pub_keys_from_extra(td.m_tx);
    crypto::key_image ki;
    td.m_multisig_k.clear();
    info[n].m_LR.clear();
    info[n].m_partial_key_images.clear();

    for (size_t m = 0; m < get_account().get_multisig_keys().size(); ++m)
    {
      // we want to export the partial key image, not the full one, so we can't use td.m_key_image
      bool r = generate_multisig_key_image(get_account().get_keys(), m, td.get_public_key(), ki);
      CHECK_AND_ASSERT_THROW_MES(r, "Failed to generate key image");
      info[n].m_partial_key_images.push_back(ki);
    }

    size_t nlr = m_multisig_threshold < m_multisig_signers.size() ? m_multisig_threshold - 1 : 1;
    for (size_t m = 0; m < nlr; ++m)
    {
      td.m_multisig_k.push_back(rct::skGen());
      const rct::multisig_kLRki kLRki = get_multisig_kLRki(n, td.m_multisig_k.back());
      info[n].m_LR.push_back({kLRki.L, kLRki.R});
    }

    info[n].m_signer = signer;
  }

  std::stringstream oss;
  boost::archive::portable_binary_oarchive ar(oss);
  ar << info;

  std::string magic(MULTISIG_EXPORT_FILE_MAGIC, strlen(MULTISIG_EXPORT_FILE_MAGIC));
  const cryptonote::account_public_address &keys = get_account().get_keys().m_account_address;
  std::string header;
  header += std::string((const char *)&keys.m_spend_public_key, sizeof(crypto::public_key));
  header += std::string((const char *)&keys.m_view_public_key, sizeof(crypto::public_key));
  header += std::string((const char *)&signer, sizeof(crypto::public_key));
  std::string ciphertext = encrypt_with_view_secret_key(header + oss.str());

  return MULTISIG_EXPORT_FILE_MAGIC + ciphertext;
}
//----------------------------------------------------------------------------------------------------
void wallet2::update_multisig_rescan_info(const std::vector<std::vector<rct::key>> &multisig_k, const std::vector<std::vector<tools::wallet2::multisig_info>> &info, size_t n)
{
  CHECK_AND_ASSERT_THROW_MES(n < m_transfers.size(), "Bad index in update_multisig_info");
  CHECK_AND_ASSERT_THROW_MES(multisig_k.size() >= m_transfers.size(), "Mismatched sizes of multisig_k and info");

  MDEBUG("update_multisig_rescan_info: updating index " << n);
  transfer_details &td = m_transfers[n];
  td.m_multisig_info.clear();
  for (const auto &pi: info)
  {
    CHECK_AND_ASSERT_THROW_MES(n < pi.size(), "Bad pi size");
    td.m_multisig_info.push_back(pi[n]);
  }
  m_key_images.erase(td.m_key_image);
  td.m_key_image = get_multisig_composite_key_image(n);
  td.m_key_image_known = true;
  td.m_key_image_partial = false;
  td.m_multisig_k = multisig_k[n];
  m_key_images[td.m_key_image] = n;
}
//----------------------------------------------------------------------------------------------------
size_t wallet2::import_multisig(std::vector<cryptonote::blobdata> blobs)
{
  CHECK_AND_ASSERT_THROW_MES(m_multisig, "Wallet is not multisig");

  std::vector<std::vector<tools::wallet2::multisig_info>> info;
  std::unordered_set<crypto::public_key> seen;
  for (cryptonote::blobdata &data: blobs)
  {
    const size_t magiclen = strlen(MULTISIG_EXPORT_FILE_MAGIC);
    THROW_WALLET_EXCEPTION_IF(data.size() < magiclen || memcmp(data.data(), MULTISIG_EXPORT_FILE_MAGIC, magiclen),
        error::wallet_internal_error, "Bad multisig info file magic in ");

    data = decrypt_with_view_secret_key(std::string(data, magiclen));

    const size_t headerlen = 3 * sizeof(crypto::public_key);
    THROW_WALLET_EXCEPTION_IF(data.size() < headerlen, error::wallet_internal_error, "Bad data size");

    const crypto::public_key &public_spend_key = *(const crypto::public_key*)&data[0];
    const crypto::public_key &public_view_key = *(const crypto::public_key*)&data[sizeof(crypto::public_key)];
    const crypto::public_key &signer = *(const crypto::public_key*)&data[2*sizeof(crypto::public_key)];
    const cryptonote::account_public_address &keys = get_account().get_keys().m_account_address;
    THROW_WALLET_EXCEPTION_IF(public_spend_key != keys.m_spend_public_key || public_view_key != keys.m_view_public_key,
        error::wallet_internal_error, "Multisig info is for a different account");
    if (get_multisig_signer_public_key() == signer)
    {
      MINFO("Multisig info from this wallet ignored");
      continue;
    }
    if (seen.find(signer) != seen.end())
    {
      MINFO("Duplicate multisig info ignored");
      continue;
    }
    seen.insert(signer);

    std::string body(data, headerlen);
    std::istringstream iss(body);
    std::vector<tools::wallet2::multisig_info> i;
    boost::archive::portable_binary_iarchive ar(iss);
    ar >> i;
    MINFO(boost::format("%u outputs found") % boost::lexical_cast<std::string>(i.size()));
    info.push_back(std::move(i));
  }

  CHECK_AND_ASSERT_THROW_MES(info.size() + 1 <= m_multisig_signers.size() && info.size() + 1 >= m_multisig_threshold, "Wrong number of multisig sources");

  std::vector<std::vector<rct::key>> k;
  k.reserve(m_transfers.size());
  for (const auto &td: m_transfers)
    k.push_back(td.m_multisig_k);

  // how many outputs we're going to update
  size_t n_outputs = m_transfers.size();
  for (const auto &pi: info)
    if (pi.size() < n_outputs)
      n_outputs = pi.size();

  if (n_outputs == 0)
    return 0;

  // check signers are consistent
  for (const auto &pi: info)
  {
    CHECK_AND_ASSERT_THROW_MES(std::find(m_multisig_signers.begin(), m_multisig_signers.end(), pi[0].m_signer) != m_multisig_signers.end(),
        "Signer is not a member of this multisig wallet");
    for (size_t n = 1; n < n_outputs; ++n)
      CHECK_AND_ASSERT_THROW_MES(pi[n].m_signer == pi[0].m_signer, "Mismatched signers in imported multisig info");
  }

  // trim data we don't have info for from all participants
  for (auto &pi: info)
    pi.resize(n_outputs);

  // sort by signer
  if (!info.empty() && !info.front().empty())
  {
    std::sort(info.begin(), info.end(), [](const std::vector<tools::wallet2::multisig_info> &i0, const std::vector<tools::wallet2::multisig_info> &i1){ return memcmp(&i0[0].m_signer, &i1[0].m_signer, sizeof(i0[0].m_signer)); });
  }

  // first pass to determine where to detach the blockchain
  for (size_t n = 0; n < n_outputs; ++n)
  {
    const transfer_details &td = m_transfers[n];
    if (!td.m_key_image_partial)
      continue;
    MINFO("Multisig info importing from block height " << td.m_block_height);
    detach_blockchain(td.m_block_height);
    break;
  }

  for (size_t n = 0; n < n_outputs && n < m_transfers.size(); ++n)
  {
    update_multisig_rescan_info(k, info, n);
  }

  m_multisig_rescan_k = &k;
  m_multisig_rescan_info = &info;
  try
  {

    refresh(false);
  }
  catch (...) {}
  m_multisig_rescan_info = NULL;
  m_multisig_rescan_k = NULL;

  return n_outputs;
}
//----------------------------------------------------------------------------------------------------
std::string wallet2::encrypt(const char *plaintext, size_t len, const crypto::secret_key &skey, bool authenticated) const
{
  crypto::chacha_key key;
  crypto::generate_chacha_key(&skey, sizeof(skey), key, m_kdf_rounds);
  std::string ciphertext;
  crypto::chacha_iv iv = crypto::rand<crypto::chacha_iv>();
  ciphertext.resize(len + sizeof(iv) + (authenticated ? sizeof(crypto::signature) : 0));
  crypto::chacha20(plaintext, len, key, iv, &ciphertext[sizeof(iv)]);
  memcpy(&ciphertext[0], &iv, sizeof(iv));
  if (authenticated)
  {
    crypto::hash hash;
    crypto::cn_fast_hash(ciphertext.data(), ciphertext.size() - sizeof(signature), hash);
    crypto::public_key pkey;
    crypto::secret_key_to_public_key(skey, pkey);
    crypto::signature &signature = *(crypto::signature*)&ciphertext[ciphertext.size() - sizeof(crypto::signature)];
    crypto::generate_signature(hash, pkey, skey, signature);
  }
  return ciphertext;
}
//----------------------------------------------------------------------------------------------------
std::string wallet2::encrypt(const epee::span<char> &plaintext, const crypto::secret_key &skey, bool authenticated) const
{
  return encrypt(plaintext.data(), plaintext.size(), skey, authenticated);
}
//----------------------------------------------------------------------------------------------------
std::string wallet2::encrypt(const std::string &plaintext, const crypto::secret_key &skey, bool authenticated) const
{
  return encrypt(plaintext.data(), plaintext.size(), skey, authenticated);
}
//----------------------------------------------------------------------------------------------------
std::string wallet2::encrypt(const epee::wipeable_string &plaintext, const crypto::secret_key &skey, bool authenticated) const
{
  return encrypt(plaintext.data(), plaintext.size(), skey, authenticated);
}
//----------------------------------------------------------------------------------------------------
std::string wallet2::encrypt_with_view_secret_key(const std::string &plaintext, bool authenticated) const
{
  return encrypt(plaintext, get_account().get_keys().m_view_secret_key, authenticated);
}
//----------------------------------------------------------------------------------------------------
template<typename T>
T wallet2::decrypt(const std::string &ciphertext, const crypto::secret_key &skey, bool authenticated) const
{
  const size_t prefix_size = sizeof(chacha_iv) + (authenticated ? sizeof(crypto::signature) : 0);
  THROW_WALLET_EXCEPTION_IF(ciphertext.size() < prefix_size,
    error::wallet_internal_error, "Unexpected ciphertext size");

  crypto::chacha_key key;
  crypto::generate_chacha_key(&skey, sizeof(skey), key, m_kdf_rounds);
  const crypto::chacha_iv &iv = *(const crypto::chacha_iv*)&ciphertext[0];
  if (authenticated)
  {
    crypto::hash hash;
    crypto::cn_fast_hash(ciphertext.data(), ciphertext.size() - sizeof(signature), hash);
    crypto::public_key pkey;
    crypto::secret_key_to_public_key(skey, pkey);
    const crypto::signature &signature = *(const crypto::signature*)&ciphertext[ciphertext.size() - sizeof(crypto::signature)];
    THROW_WALLET_EXCEPTION_IF(!crypto::check_signature(hash, pkey, signature),
      error::wallet_internal_error, "Failed to authenticate ciphertext");
  }
  std::unique_ptr<char[]> buffer{new char[ciphertext.size() - prefix_size]};
  auto wiper = epee::misc_utils::create_scope_leave_handler([&]() { memwipe(buffer.get(), ciphertext.size() - prefix_size); });
  crypto::chacha20(ciphertext.data() + sizeof(iv), ciphertext.size() - prefix_size, key, iv, buffer.get());
  return T(buffer.get(), ciphertext.size() - prefix_size);
}
//----------------------------------------------------------------------------------------------------
template epee::wipeable_string wallet2::decrypt(const std::string &ciphertext, const crypto::secret_key &skey, bool authenticated) const;
//----------------------------------------------------------------------------------------------------
std::string wallet2::decrypt_with_view_secret_key(const std::string &ciphertext, bool authenticated) const
{
  return decrypt(ciphertext, get_account().get_keys().m_view_secret_key, authenticated);
}
//----------------------------------------------------------------------------------------------------
std::string wallet2::make_uri(const std::string &address, const std::string &payment_id, uint64_t amount, const std::string &tx_description, const std::string &recipient_name, std::string &error) const
{
  cryptonote::address_parse_info info;
  if(!get_account_address_from_str(info, nettype(), address))
  {
    error = std::string("wrong address: ") + address;
    return std::string();
  }

  // we want only one payment id
  if (info.has_payment_id && !payment_id.empty())
  {
    error = "A single payment id is allowed";
    return std::string();
  }

  if (!payment_id.empty())
  {
    crypto::hash pid32;
    crypto::hash8 pid8;
    if (!wallet2::parse_long_payment_id(payment_id, pid32) && !wallet2::parse_short_payment_id(payment_id, pid8))
    {
      error = "Invalid payment id";
      return std::string();
    }
  }

  std::string uri = "loki:" + address;
  unsigned int n_fields = 0;

  if (!payment_id.empty())
  {
    uri += (n_fields++ ? "&" : "?") + std::string("tx_payment_id=") + payment_id;
  }

  if (amount > 0)
  {
    // URI encoded amount is in decimal units, not atomic units
    uri += (n_fields++ ? "&" : "?") + std::string("tx_amount=") + cryptonote::print_money(amount);
  }

  if (!recipient_name.empty())
  {
    uri += (n_fields++ ? "&" : "?") + std::string("recipient_name=") + epee::net_utils::conver_to_url_format(recipient_name);
  }

  if (!tx_description.empty())
  {
    uri += (n_fields++ ? "&" : "?") + std::string("tx_description=") + epee::net_utils::conver_to_url_format(tx_description);
  }

  return uri;
}
//----------------------------------------------------------------------------------------------------
bool wallet2::parse_uri(const std::string &uri, std::string &address, std::string &payment_id, uint64_t &amount, std::string &tx_description, std::string &recipient_name, std::vector<std::string> &unknown_parameters, std::string &error)
{
  if (uri.substr(0, 5) != "loki:")
  {
    error = std::string("URI has wrong scheme (expected \"loki:\"): ") + uri;
    return false;
  }

  std::string remainder = uri.substr(5);
  const char *ptr = strchr(remainder.c_str(), '?');
  address = ptr ? remainder.substr(0, ptr-remainder.c_str()) : remainder;

  cryptonote::address_parse_info info;
  if(!get_account_address_from_str(info, nettype(), address))
  {
    error = std::string("URI has wrong address: ") + address;
    return false;
  }
  if (!strchr(remainder.c_str(), '?')) {
    return true;
  }

  std::vector<std::string> arguments;
  std::string body = remainder.substr(address.size() + 1);
  if (body.empty())
    return true;
  boost::split(arguments, body, boost::is_any_of("&"));
  std::set<std::string> have_arg;
  for (const auto &arg: arguments)
  {
    std::vector<std::string> kv;
    boost::split(kv, arg, boost::is_any_of("="));
    if (kv.size() != 2)
    {
      error = std::string("URI has wrong parameter: ") + arg;
      return false;
    }
    if (have_arg.find(kv[0]) != have_arg.end())
    {
      error = std::string("URI has more than one instance of " + kv[0]);
      return false;
    }
    have_arg.insert(kv[0]);

    if (kv[0] == "tx_amount")
    {
      amount = 0;
      if (!cryptonote::parse_amount(amount, kv[1]))
      {
        error = std::string("URI has invalid amount: ") + kv[1];
        return false;
      }
    }
    else if (kv[0] == "tx_payment_id")
    {
      if (info.has_payment_id)
      {
        error = "Separate payment id given with an integrated address";
        return false;
      }
      crypto::hash hash;
      crypto::hash8 hash8;
      if (!wallet2::parse_long_payment_id(kv[1], hash) && !wallet2::parse_short_payment_id(kv[1], hash8))
      {
        error = "Invalid payment id: " + kv[1];
        return false;
      }
      payment_id = kv[1];
    }
    else if (kv[0] == "recipient_name")
    {
      recipient_name = epee::net_utils::convert_from_url_format(kv[1]);
    }
    else if (kv[0] == "tx_description")
    {
      tx_description = epee::net_utils::convert_from_url_format(kv[1]);
    }
    else
    {
      unknown_parameters.push_back(arg);
    }
  }
  return true;
}
//----------------------------------------------------------------------------------------------------
uint64_t wallet2::get_blockchain_height_by_date(uint16_t year, uint8_t month, uint8_t day)
{
  uint32_t version;
  if (!check_connection(&version))
  {
    throw std::runtime_error("failed to connect to daemon: " + get_daemon_address());
  }
  if (version < MAKE_CORE_RPC_VERSION(1, 6))
  {
    throw std::runtime_error("this function requires RPC version 1.6 or higher");
  }
  std::tm date = { 0, 0, 0, 0, 0, 0, 0, 0 };
  date.tm_year = year - 1900;
  date.tm_mon  = month - 1;
  date.tm_mday = day;
  if (date.tm_mon < 0 || 11 < date.tm_mon || date.tm_mday < 1 || 31 < date.tm_mday)
  {
    throw std::runtime_error("month or day out of range");
  }
  uint64_t timestamp_target = std::mktime(&date);
  std::string err;
  uint64_t height_min = 0;
  uint64_t height_max = get_daemon_blockchain_height(err) - 1;
  if (!err.empty())
  {
    throw std::runtime_error("failed to get blockchain height");
  }
  while (true)
  {
    COMMAND_RPC_GET_BLOCKS_BY_HEIGHT::request req;
    COMMAND_RPC_GET_BLOCKS_BY_HEIGHT::response res;
    uint64_t height_mid = (height_min + height_max) / 2;
    req.heights =
    {
      height_min,
      height_mid,
      height_max
    };
    bool r = net_utils::invoke_http_bin("/getblocks_by_height.bin", req, res, m_http_client, rpc_timeout);
    if (!r || res.status != CORE_RPC_STATUS_OK)
    {
      std::ostringstream oss;
      oss << "failed to get blocks by heights: ";
      for (auto height : req.heights)
        oss << height << ' ';
      oss << endl << "reason: ";
      if (!r)
        oss << "possibly lost connection to daemon";
      else if (res.status == CORE_RPC_STATUS_BUSY)
        oss << "daemon is busy";
      else
        oss << res.status;
      throw std::runtime_error(oss.str());
    }
    cryptonote::block blk_min, blk_mid, blk_max;
    if (res.blocks.size() < 3) throw std::runtime_error("Not enough blocks returned from daemon");
    if (!parse_and_validate_block_from_blob(res.blocks[0].block, blk_min)) throw std::runtime_error("failed to parse blob at height " + std::to_string(height_min));
    if (!parse_and_validate_block_from_blob(res.blocks[1].block, blk_mid)) throw std::runtime_error("failed to parse blob at height " + std::to_string(height_mid));
    if (!parse_and_validate_block_from_blob(res.blocks[2].block, blk_max)) throw std::runtime_error("failed to parse blob at height " + std::to_string(height_max));
    uint64_t timestamp_min = blk_min.timestamp;
    uint64_t timestamp_mid = blk_mid.timestamp;
    uint64_t timestamp_max = blk_max.timestamp;
    if (!(timestamp_min <= timestamp_mid && timestamp_mid <= timestamp_max))
    {
      // the timestamps are not in the chronological order. 
      // assuming they're sufficiently close to each other, simply return the smallest height
      return std::min({height_min, height_mid, height_max});
    }
    if (timestamp_target > timestamp_max)
    {
      throw std::runtime_error("specified date is in the future");
    }
    if (timestamp_target <= timestamp_min + 2 * 24 * 60 * 60)   // two days of "buffer" period
    {
      return height_min;
    }
    if (timestamp_target <= timestamp_mid)
      height_max = height_mid;
    else
      height_min = height_mid;
    if (height_max - height_min <= 2 * 24 * 30)        // don't divide the height range finer than two days
    {
      return height_min;
    }
  }
}
//----------------------------------------------------------------------------------------------------
bool wallet2::is_synced() const
{
  uint64_t height;
  boost::optional<std::string> result = m_node_rpc_proxy.get_target_height(height);
  if (result && *result != CORE_RPC_STATUS_OK)
    return false;
  return get_blockchain_current_height() >= height;
}
//----------------------------------------------------------------------------------------------------
std::vector<std::pair<uint64_t, uint64_t>> wallet2::estimate_backlog(const std::vector<std::pair<double, double>> &fee_levels)
{
  for (const auto &fee_level: fee_levels)
  {
    THROW_WALLET_EXCEPTION_IF(fee_level.first == 0.0, error::wallet_internal_error, "Invalid 0 fee");
    THROW_WALLET_EXCEPTION_IF(fee_level.second == 0.0, error::wallet_internal_error, "Invalid 0 fee");
  }

  // get txpool backlog
  cryptonote::COMMAND_RPC_GET_TRANSACTION_POOL_BACKLOG::request req = AUTO_VAL_INIT(req);
  cryptonote::COMMAND_RPC_GET_TRANSACTION_POOL_BACKLOG::response res = AUTO_VAL_INIT(res);
  m_daemon_rpc_mutex.lock();
  bool r = net_utils::invoke_http_json_rpc("/json_rpc", "get_txpool_backlog", req, res, m_http_client, rpc_timeout);
  m_daemon_rpc_mutex.unlock();
  THROW_WALLET_EXCEPTION_IF(!r, error::no_connection_to_daemon, "Failed to connect to daemon");
  THROW_WALLET_EXCEPTION_IF(res.status == CORE_RPC_STATUS_BUSY, error::daemon_busy, "get_txpool_backlog");
  THROW_WALLET_EXCEPTION_IF(res.status != CORE_RPC_STATUS_OK, error::get_tx_pool_error);

  uint64_t block_weight_limit = 0;
  const auto result = m_node_rpc_proxy.get_block_weight_limit(block_weight_limit);
  throw_on_rpc_response_error(result, "get_info");
  uint64_t full_reward_zone = block_weight_limit / 2;
  THROW_WALLET_EXCEPTION_IF(full_reward_zone == 0, error::wallet_internal_error, "Invalid block weight limit from daemon");

  std::vector<std::pair<uint64_t, uint64_t>> blocks;
  for (const auto &fee_level: fee_levels)
  {
    const double our_fee_byte_min = fee_level.first;
    const double our_fee_byte_max = fee_level.second;
    uint64_t priority_weight_min = 0, priority_weight_max = 0;
    for (const auto &i: res.backlog)
    {
      if (i.weight == 0)
      {
        MWARNING("Got 0 weight tx from txpool, ignored");
        continue;
      }
      double this_fee_byte = i.fee / (double)i.weight;
      if (this_fee_byte >= our_fee_byte_min)
        priority_weight_min += i.weight;
      if (this_fee_byte >= our_fee_byte_max)
        priority_weight_max += i.weight;
    }

    uint64_t nblocks_min = priority_weight_min / full_reward_zone;
    uint64_t nblocks_max = priority_weight_max / full_reward_zone;
    MDEBUG("estimate_backlog: priority_weight " << priority_weight_min << " - " << priority_weight_max << " for "
        << our_fee_byte_min << " - " << our_fee_byte_max << " rok byte fee, "
        << nblocks_min << " - " << nblocks_max << " blocks at block weight " << full_reward_zone);
    blocks.push_back(std::make_pair(nblocks_min, nblocks_max));
  }
  return blocks;
}
//----------------------------------------------------------------------------------------------------
std::vector<std::pair<uint64_t, uint64_t>> wallet2::estimate_backlog(uint64_t min_tx_weight, uint64_t max_tx_weight, const std::vector<uint64_t> &fees)
{
  THROW_WALLET_EXCEPTION_IF(min_tx_weight == 0, error::wallet_internal_error, "Invalid 0 fee");
  THROW_WALLET_EXCEPTION_IF(max_tx_weight == 0, error::wallet_internal_error, "Invalid 0 fee");
  for (uint64_t fee: fees)
  {
    THROW_WALLET_EXCEPTION_IF(fee == 0, error::wallet_internal_error, "Invalid 0 fee");
  }
  std::vector<std::pair<double, double>> fee_levels;
  for (uint64_t fee: fees)
  {
    double our_fee_byte_min = fee / (double)min_tx_weight, our_fee_byte_max = fee / (double)max_tx_weight;
    fee_levels.emplace_back(our_fee_byte_min, our_fee_byte_max);
  }
  return estimate_backlog(fee_levels);
}
//----------------------------------------------------------------------------------------------------
uint64_t wallet2::get_segregation_fork_height() const
{
  if (m_nettype == TESTNET)
    return TESTNET_SEGREGATION_FORK_HEIGHT;
  if (m_nettype == STAGENET)
    return STAGENET_SEGREGATION_FORK_HEIGHT;
  THROW_WALLET_EXCEPTION_IF(m_nettype != MAINNET, tools::error::wallet_internal_error, "Invalid network type");

  if (m_segregation_height > 0)
    return m_segregation_height;

  static const bool use_dns = true;
  if (use_dns)
  {
    // All four MoneroPulse domains have DNSSEC on and valid
    static const std::vector<std::string> dns_urls = {};

    const uint64_t current_height = get_blockchain_current_height();
    uint64_t best_diff = std::numeric_limits<uint64_t>::max(), best_height = 0;
    std::vector<std::string> records;
    if (tools::dns_utils::load_txt_records_from_dns(records, dns_urls))
    {
      for (const auto& record : records)
      {
        std::vector<std::string> fields;
        boost::split(fields, record, boost::is_any_of(":"));
        if (fields.size() != 2)
          continue;
        uint64_t height;
        if (!string_tools::get_xtype_from_string(height, fields[1]))
          continue;

        MINFO("Found segregation height via DNS: " << fields[0] << " fork height at " << height);
        uint64_t diff = height > current_height ? height - current_height : current_height - height;
        if (diff < best_diff)
        {
          best_diff = diff;
          best_height = height;
        }
      }
      if (best_height)
        return best_height;
    }
  }
  return SEGREGATION_FORK_HEIGHT;
}
//----------------------------------------------------------------------------------------------------
void wallet2::generate_genesis(cryptonote::block& b) const {
  cryptonote::generate_genesis_block(b, get_config(m_nettype).GENESIS_TX, get_config(m_nettype).GENESIS_NONCE);
}
//----------------------------------------------------------------------------------------------------
bool wallet2::contains_address(const cryptonote::account_public_address& address) const {
  size_t accounts = get_num_subaddress_accounts() + m_subaddress_lookahead_major;
  for (uint32_t i = 0; i < accounts; i++) {
    size_t subaddresses = get_num_subaddresses(i) + m_subaddress_lookahead_minor;
    for (uint32_t j = 0; j < subaddresses; j++)
      if (get_subaddress({i, j}) == address)
        return true;
  }
  return false;
}
//----------------------------------------------------------------------------------------------------
cryptonote::COMMAND_RPC_GET_SERVICE_NODES::response wallet2::get_service_nodes(std::vector<std::string> const &pubkeys)
{
  cryptonote::COMMAND_RPC_GET_SERVICE_NODES::request req = {};
  cryptonote::COMMAND_RPC_GET_SERVICE_NODES::response res = {};
  req.service_node_pubkeys = pubkeys;

  m_daemon_rpc_mutex.lock();
  bool r = epee::net_utils::invoke_http_json_rpc("/json_rpc", "get_service_nodes", req, res, m_http_client, rpc_timeout);
  m_daemon_rpc_mutex.unlock();
  THROW_WALLET_EXCEPTION_IF(!r, error::no_connection_to_daemon, "get_service_nodes");
  THROW_WALLET_EXCEPTION_IF(res.status == CORE_RPC_STATUS_BUSY, error::daemon_busy, "get_service_nodes");
  THROW_WALLET_EXCEPTION_IF(res.status != CORE_RPC_STATUS_OK, error::get_service_nodes_error, res.status);
  return res;
}
}<|MERGE_RESOLUTION|>--- conflicted
+++ resolved
@@ -5953,26 +5953,6 @@
   return 0;
 }
 //------------------------------------------------------------------------------------------------------------------------------
-uint64_t wallet2::get_min_ring_size() const
-{
-  if (use_fork_rules(8, 10))
-    return 11;
-  if (use_fork_rules(7, 10))
-    return 7;
-  if (use_fork_rules(6, 10))
-    return 5;
-  if (use_fork_rules(2, 10))
-    return 3;
-  return 0;
-}
-//------------------------------------------------------------------------------------------------------------------------------
-uint64_t wallet2::get_max_ring_size() const
-{
-  if (use_fork_rules(8, 10))
-    return 11;
-  return 0;
-}
-//------------------------------------------------------------------------------------------------------------------------------
 uint64_t wallet2::adjust_mixin(uint64_t mixin) const
 {
   if (mixin != 9) {
@@ -6058,119 +6038,6 @@
   return priority;
 }
 //----------------------------------------------------------------------------------------------------
-<<<<<<< HEAD
-// separated the call(s) to wallet2::transfer into their own function
-//
-// this function will make multiple calls to wallet2::transfer if multiple
-// transactions will be required
-std::vector<wallet2::pending_tx> wallet2::create_transactions(std::vector<cryptonote::tx_destination_entry> dsts, const size_t fake_outs_count, const uint64_t unlock_time, uint32_t priority, const std::vector<uint8_t>& extra)
-{
-  const std::vector<size_t> unused_transfers_indices = select_available_outputs_from_histogram(fake_outs_count + 1, true, true, true);
-
-  const uint64_t base_fee = get_base_fee();
-  const uint64_t fee_multiplier = get_fee_multiplier(priority, get_fee_algorithm());
-  const bool use_per_byte_fee = use_fork_rules(HF_VERSION_PER_BYTE_FEE);
-  const uint64_t fee_quantization_mask = get_fee_quantization_mask();
-
-  // failsafe split attempt counter
-  size_t attempt_count = 0;
-
-  for(attempt_count = 1; ;attempt_count++)
-  {
-    size_t num_tx = 0.5 + pow(1.7,attempt_count-1);
-
-    auto split_values = split_amounts(dsts, num_tx);
-
-    // Throw if split_amounts comes back with a vector of size different than it should
-    if (split_values.size() != num_tx)
-    {
-      throw std::runtime_error("Splitting transactions returned a number of potential tx not equal to what was requested");
-    }
-
-    std::vector<pending_tx> ptx_vector;
-    try
-    {
-      // for each new destination vector (i.e. for each new tx)
-      for (auto & dst_vector : split_values)
-      {
-        cryptonote::transaction tx;
-        pending_tx ptx;
-
-        // loop until fee is met without increasing tx size to next KB boundary.
-        uint64_t needed_fee = estimate_fee(use_per_byte_fee, false, unused_transfers_indices.size(), fake_outs_count, dst_vector.size()+1, extra.size(), false, base_fee, fee_multiplier, fee_quantization_mask);
-        do
-        {
-          transfer(dst_vector, fake_outs_count, unused_transfers_indices, unlock_time, needed_fee, extra, tx, ptx);
-          auto txBlob = t_serializable_object_to_blob(ptx.tx);
-          needed_fee = calculate_fee(use_per_byte_fee, ptx.tx, txBlob.size(), base_fee, fee_multiplier, fee_quantization_mask);
-        } while (ptx.fee < needed_fee);
-
-        ptx_vector.push_back(ptx);
-
-        // mark transfers to be used as "spent"
-        for(size_t idx: ptx.selected_transfers)
-        {
-          set_spent(idx, 0);
-        }
-      }
-
-      // if we made it this far, we've selected our transactions.  committing them will mark them spent,
-      // so this is a failsafe in case they don't go through
-      // unmark pending tx transfers as spent
-      for (auto & ptx : ptx_vector)
-      {
-        // mark transfers to be used as not spent
-        for(size_t idx2: ptx.selected_transfers)
-        {
-          set_unspent(idx2);
-        }
-
-      }
-
-      // if we made it this far, we're OK to actually send the transactions
-      return ptx_vector;
-
-    }
-    // only catch this here, other exceptions need to pass through to the calling function
-    catch (const tools::error::tx_too_big& e)
-    {
-
-      // unmark pending tx transfers as spent
-      for (auto & ptx : ptx_vector)
-      {
-        // mark transfers to be used as not spent
-        for(size_t idx2: ptx.selected_transfers)
-        {
-          set_unspent(idx2);
-        }
-      }
-
-      if (attempt_count >= MAX_SPLIT_ATTEMPTS)
-      {
-        throw;
-      }
-    }
-    catch (...)
-    {
-      // in case of some other exception, make sure any tx in queue are marked unspent again
-
-      // unmark pending tx transfers as spent
-      for (auto & ptx : ptx_vector)
-      {
-        // mark transfers to be used as not spent
-        for(size_t idx2: ptx.selected_transfers)
-        {
-          set_unspent(idx2);
-        }
-      }
-
-      throw;
-    }
-  }
-}
-
-=======
->>>>>>> 7addabce
 bool wallet2::set_ring_database(const std::string &filename)
 {
   m_ring_database = filename;
