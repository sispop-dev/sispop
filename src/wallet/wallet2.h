--- conflicted
+++ resolved
@@ -1031,13 +1031,10 @@
     void confirm_non_default_ring_size(bool always) { m_confirm_non_default_ring_size = always; }
     const std::string & device_name() const { return m_device_name; }
     void device_name(const std::string & device_name) { m_device_name = device_name; }
-<<<<<<< HEAD
+    const std::string & device_derivation_path() const { return m_device_derivation_path; }
+    void device_derivation_path(const std::string &device_derivation_path) { m_device_derivation_path = device_derivation_path; }
     bool fork_on_autostake() const { return m_fork_on_autostake; }
     void fork_on_autostake(bool value) { m_fork_on_autostake = value; }
-=======
-    const std::string & device_derivation_path() const { return m_device_derivation_path; }
-    void device_derivation_path(const std::string &device_derivation_path) { m_device_derivation_path = device_derivation_path; }
->>>>>>> 6bc0c7e6
 
     bool get_tx_key(const crypto::hash &txid, crypto::secret_key &tx_key, std::vector<crypto::secret_key> &additional_tx_keys) const;
     void set_tx_key(const crypto::hash &txid, const crypto::secret_key &tx_key, const std::vector<crypto::secret_key> &additional_tx_keys);
@@ -1447,12 +1444,9 @@
     std::unordered_set<crypto::hash> m_scanned_pool_txs[2];
     size_t m_subaddress_lookahead_major, m_subaddress_lookahead_minor;
     std::string m_device_name;
-<<<<<<< HEAD
-    bool m_fork_on_autostake;
-=======
     std::string m_device_derivation_path;
     uint64_t m_device_last_key_image_sync;
->>>>>>> 6bc0c7e6
+    bool m_fork_on_autostake;
 
     // Aux transaction data from device
     std::unordered_map<crypto::hash, std::string> m_tx_device;
