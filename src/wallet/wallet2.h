// Copyright (c) 2014-2019, The Monero Project
// Copyright (c)      2018, The Loki Project
// 
// All rights reserved.
// 
// Redistribution and use in source and binary forms, with or without modification, are
// permitted provided that the following conditions are met:
// 
// 1. Redistributions of source code must retain the above copyright notice, this list of
//    conditions and the following disclaimer.
// 
// 2. Redistributions in binary form must reproduce the above copyright notice, this list
//    of conditions and the following disclaimer in the documentation and/or other
//    materials provided with the distribution.
// 
// 3. Neither the name of the copyright holder nor the names of its contributors may be
//    used to endorse or promote products derived from this software without specific
//    prior written permission.
// 
// THIS SOFTWARE IS PROVIDED BY THE COPYRIGHT HOLDERS AND CONTRIBUTORS "AS IS" AND ANY
// EXPRESS OR IMPLIED WARRANTIES, INCLUDING, BUT NOT LIMITED TO, THE IMPLIED WARRANTIES OF
// MERCHANTABILITY AND FITNESS FOR A PARTICULAR PURPOSE ARE DISCLAIMED. IN NO EVENT SHALL
// THE COPYRIGHT HOLDER OR CONTRIBUTORS BE LIABLE FOR ANY DIRECT, INDIRECT, INCIDENTAL,
// SPECIAL, EXEMPLARY, OR CONSEQUENTIAL DAMAGES (INCLUDING, BUT NOT LIMITED TO,
// PROCUREMENT OF SUBSTITUTE GOODS OR SERVICES; LOSS OF USE, DATA, OR PROFITS; OR BUSINESS
// INTERRUPTION) HOWEVER CAUSED AND ON ANY THEORY OF LIABILITY, WHETHER IN CONTRACT,
// STRICT LIABILITY, OR TORT (INCLUDING NEGLIGENCE OR OTHERWISE) ARISING IN ANY WAY OUT OF
// THE USE OF THIS SOFTWARE, EVEN IF ADVISED OF THE POSSIBILITY OF SUCH DAMAGE.
// 
// Parts of this file are originally copyright (c) 2012-2013 The Cryptonote developers

#pragma once

#include <memory>

#include <boost/program_options/options_description.hpp>
#include <boost/program_options/variables_map.hpp>
#include <boost/serialization/list.hpp>
#include <boost/serialization/vector.hpp>
#include <boost/serialization/deque.hpp>
#include <boost/thread/lock_guard.hpp>
#include <atomic>
#include <random>

#include "include_base_utils.h"
#include "cryptonote_basic/account.h"
#include "cryptonote_basic/account_boost_serialization.h"
#include "cryptonote_basic/cryptonote_basic_impl.h"
#include "net/http_client.h"
#include "storages/http_abstract_invoke.h"
#include "rpc/core_rpc_server_commands_defs.h"
#include "cryptonote_basic/cryptonote_format_utils.h"
#include "cryptonote_core/cryptonote_tx_utils.h"
#include "cryptonote_core/loki_name_system.h"
#include "common/unordered_containers_boost_serialization.h"
#include "common/util.h"
#include "crypto/chacha.h"
#include "crypto/hash.h"
#include "ringct/rctTypes.h"
#include "ringct/rctOps.h"
#include "checkpoints/checkpoints.h"
#include "serialization/pair.h"

#include "wallet_errors.h"
#include "common/password.h"
#include "node_rpc_proxy.h"
#include "message_store.h"
#include "wallet_light_rpc.h"

#include "common/loki_integration_test_hooks.h"

#undef LOKI_DEFAULT_LOG_CATEGORY
#define LOKI_DEFAULT_LOG_CATEGORY "wallet.wallet2"

#define SUBADDRESS_LOOKAHEAD_MAJOR 50
#define SUBADDRESS_LOOKAHEAD_MINOR 200

class Serialization_portability_wallet_Test;
class wallet_accessor_test;

LOKI_RPC_DOC_INTROSPECT
namespace tools
{
  static const char *ERR_MSG_NETWORK_VERSION_QUERY_FAILED = tr("Could not query the current network version, try later");
  static const char *ERR_MSG_NETWORK_HEIGHT_QUERY_FAILED = tr("Could not query the current network block height, try later: ");
  static const char *ERR_MSG_SERVICE_NODE_LIST_QUERY_FAILED = tr("Failed to query daemon for service node list");
  static const char *ERR_MSG_TOO_MANY_TXS_CONSTRUCTED = tr("Constructed too many transations, please sweep_all first");
  static const char *ERR_MSG_EXCEPTION_THROWN = tr("Exception thrown, staking process could not be completed: ");

  class ringdb;
  class wallet2;
  class Notify;

  class gamma_picker
  {
  public:
    uint64_t pick();
    gamma_picker(const std::vector<uint64_t> &rct_offsets);
    gamma_picker(const std::vector<uint64_t> &rct_offsets, double shape, double scale);

  private:
    struct gamma_engine
    {
      typedef uint64_t result_type;
      static constexpr result_type min() { return 0; }
      static constexpr result_type max() { return std::numeric_limits<result_type>::max(); }
      result_type operator()() { return crypto::rand<result_type>(); }
    } engine;

private:
    std::gamma_distribution<double> gamma;
    const std::vector<uint64_t> &rct_offsets;
    const uint64_t *begin, *end;
    uint64_t num_rct_outputs;
    double average_output_time;
  };

  class wallet_keys_unlocker
  {
  public:
    wallet_keys_unlocker(wallet2 &w, const boost::optional<tools::password_container> &password);
    wallet_keys_unlocker(wallet2 &w, bool locked, const epee::wipeable_string &password);
    ~wallet_keys_unlocker();
  private:
    wallet2 &w;
    bool locked;
    crypto::chacha_key key;
  };

  class i_wallet2_callback
  {
  public:
    // Full wallet callbacks
    virtual void on_new_block(uint64_t height, const cryptonote::block& block) {}
    virtual void on_money_received(uint64_t height, const crypto::hash &txid, const cryptonote::transaction& tx, uint64_t amount, const cryptonote::subaddress_index& subaddr_index, uint64_t unlock_time, bool blink) {}
    virtual void on_unconfirmed_money_received(uint64_t height, const crypto::hash &txid, const cryptonote::transaction& tx, uint64_t amount, const cryptonote::subaddress_index& subaddr_index) {}
    virtual void on_money_spent(uint64_t height, const crypto::hash &txid, const cryptonote::transaction& in_tx, uint64_t amount, const cryptonote::transaction& spend_tx, const cryptonote::subaddress_index& subaddr_index) {}
    virtual void on_skip_transaction(uint64_t height, const crypto::hash &txid, const cryptonote::transaction& tx) {}
    virtual boost::optional<epee::wipeable_string> on_get_password(const char *reason) { return boost::none; }
    // Light wallet callbacks
    virtual void on_lw_new_block(uint64_t height) {}
    virtual void on_lw_money_received(uint64_t height, const crypto::hash &txid, uint64_t amount) {}
    virtual void on_lw_unconfirmed_money_received(uint64_t height, const crypto::hash &txid, uint64_t amount) {}
    virtual void on_lw_money_spent(uint64_t height, const crypto::hash &txid, uint64_t amount) {}
    // Device callbacks
    virtual void on_device_button_request(uint64_t code) {}
    virtual void on_device_button_pressed() {}
    virtual boost::optional<epee::wipeable_string> on_device_pin_request() { return boost::none; }
    virtual boost::optional<epee::wipeable_string> on_device_passphrase_request(bool on_device) { return boost::none; }
    virtual void on_device_progress(const hw::device_progress& event) {};
    // Common callbacks
    virtual void on_pool_tx_removed(const crypto::hash &txid) {}
    virtual ~i_wallet2_callback() {}
  };

  class wallet_device_callback : public hw::i_device_callback
  {
  public:
    wallet_device_callback(wallet2 * wallet): wallet(wallet) {};
    void on_button_request(uint64_t code=0) override;
    void on_button_pressed() override;
    boost::optional<epee::wipeable_string> on_pin_request() override;
    boost::optional<epee::wipeable_string> on_passphrase_request(bool on_device) override;
    void on_progress(const hw::device_progress& event) override;
  private:
    wallet2 * wallet;
  };

  enum struct pay_type
  {
    unspecified, // For serialized data before this was introduced in hardfork 10
    in,
    out,
    stake,
    miner,
    service_node,
    governance
  };

  inline const char *pay_type_string(pay_type type)
  {
    switch(type)
    {
      case pay_type::unspecified:  return "n/a";
      case pay_type::in:           return "in";
      case pay_type::out:          return "out";
      case pay_type::stake:        return "stake";
      case pay_type::miner:        return "miner";
      case pay_type::service_node: return "snode";
      case pay_type::governance:   return "gov";
      default: assert(false);      return "xxxxx";
    }
  }

  struct tx_money_got_in_out
  {
    cryptonote::subaddress_index index;
    pay_type type;
    uint64_t amount;
    uint64_t unlock_time;
  };

  class hashchain
  {
  public:
    hashchain(): m_genesis(crypto::null_hash), m_offset(0) {}

    size_t size() const { return m_blockchain.size() + m_offset; }
    size_t offset() const { return m_offset; }
    const crypto::hash &genesis() const { return m_genesis; }
    void push_back(const crypto::hash &hash) { if (m_offset == 0 && m_blockchain.empty()) m_genesis = hash; m_blockchain.push_back(hash); }
    bool is_in_bounds(size_t idx) const { return idx >= m_offset && idx < size(); }
    const crypto::hash &operator[](size_t idx) const { return m_blockchain[idx - m_offset]; }
    crypto::hash &operator[](size_t idx) { return m_blockchain[idx - m_offset]; }
    void crop(size_t height) { m_blockchain.resize(height - m_offset); }
    void clear() { m_offset = 0; m_blockchain.clear(); }
    bool empty() const { return m_blockchain.empty() && m_offset == 0; }
    void trim(size_t height) { while (height > m_offset && m_blockchain.size() > 1) { m_blockchain.pop_front(); ++m_offset; } m_blockchain.shrink_to_fit(); }
    void refill(const crypto::hash &hash) { m_blockchain.push_back(hash); --m_offset; }

    template <class t_archive>
    inline void serialize(t_archive &a, const unsigned int ver)
    {
      a & m_offset;
      a & m_genesis;
      a & m_blockchain;
    }

  private:
    size_t m_offset;
    crypto::hash m_genesis;
    std::deque<crypto::hash> m_blockchain;
  };

  enum class stake_check_result { allowed, not_allowed, try_later };

  LOKI_RPC_DOC_INTROSPECT
  struct transfer_destination
  {
    std::string address; // Destination public address.
    uint64_t amount;     // Amount to send to each destination, in atomic units.

    BEGIN_KV_SERIALIZE_MAP()
      KV_SERIALIZE(amount)
      KV_SERIALIZE(address)
    END_KV_SERIALIZE_MAP()
  };

  LOKI_RPC_DOC_INTROSPECT
  struct transfer_view
  {
    std::string txid;                                          // Transaction ID for this transfer.
    std::string payment_id;                                    // Payment ID for this transfer.
    uint64_t height;                                           // Height of the first block that confirmed this transfer (0 if not mined yet).
    uint64_t timestamp;                                        // UNIX timestamp for when this transfer was first confirmed in a block (or timestamp submission if not mined yet).
    uint64_t amount;                                           // Amount transferred.
    uint64_t fee;                                              // Transaction fee for this transfer.
    std::string note;                                          // Note about this transfer.
    std::list<transfer_destination> destinations;              // Array of transfer destinations.
    std::string type;                                          // Type of transfer, one of the following: "in", "out", "stake", "miner", "snode", "gov", "pending", "failed", "pool".
    uint64_t unlock_time;                                      // Number of blocks until transfer is safely spendable.
    bool locked;                                               // If the transfer is locked or not
    cryptonote::subaddress_index subaddr_index;                // Major & minor index, account and subaddress index respectively.
    std::vector<cryptonote::subaddress_index> subaddr_indices;
    std::string address;                                       // Address that transferred the funds.
    bool double_spend_seen;                                    // True if the key image(s) for the transfer have been seen before.
    uint64_t confirmations;                                    // Number of block mined since the block containing this transaction (or block height at which the transaction should be added to a block if not yet confirmed).
    uint64_t suggested_confirmations_threshold;                // Estimation of the confirmations needed for the transaction to be included in a block.
    uint64_t checkpointed;                                     // If transfer is backed by atleast 2 Service Node Checkpoints, 0 if it is not, see immutable_height in the daemon rpc call get_info
    bool blink_mempool;                                        // True if this is an approved blink tx in the mempool
    bool was_blink;                                            // True if we saw this as an approved blink (either in the mempool or a recent, uncheckpointed block).  Note that if we didn't see it while an active blink this won't be set.

    // Not serialized, for internal wallet2 use
    tools::pay_type pay_type;                                  // @NoLokiRPCDocGen Internal use only, not serialized
    bool            confirmed;                                 // @NoLokiRPCDocGen Internal use only, not serialized
    crypto::hash    hash;                                      // @NoLokiRPCDocGen Internal use only, not serialized
    std::string     lock_msg;                                  // @NoLokiRPCDocGen Internal use only, not serialized

    BEGIN_KV_SERIALIZE_MAP()
      KV_SERIALIZE(txid);
      KV_SERIALIZE(payment_id);
      KV_SERIALIZE(height);
      KV_SERIALIZE(timestamp);
      KV_SERIALIZE(amount);
      KV_SERIALIZE(fee);
      KV_SERIALIZE(note);
      KV_SERIALIZE(destinations);

      // TODO(loki): This discrepancy between having to use pay_type if type is
      // empty and type if pay type is neither is super unintuitive.
      if (this_ref.type.empty())
      {
        std::string type = pay_type_string(this_ref.pay_type);
        KV_SERIALIZE_VALUE(type)
      }
      else
      {
        KV_SERIALIZE(type)
      }

      KV_SERIALIZE(unlock_time)
      KV_SERIALIZE(subaddr_index);
      KV_SERIALIZE(subaddr_indices);
      KV_SERIALIZE(address);
      KV_SERIALIZE(double_spend_seen)
      KV_SERIALIZE_OPT(confirmations, (uint64_t)0)
      KV_SERIALIZE_OPT(suggested_confirmations_threshold, (uint64_t)0)
      KV_SERIALIZE(checkpointed)
      KV_SERIALIZE(blink_mempool)
      KV_SERIALIZE(was_blink)
    END_KV_SERIALIZE_MAP()
  };

  enum tx_priority
  {
    tx_priority_default     = 0,
    tx_priority_unimportant = 1,
    tx_priority_normal      = 2,
    tx_priority_elevated    = 3,
    tx_priority_priority    = 4,
    tx_priority_blink       = 5,
    tx_priority_last
  };

  class wallet_keys_unlocker;
  class wallet2
  {
    friend class ::Serialization_portability_wallet_Test;
    friend class ::wallet_accessor_test;
    friend class wallet_keys_unlocker;
    friend class wallet_device_callback;
  public:
    static constexpr const std::chrono::seconds rpc_timeout = std::chrono::minutes(3) + std::chrono::seconds(30);
    enum RefreshType {
      RefreshFull,
      RefreshOptimizeCoinbase,
      RefreshNoCoinbase,
      RefreshDefault = RefreshOptimizeCoinbase,
    };

    enum AskPasswordType {
      AskPasswordNever = 0,
      AskPasswordOnAction = 1,
      AskPasswordToDecrypt = 2,
    };

    enum ExportFormat {
      Binary = 0,
      Ascii,
    };

    static const char* tr(const char* str);

    static bool has_testnet_option(const boost::program_options::variables_map& vm);
    static bool has_stagenet_option(const boost::program_options::variables_map& vm);
    static bool has_disable_rpc_long_poll(const boost::program_options::variables_map& vm);
    static std::string device_name_option(const boost::program_options::variables_map& vm);
    static std::string device_derivation_path_option(const boost::program_options::variables_map &vm);
    static void init_options(boost::program_options::options_description& desc_params);

    //! Uses stdin and stdout. Returns a wallet2 if no errors.
    static std::pair<std::unique_ptr<wallet2>, password_container> make_from_json(const boost::program_options::variables_map& vm, bool unattended, const std::string& json_file, const std::function<boost::optional<password_container>(const char *, bool)> &password_prompter);

    //! Uses stdin and stdout. Returns a wallet2 and password for `wallet_file` if no errors.
    static std::pair<std::unique_ptr<wallet2>, password_container>
      make_from_file(const boost::program_options::variables_map& vm, bool unattended, const std::string& wallet_file, const std::function<boost::optional<password_container>(const char *, bool)> &password_prompter);

    //! Uses stdin and stdout. Returns a wallet2 and password for wallet with no file if no errors.
    static std::pair<std::unique_ptr<wallet2>, password_container> make_new(const boost::program_options::variables_map& vm, bool unattended, const std::function<boost::optional<password_container>(const char *, bool)> &password_prompter);

    //! Just parses variables.
    static std::unique_ptr<wallet2> make_dummy(const boost::program_options::variables_map& vm, bool unattended, const std::function<boost::optional<password_container>(const char *, bool)> &password_prompter);

    static bool verify_password(const std::string& keys_file_name, const epee::wipeable_string& password, bool no_spend_key, hw::device &hwdev, uint64_t kdf_rounds);
    static bool query_device(hw::device::device_type& device_type, const std::string& keys_file_name, const epee::wipeable_string& password, uint64_t kdf_rounds = 1);

    wallet2(cryptonote::network_type nettype = cryptonote::MAINNET, uint64_t kdf_rounds = 1, bool unattended = false);
    ~wallet2();

    struct multisig_info
    {
      struct LR
      {
        rct::key m_L;
        rct::key m_R;

        BEGIN_SERIALIZE_OBJECT()
          FIELD(m_L)
          FIELD(m_R)
        END_SERIALIZE()
      };

      crypto::public_key m_signer;
      std::vector<LR> m_LR;
      std::vector<crypto::key_image> m_partial_key_images; // one per key the participant has

      BEGIN_SERIALIZE_OBJECT()
        FIELD(m_signer)
        FIELD(m_LR)
        FIELD(m_partial_key_images)
      END_SERIALIZE()
    };

    struct tx_scan_info_t
    {
      cryptonote::keypair in_ephemeral;
      crypto::key_image ki;
      rct::key mask;
      uint64_t amount;
      uint64_t money_transfered;
      uint64_t unlock_time;
      bool error;
      boost::optional<cryptonote::subaddress_receive_info> received;

      tx_scan_info_t(): amount(0), money_transfered(0), error(true) {}
    };

    struct transfer_details
    {
      uint64_t m_block_height;
      cryptonote::transaction_prefix m_tx;
      crypto::hash m_txid;
      size_t m_internal_output_index;
      uint64_t m_global_output_index;
      bool m_spent;
      bool m_frozen;
      bool m_unmined_blink;
      bool m_was_blink;
      uint64_t m_spent_height;
      crypto::key_image m_key_image; //TODO: key_image stored twice :(
      rct::key m_mask;
      uint64_t m_amount;
      bool m_rct;
      bool m_key_image_known;
      bool m_key_image_request; // view wallets: we want to request it; cold wallets: it was requested
      size_t m_pk_index;
      cryptonote::subaddress_index m_subaddr_index;
      bool m_key_image_partial;
      std::vector<rct::key> m_multisig_k;
      std::vector<multisig_info> m_multisig_info; // one per other participant
      std::vector<std::pair<uint64_t, crypto::hash>> m_uses;

      bool is_rct() const { return m_rct; }
      uint64_t amount() const { return m_amount; }
      const crypto::public_key &get_public_key() const { return boost::get<const cryptonote::txout_to_key>(m_tx.vout[m_internal_output_index].target).key; }

      BEGIN_SERIALIZE_OBJECT()
        FIELD(m_block_height)
        FIELD(m_tx)
        FIELD(m_txid)
        FIELD(m_internal_output_index)
        FIELD(m_global_output_index)
        FIELD(m_spent)
        FIELD(m_frozen)
        FIELD(m_unmined_blink)
        FIELD(m_was_blink)
        FIELD(m_spent_height)
        FIELD(m_key_image)
        FIELD(m_mask)
        FIELD(m_amount)
        FIELD(m_rct)
        FIELD(m_key_image_known)
        FIELD(m_key_image_request)
        FIELD(m_pk_index)
        FIELD(m_subaddr_index)
        FIELD(m_key_image_partial)
        FIELD(m_multisig_k)
        FIELD(m_multisig_info)
        FIELD(m_uses)
      END_SERIALIZE()
    };

    struct payment_details
    {
      crypto::hash m_tx_hash;
      uint64_t m_amount;
      uint64_t m_fee;
      uint64_t m_block_height;
      uint64_t m_unlock_time;
      uint64_t m_timestamp;
      pay_type m_type;
      cryptonote::subaddress_index m_subaddr_index;
      bool m_unmined_blink;
      bool m_was_blink;

      bool is_coinbase() const { return ((m_type == pay_type::miner) || (m_type == pay_type::service_node) || (m_type == pay_type::governance)); }
    };

    struct address_tx : payment_details
    {
      bool m_mempool;
      bool m_incoming;
    };

    struct pool_payment_details
    {
      payment_details m_pd;
      bool m_double_spend_seen;
    };

    struct unconfirmed_transfer_details
    {
      cryptonote::transaction_prefix m_tx;
      uint64_t m_amount_in;
      uint64_t m_amount_out;
      uint64_t m_change;
      time_t m_sent_time;
      std::vector<cryptonote::tx_destination_entry> m_dests;
      crypto::hash m_payment_id;
      enum { pending, pending_not_in_pool, failed } m_state;
      uint64_t m_timestamp;
      uint32_t m_subaddr_account;   // subaddress account of your wallet to be used in this transfer
      std::set<uint32_t> m_subaddr_indices;  // set of address indices used as inputs in this transfer
      std::vector<std::pair<crypto::key_image, std::vector<uint64_t>>> m_rings; // relative
      tools::pay_type m_pay_type = tools::pay_type::out;
    };

    struct confirmed_transfer_details
    {
      uint64_t m_amount_in;
      uint64_t m_amount_out;
      uint64_t m_change;
      uint64_t m_block_height;
      std::vector<cryptonote::tx_destination_entry> m_dests;
      crypto::hash m_payment_id;
      uint64_t m_timestamp;
      uint64_t m_unlock_time; // NOTE(loki): Not used after TX v2.
      std::vector<uint64_t> m_unlock_times;
      uint32_t m_subaddr_account;   // subaddress account of your wallet to be used in this transfer
      std::set<uint32_t> m_subaddr_indices;  // set of address indices used as inputs in this transfer
      std::vector<std::pair<crypto::key_image, std::vector<uint64_t>>> m_rings; // relative
      tools::pay_type m_pay_type = tools::pay_type::out;

      confirmed_transfer_details(): m_amount_in(0), m_amount_out(0), m_change((uint64_t)-1), m_block_height(0), m_payment_id(crypto::null_hash), m_timestamp(0), m_unlock_time(0), m_subaddr_account((uint32_t)-1) {}
      confirmed_transfer_details(const unconfirmed_transfer_details &utd, uint64_t height)
      : m_amount_in(utd.m_amount_in)
      , m_amount_out(utd.m_amount_out)
      , m_change(utd.m_change)
      , m_block_height(height)
      , m_dests(utd.m_dests)
      , m_payment_id(utd.m_payment_id)
      , m_timestamp(utd.m_timestamp)
      , m_unlock_time(utd.m_tx.unlock_time)
      , m_unlock_times(utd.m_tx.output_unlock_times)
      , m_subaddr_account(utd.m_subaddr_account)
      , m_subaddr_indices(utd.m_subaddr_indices)
      , m_rings(utd.m_rings)
      , m_pay_type(utd.m_pay_type)
      {
      }
    };

    struct tx_construction_data
    {
      std::vector<cryptonote::tx_source_entry> sources;
      cryptonote::tx_destination_entry change_dts;
      std::vector<cryptonote::tx_destination_entry> splitted_dsts; // split, includes change
      std::vector<size_t> selected_transfers;
      std::vector<uint8_t> extra;
      uint64_t unlock_time;
      rct::RCTConfig rct_config;
      std::vector<cryptonote::tx_destination_entry> dests; // original setup, does not include change
      uint32_t subaddr_account;   // subaddress account of your wallet to be used in this transfer
      std::set<uint32_t> subaddr_indices;  // set of address indices used as inputs in this transfer

      uint8_t            hf_version;
      cryptonote::txtype tx_type;
      BEGIN_SERIALIZE_OBJECT()
        FIELD(sources)
        FIELD(change_dts)
        FIELD(splitted_dsts)
        FIELD(selected_transfers)
        FIELD(extra)
        FIELD(unlock_time)
        FIELD(rct_config)
        FIELD(dests)
        FIELD(subaddr_account)
        FIELD(subaddr_indices)

        FIELD(hf_version)
        ENUM_FIELD(tx_type, tx_type < cryptonote::txtype::_count)
      END_SERIALIZE()
    };

    typedef std::vector<transfer_details> transfer_container;
    typedef std::unordered_multimap<crypto::hash, payment_details> payment_container;

    struct multisig_sig
    {
      rct::rctSig sigs;
      std::unordered_set<crypto::public_key> ignore;
      std::unordered_set<rct::key> used_L;
      std::unordered_set<crypto::public_key> signing_keys;
      rct::multisig_out msout;
    };

    // The convention for destinations is:
    // dests does not include change
    // splitted_dsts (in construction_data) does
    struct pending_tx
    {
      cryptonote::transaction tx;
      uint64_t dust, fee;
      bool dust_added_to_fee;
      cryptonote::tx_destination_entry change_dts;
      std::vector<size_t> selected_transfers;
      std::string key_images;
      crypto::secret_key tx_key;
      std::vector<crypto::secret_key> additional_tx_keys;
      std::vector<cryptonote::tx_destination_entry> dests;
      std::vector<multisig_sig> multisig_sigs;

      tx_construction_data construction_data;

      BEGIN_SERIALIZE_OBJECT()
        FIELD(tx)
        FIELD(dust)
        FIELD(fee)
        FIELD(dust_added_to_fee)
        FIELD(change_dts)
        FIELD(selected_transfers)
        FIELD(key_images)
        FIELD(tx_key)
        FIELD(additional_tx_keys)
        FIELD(dests)
        FIELD(construction_data)
        FIELD(multisig_sigs)
      END_SERIALIZE()
    };

    // The term "Unsigned tx" is not really a tx since it's not signed yet.
    // It doesnt have tx hash, key and the integrated address is not separated into addr + payment id.
    struct unsigned_tx_set
    {
      std::vector<tx_construction_data> txes;
      std::pair<size_t, wallet2::transfer_container> transfers;
    };

    struct signed_tx_set
    {
      std::vector<pending_tx> ptx;
      std::vector<crypto::key_image> key_images;
      std::unordered_map<crypto::public_key, crypto::key_image> tx_key_images;
    };

    struct multisig_tx_set
    {
      std::vector<pending_tx> m_ptx;
      std::unordered_set<crypto::public_key> m_signers;

      BEGIN_SERIALIZE_OBJECT()
        FIELD(m_ptx)
        FIELD(m_signers)
      END_SERIALIZE()
    };

    struct keys_file_data
    {
      crypto::chacha_iv iv;
      std::string account_data;

      BEGIN_SERIALIZE_OBJECT()
        FIELD(iv)
        FIELD(account_data)
      END_SERIALIZE()
    };

    struct cache_file_data
    {
      crypto::chacha_iv iv;
      std::string cache_data;

      BEGIN_SERIALIZE_OBJECT()
        FIELD(iv)
        FIELD(cache_data)
      END_SERIALIZE()
    };
    
    // GUI Address book
    struct address_book_row
    {
      cryptonote::account_public_address m_address;
      crypto::hash m_payment_id;
      std::string m_description;   
      bool m_is_subaddress;
    };

    struct reserve_proof_entry
    {
      crypto::hash txid;
      uint64_t index_in_tx;
      crypto::public_key shared_secret;
      crypto::key_image key_image;
      crypto::signature shared_secret_sig;
      crypto::signature key_image_sig;
    };

    typedef std::tuple<uint64_t, crypto::public_key, rct::key> get_outs_entry;

    struct parsed_block
    {
      crypto::hash hash;
      cryptonote::block block;
      std::vector<cryptonote::transaction> txes;
      cryptonote::rpc::GET_BLOCKS_FAST::block_output_indices o_indices;
      bool error;
    };

    struct is_out_data
    {
      crypto::public_key pkey;
      crypto::key_derivation derivation;
      std::vector<boost::optional<cryptonote::subaddress_receive_info>> received;
    };

    struct tx_cache_data
    {
      std::vector<cryptonote::tx_extra_field> tx_extra_fields;
      std::vector<is_out_data> primary;
      std::vector<is_out_data> additional;

      bool empty() const { return tx_extra_fields.empty() && primary.empty() && additional.empty(); }
    };

    /*!
     * \brief  Generates a wallet or restores one.
     * \param  wallet_              Name of wallet file
     * \param  password             Password of wallet file
     * \param  multisig_data        The multisig restore info and keys
     * \param  create_address_file  Whether to create an address file
     */
    void generate(const std::string& wallet_, const epee::wipeable_string& password,
      const epee::wipeable_string& multisig_data, bool create_address_file = false);

    /*!
     * \brief Generates a wallet or restores one.
     * \param  wallet_              Name of wallet file
     * \param  password             Password of wallet file
     * \param  recovery_param       If it is a restore, the recovery key
     * \param  recover              Whether it is a restore
     * \param  two_random           Whether it is a non-deterministic wallet
     * \param  create_address_file  Whether to create an address file
     * \return                      The secret key of the generated wallet
     */
    crypto::secret_key generate(const std::string& wallet, const epee::wipeable_string& password,
      const crypto::secret_key& recovery_param = crypto::secret_key(), bool recover = false,
      bool two_random = false, bool create_address_file = false);
    /*!
     * \brief Creates a wallet from a public address and a spend/view secret key pair.
     * \param  wallet_                 Name of wallet file
     * \param  password                Password of wallet file
     * \param  account_public_address  The account's public address
     * \param  spendkey                spend secret key
     * \param  viewkey                 view secret key
     * \param  create_address_file     Whether to create an address file
     */
    void generate(const std::string& wallet, const epee::wipeable_string& password,
      const cryptonote::account_public_address &account_public_address,
      const crypto::secret_key& spendkey, const crypto::secret_key& viewkey, bool create_address_file = false);
    /*!
     * \brief Creates a watch only wallet from a public address and a view secret key.
     * \param  wallet_                 Name of wallet file
     * \param  password                Password of wallet file
     * \param  account_public_address  The account's public address
     * \param  viewkey                 view secret key
     * \param  create_address_file     Whether to create an address file
     */
    void generate(const std::string& wallet, const epee::wipeable_string& password,
      const cryptonote::account_public_address &account_public_address,
      const crypto::secret_key& viewkey = crypto::secret_key(), bool create_address_file = false);
    /*!
     * \brief Restore a wallet hold by an HW.
     * \param  wallet_        Name of wallet file
     * \param  password       Password of wallet file
     * \param  device_name    name of HW to use
     * \param  create_address_file     Whether to create an address file
     */
    void restore(const std::string& wallet_, const epee::wipeable_string& password, const std::string &device_name, bool create_address_file = false);

    /*!
     * \brief Creates a multisig wallet
     * \return empty if done, non empty if we need to send another string
     * to other participants
     */
    std::string make_multisig(const epee::wipeable_string &password,
      const std::vector<std::string> &info,
      uint32_t threshold);
    /*!
     * \brief Creates a multisig wallet
     * \return empty if done, non empty if we need to send another string
     * to other participants
     */
    std::string make_multisig(const epee::wipeable_string &password,
      const std::vector<crypto::secret_key> &view_keys,
      const std::vector<crypto::public_key> &spend_keys,
      uint32_t threshold);
    std::string exchange_multisig_keys(const epee::wipeable_string &password,
      const std::vector<std::string> &info);
    /*!
     * \brief Any but first round of keys exchange
     */
    std::string exchange_multisig_keys(const epee::wipeable_string &password,
      std::unordered_set<crypto::public_key> pkeys,
      std::vector<crypto::public_key> signers);
    /*!
     * \brief Finalizes creation of a multisig wallet
     */
    bool finalize_multisig(const epee::wipeable_string &password, const std::vector<std::string> &info);
    /*!
     * \brief Finalizes creation of a multisig wallet
     */
    bool finalize_multisig(const epee::wipeable_string &password, const std::unordered_set<crypto::public_key> &pkeys, std::vector<crypto::public_key> signers);
    /*!
     * Get a packaged multisig information string
     */
    std::string get_multisig_info() const;
    /*!
     * Verifies and extracts keys from a packaged multisig information string
     */
    static bool verify_multisig_info(const std::string &data, crypto::secret_key &skey, crypto::public_key &pkey);
    /*!
     * Verifies and extracts keys from a packaged multisig information string
     */
    static bool verify_extra_multisig_info(const std::string &data, std::unordered_set<crypto::public_key> &pkeys, crypto::public_key &signer);
    /*!
     * Export multisig info
     * This will generate and remember new k values
     */
    cryptonote::blobdata export_multisig();
    /*!
     * Import a set of multisig info from multisig partners
     * \return the number of inputs which were imported
     */
    size_t import_multisig(std::vector<cryptonote::blobdata> info);
    /*!
     * \brief Rewrites to the wallet file for wallet upgrade (doesn't generate key, assumes it's already there)
     * \param wallet_name Name of wallet file (should exist)
     * \param password    Password for wallet file
     */
    void rewrite(const std::string& wallet_name, const epee::wipeable_string& password);
    void write_watch_only_wallet(const std::string& wallet_name, const epee::wipeable_string& password, std::string &new_keys_filename);
    void load(const std::string& wallet, const epee::wipeable_string& password);
    void store();
    /*!
     * \brief store_to  Stores wallet to another file(s), deleting old ones
     * \param path      Path to the wallet file (keys and address filenames will be generated based on this filename)
     * \param password  Password to protect new wallet (TODO: probably better save the password in the wallet object?)
     */
    void store_to(const std::string &path, const epee::wipeable_string &password);

    std::string path() const;

    /*!
     * \brief verifies given password is correct for default wallet keys file
     */
    bool verify_password(const epee::wipeable_string& password);
    cryptonote::account_base& get_account(){return m_account;}
    const cryptonote::account_base& get_account()const{return m_account;}

    void encrypt_keys(const crypto::chacha_key &key);
    void encrypt_keys(const epee::wipeable_string &password);
    void decrypt_keys(const crypto::chacha_key &key);
    void decrypt_keys(const epee::wipeable_string &password);

    void set_refresh_from_block_height(uint64_t height) {m_refresh_from_block_height = height;}
    uint64_t get_refresh_from_block_height() const {return m_refresh_from_block_height;}

    void explicit_refresh_from_block_height(bool expl) {m_explicit_refresh_from_block_height = expl;}
    bool explicit_refresh_from_block_height() const {return m_explicit_refresh_from_block_height;}

    bool deinit();
    bool init(std::string daemon_address = "http://localhost:8080",
      boost::optional<epee::net_utils::http::login> daemon_login = boost::none,
      boost::asio::ip::tcp::endpoint proxy = {},
      uint64_t upper_transaction_weight_limit = 0,
      bool trusted_daemon = true,
      epee::net_utils::ssl_options_t ssl_options = epee::net_utils::ssl_support_t::e_ssl_support_autodetect);
    bool set_daemon(std::string daemon_address = "http://localhost:8080",
      boost::optional<epee::net_utils::http::login> daemon_login = boost::none, bool trusted_daemon = true,
      epee::net_utils::ssl_options_t ssl_options = epee::net_utils::ssl_support_t::e_ssl_support_autodetect);

    void stop() { m_run.store(false, std::memory_order_relaxed); m_message_store.stop(); }

    i_wallet2_callback* callback() const { return m_callback; }
    void callback(i_wallet2_callback* callback) { m_callback = callback; }

    bool is_trusted_daemon() const { return m_trusted_daemon; }
    void set_trusted_daemon(bool trusted) { m_trusted_daemon = trusted; }

    /*!
     * \brief Checks if deterministic wallet
     */
    bool is_deterministic() const;
    bool get_seed(epee::wipeable_string& electrum_words, const epee::wipeable_string &passphrase = epee::wipeable_string()) const;

    /*!
    * \brief Checks if light wallet. A light wallet sends view key to a server where the blockchain is scanned.
    */
    bool light_wallet() const { return m_light_wallet; }
    void set_light_wallet(bool light_wallet) { m_light_wallet = light_wallet; }
    uint64_t get_light_wallet_scanned_block_height() const { return m_light_wallet_scanned_block_height; }
    uint64_t get_light_wallet_blockchain_height() const { return m_light_wallet_blockchain_height; }

    /*!
     * \brief Gets the seed language
     */
    const std::string &get_seed_language() const;
    /*!
     * \brief Sets the seed language
     */
    void set_seed_language(const std::string &language);

    // Subaddress scheme
    cryptonote::account_public_address get_subaddress(const cryptonote::subaddress_index& index) const;
    cryptonote::account_public_address get_address() const { return get_subaddress({0,0}); }
    boost::optional<cryptonote::subaddress_index> get_subaddress_index(const cryptonote::account_public_address& address) const;
    crypto::public_key get_subaddress_spend_public_key(const cryptonote::subaddress_index& index) const;
    std::vector<crypto::public_key> get_subaddress_spend_public_keys(uint32_t account, uint32_t begin, uint32_t end) const;
    std::string get_subaddress_as_str(const cryptonote::subaddress_index& index) const;
    std::string get_address_as_str() const { return get_subaddress_as_str({0, 0}); }
    std::string get_integrated_address_as_str(const crypto::hash8& payment_id) const;
    void add_subaddress_account(const std::string& label);
    size_t get_num_subaddress_accounts() const { return m_subaddress_labels.size(); }
    size_t get_num_subaddresses(uint32_t index_major) const { return index_major < m_subaddress_labels.size() ? m_subaddress_labels[index_major].size() : 0; }
    void add_subaddress(uint32_t index_major, const std::string& label); // throws when index is out of bound
    void expand_subaddresses(const cryptonote::subaddress_index& index);
    std::string get_subaddress_label(const cryptonote::subaddress_index& index) const;
    void set_subaddress_label(const cryptonote::subaddress_index &index, const std::string &label);
    void set_subaddress_lookahead(size_t major, size_t minor);
    std::pair<size_t, size_t> get_subaddress_lookahead() const { return {m_subaddress_lookahead_major, m_subaddress_lookahead_minor}; }
    bool contains_address(const cryptonote::account_public_address& address) const;
    bool contains_key_image(const crypto::key_image& key_image) const;
    bool generate_signature_for_request_stake_unlock(crypto::key_image const &key_image, crypto::signature &signature, uint32_t &nonce) const;
    /*!
     * \brief Tells if the wallet file is deprecated.
     */
    bool is_deprecated() const;
    void refresh(bool trusted_daemon);
    void refresh(bool trusted_daemon, uint64_t start_height, uint64_t & blocks_fetched);
    void refresh(bool trusted_daemon, uint64_t start_height, uint64_t & blocks_fetched, bool& received_money);
    bool refresh(bool trusted_daemon, uint64_t & blocks_fetched, bool& received_money, bool& ok);

    void set_refresh_type(RefreshType refresh_type) { m_refresh_type = refresh_type; }
    RefreshType get_refresh_type() const { return m_refresh_type; }

    cryptonote::network_type nettype() const { return m_nettype; }
    bool watch_only() const { return m_watch_only; }
    bool multisig(bool *ready = NULL, uint32_t *threshold = NULL, uint32_t *total = NULL) const;
    bool has_multisig_partial_key_images() const;
    bool has_unknown_key_images() const;
    bool get_multisig_seed(epee::wipeable_string& seed, const epee::wipeable_string &passphrase = std::string(), bool raw = true) const;
    bool key_on_device() const { return get_device_type() != hw::device::device_type::SOFTWARE; }
    hw::device::device_type get_device_type() const { return m_key_device_type; }
    bool reconnect_device();

    // locked & unlocked balance of given or current subaddress account
    uint64_t balance(uint32_t subaddr_index_major, bool strict) const;
    uint64_t unlocked_balance(uint32_t subaddr_index_major, bool strict, uint64_t *blocks_to_unlock = NULL) const;
    // locked & unlocked balance per subaddress of given or current subaddress account
    std::map<uint32_t, uint64_t> balance_per_subaddress(uint32_t subaddr_index_major, bool strict) const;
    std::map<uint32_t, std::pair<uint64_t, uint64_t>> unlocked_balance_per_subaddress(uint32_t subaddr_index_major, bool strict) const;
    // all locked & unlocked balances of all subaddress accounts
    uint64_t balance_all(bool strict) const;
    uint64_t unlocked_balance_all(bool strict, uint64_t *blocks_to_unlock = NULL) const;
    void transfer_selected_rct(std::vector<cryptonote::tx_destination_entry> dsts, const std::vector<size_t>& selected_transfers, size_t fake_outputs_count,
      std::vector<std::vector<tools::wallet2::get_outs_entry>> &outs,
      uint64_t unlock_time, uint64_t fee, const std::vector<uint8_t>& extra, cryptonote::transaction& tx, pending_tx &ptx, const rct::RCTConfig &rct_config, const cryptonote::loki_construct_tx_params &loki_tx_params);

    void commit_tx(pending_tx& ptx_vector, bool blink = false);
    void commit_tx(std::vector<pending_tx>& ptx_vector, bool blink = false);
    bool save_tx(const std::vector<pending_tx>& ptx_vector, const std::string &filename) const;
    std::string dump_tx_to_str(const std::vector<pending_tx> &ptx_vector) const;
    std::string save_multisig_tx(multisig_tx_set txs);
    bool save_multisig_tx(const multisig_tx_set &txs, const std::string &filename);
    std::string save_multisig_tx(const std::vector<pending_tx>& ptx_vector);
    bool save_multisig_tx(const std::vector<pending_tx>& ptx_vector, const std::string &filename);
    multisig_tx_set make_multisig_tx_set(const std::vector<pending_tx>& ptx_vector) const;
    // load unsigned tx from file and sign it. Takes confirmation callback as argument. Used by the cli wallet
    bool sign_tx(const std::string &unsigned_filename, const std::string &signed_filename, std::vector<wallet2::pending_tx> &ptx, std::function<bool(const unsigned_tx_set&)> accept_func = NULL, bool export_raw = false);
    // sign unsigned tx. Takes unsigned_tx_set as argument. Used by GUI
    bool sign_tx(unsigned_tx_set &exported_txs, const std::string &signed_filename, std::vector<wallet2::pending_tx> &ptx, bool export_raw = false);
    bool sign_tx(unsigned_tx_set &exported_txs, std::vector<wallet2::pending_tx> &ptx, signed_tx_set &signed_txs);
    std::string sign_tx_dump_to_str(unsigned_tx_set &exported_txs, std::vector<wallet2::pending_tx> &ptx, signed_tx_set &signed_txes);
    // load unsigned_tx_set from file. 
    bool load_unsigned_tx(const std::string &unsigned_filename, unsigned_tx_set &exported_txs) const;
    bool parse_unsigned_tx_from_str(const std::string &unsigned_tx_st, unsigned_tx_set &exported_txs) const;
    bool load_tx(const std::string &signed_filename, std::vector<tools::wallet2::pending_tx> &ptx, std::function<bool(const signed_tx_set&)> accept_func = NULL);
    bool parse_tx_from_str(const std::string &signed_tx_st, std::vector<tools::wallet2::pending_tx> &ptx, std::function<bool(const signed_tx_set &)> accept_func);
    std::vector<wallet2::pending_tx> create_transactions_2(std::vector<cryptonote::tx_destination_entry> dsts, const size_t fake_outs_count, const uint64_t unlock_time, uint32_t priority, const std::vector<uint8_t>& extra_base, uint32_t subaddr_account, std::set<uint32_t> subaddr_indices, cryptonote::loki_construct_tx_params &tx_params);

    std::vector<wallet2::pending_tx> create_transactions_all(uint64_t below, const cryptonote::account_public_address &address, bool is_subaddress, const size_t outputs, const size_t fake_outs_count, const uint64_t unlock_time, uint32_t priority, const std::vector<uint8_t>& extra, uint32_t subaddr_account, std::set<uint32_t> subaddr_indices, cryptonote::txtype tx_type = cryptonote::txtype::standard);
    std::vector<wallet2::pending_tx> create_transactions_single(const crypto::key_image &ki, const cryptonote::account_public_address &address, bool is_subaddress, const size_t outputs, const size_t fake_outs_count, const uint64_t unlock_time, uint32_t priority, const std::vector<uint8_t>& extra, cryptonote::txtype tx_type = cryptonote::txtype::standard);
    std::vector<wallet2::pending_tx> create_transactions_from(const cryptonote::account_public_address &address, bool is_subaddress, const size_t outputs, std::vector<size_t> unused_transfers_indices, std::vector<size_t> unused_dust_indices, const size_t fake_outs_count, const uint64_t unlock_time, uint32_t priority, const std::vector<uint8_t>& extra, cryptonote::txtype tx_type = cryptonote::txtype::standard);

    bool sanity_check(const std::vector<wallet2::pending_tx> &ptx_vector, std::vector<cryptonote::tx_destination_entry> dsts) const;
    void cold_tx_aux_import(const std::vector<pending_tx>& ptx, const std::vector<std::string>& tx_device_aux);
    void cold_sign_tx(const std::vector<pending_tx>& ptx_vector, signed_tx_set &exported_txs, std::vector<cryptonote::address_parse_info> const &dsts_info, std::vector<std::string> & tx_device_aux);
    uint64_t cold_key_image_sync(uint64_t &spent, uint64_t &unspent);
    void device_show_address(uint32_t account_index, uint32_t address_index, const boost::optional<crypto::hash8> &payment_id);
    bool parse_multisig_tx_from_str(std::string multisig_tx_st, multisig_tx_set &exported_txs) const;
    bool load_multisig_tx(cryptonote::blobdata blob, multisig_tx_set &exported_txs, std::function<bool(const multisig_tx_set&)> accept_func = NULL);
    bool load_multisig_tx_from_file(const std::string &filename, multisig_tx_set &exported_txs, std::function<bool(const multisig_tx_set&)> accept_func = NULL);
    bool sign_multisig_tx_from_file(const std::string &filename, std::vector<crypto::hash> &txids, std::function<bool(const multisig_tx_set&)> accept_func);
    bool sign_multisig_tx(multisig_tx_set &exported_txs, std::vector<crypto::hash> &txids);
    bool sign_multisig_tx_to_file(multisig_tx_set &exported_txs, const std::string &filename, std::vector<crypto::hash> &txids);
    std::vector<pending_tx> create_unmixable_sweep_transactions();
    void discard_unmixable_outputs();
    bool is_connected() const;
    bool check_connection(cryptonote::rpc::version_t *version = NULL, bool *ssl = NULL, uint32_t timeout = 200000);
    transfer_view make_transfer_view(const crypto::hash &txid, const crypto::hash &payment_id, const wallet2::payment_details &pd) const;
    transfer_view make_transfer_view(const crypto::hash &txid, const tools::wallet2::confirmed_transfer_details &pd) const;
    transfer_view make_transfer_view(const crypto::hash &txid, const tools::wallet2::unconfirmed_transfer_details &pd) const;
    transfer_view make_transfer_view(const crypto::hash &payment_id, const tools::wallet2::pool_payment_details &pd) const;
    void get_transfers(wallet2::transfer_container& incoming_transfers) const;

    struct get_transfers_args_t
    {
      bool in = false;
      bool out = false;
      bool stake = false;
      bool pending = false;
      bool failed = false;
      bool pool = false;
      bool coinbase = false;
      bool filter_by_height = false;
      uint64_t min_height = 0;
      uint64_t max_height = CRYPTONOTE_MAX_BLOCK_NUMBER;
      std::set<uint32_t> subaddr_indices;
      uint32_t account_index;
      bool all_accounts;
    };
    void get_transfers(get_transfers_args_t args, std::vector<transfer_view>& transfers);
    std::string transfers_to_csv(const std::vector<transfer_view>& transfers, bool formatting = false) const;
    void get_payments(const crypto::hash& payment_id, std::list<wallet2::payment_details>& payments, uint64_t min_height = 0, const boost::optional<uint32_t>& subaddr_account = boost::none, const std::set<uint32_t>& subaddr_indices = {}) const;
    void get_payments(std::list<std::pair<crypto::hash,wallet2::payment_details>>& payments, uint64_t min_height, uint64_t max_height = (uint64_t)-1, const boost::optional<uint32_t>& subaddr_account = boost::none, const std::set<uint32_t>& subaddr_indices = {}) const;
    void get_payments_out(std::list<std::pair<crypto::hash,wallet2::confirmed_transfer_details>>& confirmed_payments,
      uint64_t min_height, uint64_t max_height = (uint64_t)-1, const boost::optional<uint32_t>& subaddr_account = boost::none, const std::set<uint32_t>& subaddr_indices = {}) const;
    void get_unconfirmed_payments_out(std::list<std::pair<crypto::hash,wallet2::unconfirmed_transfer_details>>& unconfirmed_payments, const boost::optional<uint32_t>& subaddr_account = boost::none, const std::set<uint32_t>& subaddr_indices = {}) const;
    void get_unconfirmed_payments(std::list<std::pair<crypto::hash,wallet2::pool_payment_details>>& unconfirmed_payments, const boost::optional<uint32_t>& subaddr_account = boost::none, const std::set<uint32_t>& subaddr_indices = {}) const;

    // NOTE(loki): get_all_service_node caches the result, get_service_nodes doesn't
    std::vector<cryptonote::rpc::GET_SERVICE_NODES::response::entry> get_all_service_nodes(boost::optional<std::string> &failed)                                             const { return m_node_rpc_proxy.get_all_service_nodes(failed); }
    std::vector<cryptonote::rpc::GET_SERVICE_NODES::response::entry> get_service_nodes    (std::vector<std::string> const &pubkeys, boost::optional<std::string> &failed)    const { return m_node_rpc_proxy.get_service_nodes(pubkeys, failed); }
    std::vector<cryptonote::rpc::GET_SERVICE_NODE_BLACKLISTED_KEY_IMAGES::entry> get_service_node_blacklisted_key_images(boost::optional<std::string> &failed)               const { return m_node_rpc_proxy.get_service_node_blacklisted_key_images(failed); }
    std::vector<cryptonote::rpc::LNS_OWNERS_TO_NAMES::response_entry> lns_owners_to_names(cryptonote::rpc::LNS_OWNERS_TO_NAMES::request const &request, boost::optional<std::string> &failed) const { return m_node_rpc_proxy.lns_owners_to_names(request, failed); }
    std::vector<cryptonote::rpc::LNS_NAMES_TO_OWNERS::response_entry> lns_names_to_owners(cryptonote::rpc::LNS_NAMES_TO_OWNERS::request const &request, boost::optional<std::string> &failed) const { return m_node_rpc_proxy.lns_names_to_owners(request, failed); }

    uint64_t get_blockchain_current_height() const { return m_light_wallet_blockchain_height ? m_light_wallet_blockchain_height : m_blockchain.size(); }
    void rescan_spent();
    void rescan_blockchain(bool hard, bool refresh = true, bool keep_key_images = false);
    bool is_transfer_unlocked(const transfer_details &td) const;
    bool is_transfer_unlocked(uint64_t unlock_time, uint64_t block_height, bool unmined_blink, crypto::key_image const *key_image = nullptr) const;

    uint64_t get_last_block_reward() const { return m_last_block_reward; }
    uint64_t get_device_last_key_image_sync() const { return m_device_last_key_image_sync; }
    uint64_t get_immutable_height() const { return m_immutable_height; }

    template <class t_archive>
    inline void serialize(t_archive &a, const unsigned int ver)
    {
      uint64_t dummy_refresh_height = 0; // moved to keys file
      if(ver < 5)
        return;
      if (ver < 19)
      {
        std::vector<crypto::hash> blockchain;
        a & blockchain;
        for (const auto &b: blockchain)
        {
          m_blockchain.push_back(b);
        }
      }
      else
      {
        a & m_blockchain;
      }
      a & m_transfers;
      a & m_account_public_address;
      a & m_key_images;
      if(ver < 6)
        return;
      a & m_unconfirmed_txs;
      if(ver < 7)
        return;
      a & m_payments;
      if(ver < 8)
        return;
      a & m_tx_keys;
      if(ver < 9)
        return;
      a & m_confirmed_txs;
      if(ver < 11)
        return;
      a & dummy_refresh_height;
      if(ver < 12)
        return;
      a & m_tx_notes;
      if(ver < 13)
        return;
      if (ver < 17)
      {
        // we're loading an old version, where m_unconfirmed_payments was a std::map
        std::unordered_map<crypto::hash, payment_details> m;
        a & m;
        for (std::unordered_map<crypto::hash, payment_details>::const_iterator i = m.begin(); i != m.end(); ++i)
          m_unconfirmed_payments.insert(std::make_pair(i->first, pool_payment_details{i->second, false}));
      }
      if(ver < 14)
        return;
      if(ver < 15)
      {
        // we're loading an older wallet without a pubkey map, rebuild it
        for (size_t i = 0; i < m_transfers.size(); ++i)
        {
          const transfer_details &td = m_transfers[i];
          const cryptonote::tx_out &out = td.m_tx.vout[td.m_internal_output_index];
          const cryptonote::txout_to_key &o = boost::get<const cryptonote::txout_to_key>(out.target);
          m_pub_keys.emplace(o.key, i);
        }
        return;
      }
      a & m_pub_keys;
      if(ver < 16)
        return;
      a & m_address_book;
      if(ver < 17)
        return;
      if (ver < 22)
      {
        // we're loading an old version, where m_unconfirmed_payments payload was payment_details
        std::unordered_multimap<crypto::hash, payment_details> m;
        a & m;
        for (const auto &i: m)
          m_unconfirmed_payments.insert(std::make_pair(i.first, pool_payment_details{i.second, false}));
      }
      if(ver < 18)
        return;
      a & m_scanned_pool_txs[0];
      a & m_scanned_pool_txs[1];
      if (ver < 20)
        return;
      a & m_subaddresses;
      std::unordered_map<cryptonote::subaddress_index, crypto::public_key> dummy_subaddresses_inv;
      a & dummy_subaddresses_inv;
      a & m_subaddress_labels;
      a & m_additional_tx_keys;
      if(ver < 21)
        return;
      a & m_attributes;
      if(ver < 22)
        return;
      a & m_unconfirmed_payments;
      if(ver < 23)
        return;
      a & m_account_tags;
      if(ver < 24)
        return;
      a & m_ring_history_saved;
      if(ver < 25)
        return;
      a & m_last_block_reward;
      if(ver < 26)
        return;
      a & m_tx_device;
      if(ver < 27)
        return;
      a & m_device_last_key_image_sync;
      if(ver < 28)
        return;
      a & m_cold_key_images;
      if(ver < 29)
        return;
      a & m_immutable_height;
    }

    /*!
     * \brief  Check if wallet keys and bin files exist
     * \param  file_path           Wallet file path
     * \param  keys_file_exists    Whether keys file exists
     * \param  wallet_file_exists  Whether bin file exists
     */
    static void wallet_exists(const std::string& file_path, bool& keys_file_exists, bool& wallet_file_exists);
    /*!
     * \brief  Check if wallet file path is valid format
     * \param  file_path      Wallet file path
     * \return                Whether path is valid format
     */
    static bool wallet_valid_path_format(const std::string& file_path);
    static bool parse_long_payment_id(const std::string& payment_id_str, crypto::hash& payment_id);
    static bool parse_short_payment_id(const std::string& payment_id_str, crypto::hash8& payment_id);
    static bool parse_payment_id(const std::string& payment_id_str, crypto::hash& payment_id);

    bool always_confirm_transfers() const { return m_always_confirm_transfers; }
    void always_confirm_transfers(bool always) { m_always_confirm_transfers = always; }
    bool print_ring_members() const { return m_print_ring_members; }
    void print_ring_members(bool value) { m_print_ring_members = value; }
    bool store_tx_info() const { return m_store_tx_info; }
    void store_tx_info(bool store) { m_store_tx_info = store; }
    uint32_t get_default_priority() const { return m_default_priority; }
    void set_default_priority(uint32_t p) { m_default_priority = p; }
    bool auto_refresh() const { return m_auto_refresh; }
    void auto_refresh(bool r) { m_auto_refresh = r; }
    AskPasswordType ask_password() const { return m_ask_password; }
    void ask_password(AskPasswordType ask) { m_ask_password = ask; }
    void set_min_output_count(uint32_t count) { m_min_output_count = count; }
    uint32_t get_min_output_count() const { return m_min_output_count; }
    void set_min_output_value(uint64_t value) { m_min_output_value = value; }
    uint64_t get_min_output_value() const { return m_min_output_value; }
    void merge_destinations(bool merge) { m_merge_destinations = merge; }
    bool merge_destinations() const { return m_merge_destinations; }
    bool confirm_backlog() const { return m_confirm_backlog; }
    void confirm_backlog(bool always) { m_confirm_backlog = always; }
    void set_confirm_backlog_threshold(uint32_t threshold) { m_confirm_backlog_threshold = threshold; };
    uint32_t get_confirm_backlog_threshold() const { return m_confirm_backlog_threshold; };
    bool confirm_export_overwrite() const { return m_confirm_export_overwrite; }
    void confirm_export_overwrite(bool always) { m_confirm_export_overwrite = always; }
    bool segregate_pre_fork_outputs() const { return m_segregate_pre_fork_outputs; }
    void segregate_pre_fork_outputs(bool value) { m_segregate_pre_fork_outputs = value; }
    bool key_reuse_mitigation2() const { return m_key_reuse_mitigation2; }
    void key_reuse_mitigation2(bool value) { m_key_reuse_mitigation2 = value; }
    uint64_t segregation_height() const { return m_segregation_height; }
    void segregation_height(uint64_t height) { m_segregation_height = height; }
    bool ignore_fractional_outputs() const { return m_ignore_fractional_outputs; }
    void ignore_fractional_outputs(bool value) { m_ignore_fractional_outputs = value; }
    bool confirm_non_default_ring_size() const { return m_confirm_non_default_ring_size; }
    void confirm_non_default_ring_size(bool always) { m_confirm_non_default_ring_size = always; }
    bool track_uses() const { return m_track_uses; }
    void track_uses(bool value) { m_track_uses = value; }
    uint32_t inactivity_lock_timeout() const { return m_inactivity_lock_timeout; }
    void inactivity_lock_timeout(uint32_t seconds) { m_inactivity_lock_timeout = seconds; }
    const std::string & device_name() const { return m_device_name; }
    void device_name(const std::string & device_name) { m_device_name = device_name; }
    const std::string & device_derivation_path() const { return m_device_derivation_path; }
    void device_derivation_path(const std::string &device_derivation_path) { m_device_derivation_path = device_derivation_path; }
    const ExportFormat & export_format() const { return m_export_format; }
    inline void set_export_format(const ExportFormat& export_format) { m_export_format = export_format; }

    bool get_tx_key_cached(const crypto::hash &txid, crypto::secret_key &tx_key, std::vector<crypto::secret_key> &additional_tx_keys) const;
    void set_tx_key(const crypto::hash &txid, const crypto::secret_key &tx_key, const std::vector<crypto::secret_key> &additional_tx_keys);
    bool get_tx_key(const crypto::hash &txid, crypto::secret_key &tx_key, std::vector<crypto::secret_key> &additional_tx_keys);
    void check_tx_key(const crypto::hash &txid, const crypto::secret_key &tx_key, const std::vector<crypto::secret_key> &additional_tx_keys, const cryptonote::account_public_address &address, uint64_t &received, bool &in_pool, uint64_t &confirmations);
    void check_tx_key_helper(const crypto::hash &txid, const crypto::key_derivation &derivation, const std::vector<crypto::key_derivation> &additional_derivations, const cryptonote::account_public_address &address, uint64_t &received, bool &in_pool, uint64_t &confirmations);
    void check_tx_key_helper(const cryptonote::transaction &tx, const crypto::key_derivation &derivation, const std::vector<crypto::key_derivation> &additional_derivations, const cryptonote::account_public_address &address, uint64_t &received) const;
    std::string get_tx_proof(const crypto::hash &txid, const cryptonote::account_public_address &address, bool is_subaddress, const std::string &message);
    std::string get_tx_proof(const cryptonote::transaction &tx, const crypto::secret_key &tx_key, const std::vector<crypto::secret_key> &additional_tx_keys, const cryptonote::account_public_address &address, bool is_subaddress, const std::string &message) const;
    bool check_tx_proof(const crypto::hash &txid, const cryptonote::account_public_address &address, bool is_subaddress, const std::string &message, const std::string &sig_str, uint64_t &received, bool &in_pool, uint64_t &confirmations);
    bool check_tx_proof(const cryptonote::transaction &tx, const cryptonote::account_public_address &address, bool is_subaddress, const std::string &message, const std::string &sig_str, uint64_t &received) const;

    std::string get_spend_proof(const crypto::hash &txid, const std::string &message);
    bool check_spend_proof(const crypto::hash &txid, const std::string &message, const std::string &sig_str);

    /*!
     * \brief  Generates a proof that proves the reserve of unspent funds
     * \param  account_minreserve       When specified, collect outputs only belonging to the given account and prove the smallest reserve above the given amount
     *                                  When unspecified, proves for all unspent outputs across all accounts
     * \param  message                  Arbitrary challenge message to be signed together
     * \return                          Signature string
     */
    std::string get_reserve_proof(const boost::optional<std::pair<uint32_t, uint64_t>> &account_minreserve, const std::string &message);
    /*!
     * \brief  Verifies a proof of reserve
     * \param  address                  The signer's address
     * \param  message                  Challenge message used for signing
     * \param  sig_str                  Signature string
     * \param  total                    [OUT] the sum of funds included in the signature
     * \param  spent                    [OUT] the sum of spent funds included in the signature
     * \return                          true if the signature verifies correctly
     */
    bool check_reserve_proof(const cryptonote::account_public_address &address, const std::string &message, const std::string &sig_str, uint64_t &total, uint64_t &spent);

   /*!
    * \brief GUI Address book get/store
    */
    std::vector<address_book_row> get_address_book() const { return m_address_book; }
    bool add_address_book_row(const cryptonote::account_public_address &address, const crypto::hash &payment_id, const std::string &description, bool is_subaddress);
    bool set_address_book_row(size_t row_id, const cryptonote::account_public_address &address, const crypto::hash &payment_id, const std::string &description, bool is_subaddress);
    bool delete_address_book_row(std::size_t row_id);
        
    uint64_t get_num_rct_outputs();
    size_t get_num_transfer_details() const { return m_transfers.size(); }
    const transfer_details &get_transfer_details(size_t idx) const;

    void get_hard_fork_info (uint8_t version, uint64_t &earliest_height) const;
    boost::optional<uint8_t> get_hard_fork_version() const { return m_node_rpc_proxy.get_hardfork_version(); }
    bool use_fork_rules(uint8_t version, uint64_t early_blocks = 0) const;

    std::string get_wallet_file() const;
    std::string get_keys_file() const;
    std::string get_daemon_address() const;
    const boost::optional<epee::net_utils::http::login>& get_daemon_login() const { return m_daemon_login; }
    uint64_t get_daemon_blockchain_height(std::string& err) const;
    uint64_t get_daemon_blockchain_target_height(std::string& err);
   /*!
    * \brief Calculates the approximate blockchain height from current date/time.
    */
    uint64_t get_approximate_blockchain_height() const;
    uint64_t estimate_blockchain_height();
    std::vector<size_t> select_available_outputs_from_histogram(uint64_t count, bool atleast, bool unlocked, bool allow_rct);
    std::vector<size_t> select_available_outputs(const std::function<bool(const transfer_details &td)> &f) const;
    std::vector<size_t> select_available_unmixable_outputs();
    std::vector<size_t> select_available_mixable_outputs();

    size_t pop_best_value_from(const transfer_container &transfers, std::vector<size_t> &unused_dust_indices, const std::vector<size_t>& selected_transfers, bool smallest = false) const;
    size_t pop_best_value(std::vector<size_t> &unused_dust_indices, const std::vector<size_t>& selected_transfers, bool smallest = false) const;

    void set_tx_note(const crypto::hash &txid, const std::string &note);
    std::string get_tx_note(const crypto::hash &txid) const;

    void set_tx_device_aux(const crypto::hash &txid, const std::string &aux);
    std::string get_tx_device_aux(const crypto::hash &txid) const;

    void set_description(const std::string &description);
    std::string get_description() const;

    /*!
     * \brief  Get the list of registered account tags. 
     * \return first.Key=(tag's name), first.Value=(tag's label), second[i]=(i-th account's tag)
     */
    const std::pair<std::map<std::string, std::string>, std::vector<std::string>>& get_account_tags();
    /*!
     * \brief  Set a tag to the given accounts.
     * \param  account_indices  Indices of accounts.
     * \param  tag              Tag's name. If empty, the accounts become untagged.
     */
    void set_account_tag(const std::set<uint32_t> &account_indices, const std::string& tag);
    /*!
     * \brief  Set the label of the given tag.
     * \param  tag            Tag's name (which must be non-empty).
     * \param  description    Tag's description.
     */
    void set_account_tag_description(const std::string& tag, const std::string& description);

    std::string sign(const std::string &data) const;
    bool verify(const std::string &data, const cryptonote::account_public_address &address, const std::string &signature) const;

    /*!
     * \brief sign_multisig_participant signs given message with the multisig public signer key
     * \param data                      message to sign
     * \throws                          if wallet is not multisig
     * \return                          signature
     */
    std::string sign_multisig_participant(const std::string& data) const;
    /*!
     * \brief verify_with_public_key verifies message was signed with given public key
     * \param data                   message
     * \param public_key             public key to check signature
     * \param signature              signature of the message
     * \return                       true if the signature is correct
     */
    bool verify_with_public_key(const std::string &data, const crypto::public_key &public_key, const std::string &signature) const;

    // Import/Export wallet data
    std::pair<size_t, std::vector<tools::wallet2::transfer_details>> export_outputs(bool all = false) const;
    std::string export_outputs_to_str(bool all = false) const;
    size_t import_outputs(const std::pair<size_t, std::vector<tools::wallet2::transfer_details>> &outputs);
    size_t import_outputs_from_str(const std::string &outputs_st);
    payment_container export_payments() const;
    void import_payments(const payment_container &payments);
    void import_payments_out(const std::list<std::pair<crypto::hash,wallet2::confirmed_transfer_details>> &confirmed_payments);
    std::tuple<size_t, crypto::hash, std::vector<crypto::hash>> export_blockchain() const;
    void import_blockchain(const std::tuple<size_t, crypto::hash, std::vector<crypto::hash>> &bc);
    bool export_key_images_to_file(const std::string &filename, bool requested_only) const;
    std::pair<size_t, std::vector<std::pair<crypto::key_image, crypto::signature>>> export_key_images(bool requested_only) const;
    uint64_t import_key_images(const std::vector<std::pair<crypto::key_image, crypto::signature>> &signed_key_images, size_t offset, uint64_t &spent, uint64_t &unspent, bool check_spent = true);
    uint64_t import_key_images_from_file(const std::string &filename, uint64_t &spent, uint64_t &unspent);
    bool import_key_images(std::vector<crypto::key_image> key_images, size_t offset=0, boost::optional<std::unordered_set<size_t>> selected_transfers=boost::none);
    bool import_key_images(signed_tx_set & signed_tx, size_t offset=0, bool only_selected_transfers=false);
    crypto::public_key get_tx_pub_key_from_received_outs(const tools::wallet2::transfer_details &td) const;

    crypto::hash get_long_poll_tx_pool_checksum() const
    {
      std::lock_guard<decltype(m_long_poll_tx_pool_checksum_mutex)> lock(m_long_poll_tx_pool_checksum_mutex);
      return m_long_poll_tx_pool_checksum;
    }

    // long_poll_pool_state is blocking and does NOT return to the caller until
    // the daemon detects a change in the contents of the txpool by comparing
    // our last tx pool checksum with theirs.

    // This call also takes the long poll mutex and uses it's own individual
    // http client that it exclusively owns.

    // Returns true if call succeeded, false if the long poll timed out, throws
    // if a network error.
    bool long_poll_pool_state();
    void update_pool_state(bool refreshed = false);
    void remove_obsolete_pool_txs(const std::vector<crypto::hash> &tx_hashes);

    std::string encrypt(const char *plaintext, size_t len, const crypto::secret_key &skey, bool authenticated = true) const;
    std::string encrypt(const epee::span<char> &span, const crypto::secret_key &skey, bool authenticated = true) const;
    std::string encrypt(const std::string &plaintext, const crypto::secret_key &skey, bool authenticated = true) const;
    std::string encrypt(const epee::wipeable_string &plaintext, const crypto::secret_key &skey, bool authenticated = true) const;
    std::string encrypt_with_view_secret_key(const std::string &plaintext, bool authenticated = true) const;
    template<typename T=std::string> T decrypt(const std::string &ciphertext, const crypto::secret_key &skey, bool authenticated = true) const;
    std::string decrypt_with_view_secret_key(const std::string &ciphertext, bool authenticated = true) const;

    std::string make_uri(const std::string &address, const std::string &payment_id, uint64_t amount, const std::string &tx_description, const std::string &recipient_name, std::string &error) const;
    bool parse_uri(const std::string &uri, std::string &address, std::string &payment_id, uint64_t &amount, std::string &tx_description, std::string &recipient_name, std::vector<std::string> &unknown_parameters, std::string &error);

    uint64_t get_blockchain_height_by_date(uint16_t year, uint8_t month, uint8_t day);    // 1<=month<=12, 1<=day<=31

    bool is_synced() const;

    uint64_t get_fee_percent(uint32_t priority, cryptonote::txtype type) const;
    cryptonote::byte_and_output_fees get_base_fees() const;
    uint64_t get_fee_quantization_mask() const;

    // params constructor, accumulates the burn amounts if the priority is
    // a blink and, or a lns tx. If it is a blink TX, lns_burn_type is ignored.
    static cryptonote::loki_construct_tx_params construct_params(uint8_t hf_version, cryptonote::txtype tx_type, uint32_t priority, lns::mapping_type lns_burn_type = static_cast<lns::mapping_type>(0));

    bool is_unattended() const { return m_unattended; }

    // Light wallet specific functions
    // fetch unspent outs from lw node and store in m_transfers
    void light_wallet_get_unspent_outs();
    // fetch txs and store in m_payments
    void light_wallet_get_address_txs();
    // get_address_info
    bool light_wallet_get_address_info(tools::light_rpc::GET_ADDRESS_INFO::response &response);
    // Login. new_address is true if address hasn't been used on lw node before.
    bool light_wallet_login(bool &new_address);
    // Send an import request to lw node. returns info about import fee, address and payment_id
    bool light_wallet_import_wallet_request(tools::light_rpc::IMPORT_WALLET_REQUEST::response &response);
    // get random outputs from light wallet server
    void light_wallet_get_outs(std::vector<std::vector<get_outs_entry>> &outs, const std::vector<size_t> &selected_transfers, size_t fake_outputs_count);
    // Parse rct string
    bool light_wallet_parse_rct_str(const std::string& rct_string, const crypto::public_key& tx_pub_key, uint64_t internal_output_index, rct::key& decrypted_mask, rct::key& rct_commit, bool decrypt) const;
    // check if key image is ours
    bool light_wallet_key_image_is_ours(const crypto::key_image& key_image, const crypto::public_key& tx_public_key, uint64_t out_index);

    /*
     * "attributes" are a mechanism to store an arbitrary number of string values
     * on the level of the wallet as a whole, identified by keys. Their introduction,
     * technically the unordered map m_attributes stored as part of a wallet file,
     * led to a new wallet file version, but now new singular pieces of info may be added
     * without the need for a new version.
     *
     * The first and so far only value stored as such an attribute is the description.
     * It's stored under the standard key ATTRIBUTE_DESCRIPTION (see method set_description).
     *
     * The mechanism is open to all clients and allows them to use it for storing basically any
     * single string values in a wallet. To avoid the problem that different clients possibly
     * overwrite or misunderstand each other's attributes, a two-part key scheme is
     * proposed: <client name>.<value name>
     */
    const char* const ATTRIBUTE_DESCRIPTION = "wallet2.description";
    void set_attribute(const std::string &key, const std::string &value);
    bool get_attribute(const std::string &key, std::string &value) const;

    crypto::public_key get_multisig_signer_public_key(const crypto::secret_key &spend_skey) const;
    crypto::public_key get_multisig_signer_public_key() const;
    crypto::public_key get_multisig_signing_public_key(size_t idx) const;
    crypto::public_key get_multisig_signing_public_key(const crypto::secret_key &skey) const;

    template<class t_request, class t_response>
    inline bool invoke_http_json(const boost::string_ref uri, const t_request& req, t_response& res, std::chrono::milliseconds timeout = std::chrono::seconds(15), const boost::string_ref http_method = "GET")
    {
      if (m_offline) return false;
      std::lock_guard<std::recursive_mutex> lock(m_daemon_rpc_mutex);
      return epee::net_utils::invoke_http_json(uri, req, res, m_http_client, timeout, http_method);
    }
    template<class t_request, class t_response>
    inline bool invoke_http_bin(const boost::string_ref uri, const t_request& req, t_response& res, std::chrono::milliseconds timeout = std::chrono::seconds(15), const boost::string_ref http_method = "GET")
    {
      if (m_offline) return false;
      std::lock_guard<std::recursive_mutex> lock(m_daemon_rpc_mutex);
      return epee::net_utils::invoke_http_bin(uri, req, res, m_http_client, timeout, http_method);
    }
    template<class t_request, class t_response>
    inline bool invoke_http_json_rpc(const boost::string_ref uri, const std::string& method_name, const t_request& req, t_response& res, std::chrono::milliseconds timeout = std::chrono::seconds(15), const boost::string_ref http_method = "GET", const std::string& req_id = "0")
    {
      if (m_offline) return false;
      std::lock_guard<std::recursive_mutex> lock(m_daemon_rpc_mutex);
      return epee::net_utils::invoke_http_json_rpc(uri, method_name, req, res, m_http_client, timeout, http_method, req_id);
    }

    bool set_ring_database(const std::string &filename);
    const std::string get_ring_database() const { return m_ring_database; }
    bool get_ring(const crypto::key_image &key_image, std::vector<uint64_t> &outs);
    bool get_rings(const crypto::hash &txid, std::vector<std::pair<crypto::key_image, std::vector<uint64_t>>> &outs);
    bool set_ring(const crypto::key_image &key_image, const std::vector<uint64_t> &outs, bool relative);
    bool unset_ring(const std::vector<crypto::key_image> &key_images);
    bool unset_ring(const crypto::hash &txid);
    bool find_and_save_rings(bool force = true);

    bool blackball_output(const std::pair<uint64_t, uint64_t> &output);
    bool set_blackballed_outputs(const std::vector<std::pair<uint64_t, uint64_t>> &outputs, bool add = false);
    bool unblackball_output(const std::pair<uint64_t, uint64_t> &output);
    bool is_output_blackballed(const std::pair<uint64_t, uint64_t> &output) const;

    enum struct stake_result_status
    {
      invalid,
      success,
      exception_thrown,
      payment_id_disallowed,
      subaddress_disallowed,
      address_must_be_primary,
      service_node_list_query_failed,
      service_node_not_registered,
      network_version_query_failed,
      network_height_query_failed,
      service_node_contribution_maxed,
      service_node_contributors_maxed,
      service_node_insufficient_contribution,
      too_many_transactions_constructed,
      no_blink,
    };

    struct stake_result
    {
      stake_result_status status;
      std::string         msg;
      pending_tx          ptx;
    };

    /// Modifies the `amount` to maximum possible if too large, but rejects if insufficient.
    /// `fraction` is only used to determine the amount if specified zero.
    stake_result check_stake_allowed(const crypto::public_key& sn_key, const cryptonote::address_parse_info& addr_info, uint64_t& amount, double fraction = 0);
    stake_result create_stake_tx    (const crypto::public_key& service_node_key, const cryptonote::address_parse_info& addr_info, uint64_t amount,
                                     double amount_fraction = 0, uint32_t priority = 0, uint32_t subaddr_account = 0, std::set<uint32_t> subaddr_indices = {});
    enum struct register_service_node_result_status
    {
      invalid,
      success,
      insufficient_num_args,
      subaddr_indices_parse_fail,
      network_height_query_failed,
      network_version_query_failed,
      convert_registration_args_failed,
      registration_timestamp_expired,
      registration_timestamp_parse_fail,
      validate_contributor_args_fail,
      service_node_key_parse_fail,
      service_node_signature_parse_fail,
      service_node_register_serialize_to_tx_extra_fail,
      first_address_must_be_primary_address,
      service_node_list_query_failed,
      service_node_cannot_reregister,
      insufficient_portions,
      wallet_not_synced,
      too_many_transactions_constructed,
      exception_thrown,
      no_blink,
    };

    struct register_service_node_result
    {
      register_service_node_result_status status;
      std::string                         msg;
      pending_tx                          ptx;
    };
    register_service_node_result create_register_service_node_tx(const std::vector<std::string> &args_, uint32_t subaddr_account = 0);

    struct request_stake_unlock_result
    {
      bool        success;
      std::string msg;
      pending_tx  ptx;
    };
    request_stake_unlock_result can_request_stake_unlock(const crypto::public_key &sn_key);
    std::vector<wallet2::pending_tx> lns_create_buy_mapping_tx(lns::mapping_type type, std::string const *owner, std::string const *backup_owner, std::string name, std::string const &value, std::string *reason, uint32_t priority = 0, uint32_t account_index = 0, std::set<uint32_t> subaddr_indices = {});
    std::vector<wallet2::pending_tx> lns_create_buy_mapping_tx(std::string const &type, std::string const *owner, std::string const *backup_owner, std::string const &name, std::string const &value, std::string *reason, uint32_t priority = 0, uint32_t account_index = 0, std::set<uint32_t> subaddr_indices = {});

    // signature: (Optional) If set, use the signature given, otherwise by default derive the signature from the wallet spend key as an ed25519 key.
    //            The signature is derived from the hash of the previous txid blob and previous value blob of the mapping. By default this is signed using the wallet's spend key as an ed25519 keypair.
    std::vector<wallet2::pending_tx> lns_create_update_mapping_tx(lns::mapping_type type, std::string name, std::string const *value, std::string const *owner, std::string const *backup_owner, std::string const *signature, std::string *reason, uint32_t priority = 0, uint32_t account_index = 0, std::set<uint32_t> subaddr_indices = {}, std::vector<cryptonote::rpc::LNS_NAMES_TO_OWNERS::response_entry> *response = {});
    std::vector<wallet2::pending_tx> lns_create_update_mapping_tx(std::string const &type, std::string const &name, std::string const *value, std::string const *owner, std::string const *backup_owner, std::string const *signature, std::string *reason, uint32_t priority = 0, uint32_t account_index = 0, std::set<uint32_t> subaddr_indices = {}, std::vector<cryptonote::rpc::LNS_NAMES_TO_OWNERS::response_entry> *response = {});

    // Generate just the signature required for putting into lns_update_mapping command in the wallet
    bool lns_make_update_mapping_signature(lns::mapping_type type, std::string name, std::string const *value, std::string const *owner, std::string const *backup_owner, lns::generic_signature &signature, uint32_t account_index = 0, std::string *reason = nullptr);

    void freeze(size_t idx);
    void thaw(size_t idx);
    bool frozen(size_t idx) const;
    void freeze(const crypto::key_image &ki);
    void thaw(const crypto::key_image &ki);
    bool frozen(const crypto::key_image &ki) const;
    bool frozen(const transfer_details &td) const;

    bool save_to_file(const std::string& path_to_file, const std::string& binary, bool is_printable = false) const;
    static bool load_from_file(const std::string& path_to_file, std::string& target_str, size_t max_size = 1000000000);

    uint64_t get_bytes_sent() const;
    uint64_t get_bytes_received() const;

    // MMS -------------------------------------------------------------------------------------------------
    mms::message_store& get_message_store() { return m_message_store; };
    const mms::message_store& get_message_store() const { return m_message_store; };
    mms::multisig_wallet_state get_multisig_wallet_state() const;

    bool lock_keys_file();
    bool unlock_keys_file();
    bool is_keys_file_locked() const;

    void change_password(const std::string &filename, const epee::wipeable_string &original_password, const epee::wipeable_string &new_password);

    void set_tx_notify(const std::shared_ptr<tools::Notify> &notify) { m_tx_notify = notify; }

    bool is_tx_spendtime_unlocked(uint64_t unlock_time, uint64_t block_height) const;
    void hash_m_transfer(const transfer_details & transfer, crypto::hash &hash) const;
    uint64_t hash_m_transfers(int64_t transfer_height, crypto::hash &hash) const;
    void finish_rescan_bc_keep_key_images(uint64_t transfer_height, const crypto::hash &hash);
    void set_offline(bool offline = true);


    std::atomic<bool> m_long_poll_disabled;
  private:
    /*!
     * \brief  Stores wallet information to wallet file.
     * \param  keys_file_name Name of wallet file
     * \param  password       Password of wallet file
     * \param  watch_only     true to save only view key, false to save both spend and view keys
     * \return                Whether it was successful.
     */
    bool store_keys(const std::string& keys_file_name, const epee::wipeable_string& password, bool watch_only = false);
    /*!
     * \brief Load wallet information from wallet file.
     * \param keys_file_name Name of wallet file
     * \param password       Password of wallet file
     */
    bool load_keys(const std::string& keys_file_name, const epee::wipeable_string& password);
<<<<<<< HEAD
    void process_new_transaction(const crypto::hash &txid, const cryptonote::transaction& tx, const std::vector<uint64_t> &o_indices, uint64_t height, uint64_t ts, bool miner_tx, bool pool, bool blink, bool double_spend_seen, const tx_cache_data &tx_cache_data, std::map<std::pair<uint64_t, uint64_t>, size_t> *output_tracker_cache = NULL);
=======
    void process_new_transaction(const crypto::hash &txid, const cryptonote::transaction& tx, const std::vector<uint64_t> &o_indices, uint64_t height, uint8_t block_version, uint64_t ts, bool miner_tx, bool pool, bool double_spend_seen, const tx_cache_data &tx_cache_data, std::map<std::pair<uint64_t, uint64_t>, size_t> *output_tracker_cache = NULL);
>>>>>>> 965adff6
    bool should_skip_block(const cryptonote::block &b, uint64_t height) const;
    void process_new_blockchain_entry(const cryptonote::block& b, const cryptonote::block_complete_entry& bche, const parsed_block &parsed_block, const crypto::hash& bl_id, uint64_t height, const std::vector<tx_cache_data> &tx_cache_data, size_t tx_cache_data_offset, std::map<std::pair<uint64_t, uint64_t>, size_t> *output_tracker_cache = NULL);
    void detach_blockchain(uint64_t height, std::map<std::pair<uint64_t, uint64_t>, size_t> *output_tracker_cache = NULL);
    void get_short_chain_history(std::list<crypto::hash>& ids, uint64_t granularity = 1) const;
    bool clear();
    void clear_soft(bool keep_key_images=false);
    void pull_blocks(uint64_t start_height, uint64_t& blocks_start_height, const std::list<crypto::hash> &short_chain_history, std::vector<cryptonote::block_complete_entry> &blocks, std::vector<cryptonote::rpc::GET_BLOCKS_FAST::block_output_indices> &o_indices);
    void pull_hashes(uint64_t start_height, uint64_t& blocks_start_height, const std::list<crypto::hash> &short_chain_history, std::vector<crypto::hash> &hashes);
    void fast_refresh(uint64_t stop_height, uint64_t &blocks_start_height, std::list<crypto::hash> &short_chain_history, bool force = false);
    void pull_and_parse_next_blocks(uint64_t start_height, uint64_t &blocks_start_height, std::list<crypto::hash> &short_chain_history, const std::vector<cryptonote::block_complete_entry> &prev_blocks, const std::vector<parsed_block> &prev_parsed_blocks, std::vector<cryptonote::block_complete_entry> &blocks, std::vector<parsed_block> &parsed_blocks, bool &error);
    void process_parsed_blocks(uint64_t start_height, const std::vector<cryptonote::block_complete_entry> &blocks, const std::vector<parsed_block> &parsed_blocks, uint64_t& blocks_added, std::map<std::pair<uint64_t, uint64_t>, size_t> *output_tracker_cache = NULL);
    uint64_t select_transfers(uint64_t needed_money, std::vector<size_t> unused_transfers_indices, std::vector<size_t>& selected_transfers) const;
    bool prepare_file_names(const std::string& file_path);
    void process_unconfirmed(const crypto::hash &txid, const cryptonote::transaction& tx, uint64_t height);
    void process_outgoing(const crypto::hash &txid, const cryptonote::transaction& tx, uint64_t height, uint64_t ts, uint64_t spent, uint64_t received, uint32_t subaddr_account, const std::set<uint32_t>& subaddr_indices);
    void add_unconfirmed_tx(const cryptonote::transaction& tx, uint64_t amount_in, const std::vector<cryptonote::tx_destination_entry> &dests, const crypto::hash &payment_id, uint64_t change_amount, uint32_t subaddr_account, const std::set<uint32_t>& subaddr_indices);
    void generate_genesis(cryptonote::block& b) const;
    void check_genesis(const crypto::hash& genesis_hash) const; //throws
    bool generate_chacha_key_from_secret_keys(crypto::chacha_key &key) const;
    void generate_chacha_key_from_password(const epee::wipeable_string &pass, crypto::chacha_key &key) const;
    crypto::hash get_payment_id(const pending_tx &ptx) const;
    void check_acc_out_precomp(const cryptonote::tx_out &o, const crypto::key_derivation &derivation, const std::vector<crypto::key_derivation> &additional_derivations, size_t i, tx_scan_info_t &tx_scan_info) const;
    void check_acc_out_precomp(const cryptonote::tx_out &o, const crypto::key_derivation &derivation, const std::vector<crypto::key_derivation> &additional_derivations, size_t i, const is_out_data *is_out_data, tx_scan_info_t &tx_scan_info) const;
    void check_acc_out_precomp_once(const cryptonote::tx_out &o, const crypto::key_derivation &derivation, const std::vector<crypto::key_derivation> &additional_derivations, size_t i, const is_out_data *is_out_data, tx_scan_info_t &tx_scan_info, bool &already_seen) const;
    void parse_block_round(const cryptonote::blobdata &blob, cryptonote::block &bl, crypto::hash &bl_id, bool &error) const;
    uint64_t get_upper_transaction_weight_limit() const;
    std::vector<uint64_t> get_unspent_amounts_vector(bool strict) const;
    cryptonote::byte_and_output_fees get_dynamic_base_fee_estimate() const;
    float get_output_relatedness(const transfer_details &td0, const transfer_details &td1) const;
    std::vector<size_t> pick_preferred_rct_inputs(uint64_t needed_money, uint32_t subaddr_account, const std::set<uint32_t> &subaddr_indices) const;
    void set_spent(size_t idx, uint64_t height);
    void set_unspent(size_t idx);
    bool is_spent(const transfer_details &td, bool strict = true) const;
    bool is_spent(size_t idx, bool strict = true) const;
    void get_outs(std::vector<std::vector<get_outs_entry>> &outs, const std::vector<size_t> &selected_transfers, size_t fake_outputs_count, bool has_rct);
    bool tx_add_fake_output(std::vector<std::vector<tools::wallet2::get_outs_entry>> &outs, uint64_t global_index, const crypto::public_key& tx_public_key, const rct::key& mask, uint64_t real_index, bool unlocked) const;
    bool should_pick_a_second_output(size_t n_transfers, const std::vector<size_t> &unused_transfers_indices, const std::vector<size_t> &unused_dust_indices) const;
    std::vector<size_t> get_only_rct(const std::vector<size_t> &unused_dust_indices, const std::vector<size_t> &unused_transfers_indices) const;
    void scan_output(const cryptonote::transaction &tx, bool miner_tx, const crypto::public_key &tx_pub_key, size_t vout_index, tx_scan_info_t &tx_scan_info, std::vector<tx_money_got_in_out> &tx_money_got_in_outs, std::vector<size_t> &outs, bool pool, bool blink);
    void trim_hashchain();
    crypto::key_image get_multisig_composite_key_image(size_t n) const;
    rct::multisig_kLRki get_multisig_composite_kLRki(size_t n,  const std::unordered_set<crypto::public_key> &ignore_set, std::unordered_set<rct::key> &used_L, std::unordered_set<rct::key> &new_used_L) const;
    rct::multisig_kLRki get_multisig_kLRki(size_t n, const rct::key &k) const;
    rct::key get_multisig_k(size_t idx, const std::unordered_set<rct::key> &used_L) const;
    void update_multisig_rescan_info(const std::vector<std::vector<rct::key>> &multisig_k, const std::vector<std::vector<tools::wallet2::multisig_info>> &info, size_t n);
    bool add_rings(const crypto::chacha_key &key, const cryptonote::transaction_prefix &tx);
    bool add_rings(const cryptonote::transaction_prefix &tx);
    bool remove_rings(const cryptonote::transaction_prefix &tx);
    bool get_ring(const crypto::chacha_key &key, const crypto::key_image &key_image, std::vector<uint64_t> &outs);
    crypto::chacha_key get_ringdb_key();
    void setup_keys(const epee::wipeable_string &password);
    size_t get_transfer_details(const crypto::key_image &ki) const;

    void register_devices();
    hw::device& lookup_device(const std::string & device_descriptor);

    bool get_rct_distribution(uint64_t &start_height, std::vector<uint64_t> &distribution);
    bool get_output_blacklist(std::vector<uint64_t> &blacklist);

    uint64_t get_segregation_fork_height() const;
    void unpack_multisig_info(const std::vector<std::string>& info,
      std::vector<crypto::public_key> &public_keys,
      std::vector<crypto::secret_key> &secret_keys) const;
    bool unpack_extra_multisig_info(const std::vector<std::string>& info,
      std::vector<crypto::public_key> &signers,
      std::unordered_set<crypto::public_key> &pkeys) const;

    void cache_tx_data(const cryptonote::transaction& tx, const crypto::hash &txid, tx_cache_data &tx_cache_data) const;
    std::shared_ptr<std::map<std::pair<uint64_t, uint64_t>, size_t>> create_output_tracker_cache() const;

    void init_type(hw::device::device_type device_type);
    void setup_new_blockchain();
    void create_keys_file(const std::string &wallet_, bool watch_only, const epee::wipeable_string &password, bool create_address_file);

    wallet_device_callback * get_device_callback();
    void on_device_button_request(uint64_t code);
    void on_device_button_pressed();
    boost::optional<epee::wipeable_string> on_device_pin_request();
    boost::optional<epee::wipeable_string> on_device_passphrase_request(bool on_device);
    void on_device_progress(const hw::device_progress& event);

    std::string get_rpc_status(const std::string &s) const;
    void throw_on_rpc_response_error(const boost::optional<std::string> &status, const char *method) const;

    cryptonote::account_base m_account;
    boost::optional<epee::net_utils::http::login> m_daemon_login;
    std::string m_daemon_address;
    std::string m_wallet_file;
    std::string m_keys_file;
    std::string m_mms_file;
    epee::net_utils::http::http_simple_client m_http_client;
    hashchain m_blockchain;
    std::unordered_map<crypto::hash, unconfirmed_transfer_details> m_unconfirmed_txs;
    std::unordered_map<crypto::hash, confirmed_transfer_details> m_confirmed_txs;
    std::unordered_multimap<crypto::hash, pool_payment_details> m_unconfirmed_payments;
    std::unordered_map<crypto::hash, crypto::secret_key> m_tx_keys;
    std::unordered_map<crypto::hash, std::vector<crypto::secret_key>> m_additional_tx_keys;

    std::recursive_mutex                      m_long_poll_mutex;
    epee::net_utils::http::http_simple_client m_long_poll_client;
    mutable std::mutex                        m_long_poll_tx_pool_checksum_mutex;
    crypto::hash                              m_long_poll_tx_pool_checksum = {};
    epee::net_utils::ssl_options_t            m_long_poll_ssl_options = epee::net_utils::ssl_support_t::e_ssl_support_autodetect;

    transfer_container m_transfers;
    payment_container m_payments;
    std::unordered_map<crypto::key_image, size_t> m_key_images;
    std::unordered_map<crypto::public_key, size_t> m_pub_keys;
    cryptonote::account_public_address m_account_public_address;
    std::unordered_map<crypto::public_key, cryptonote::subaddress_index> m_subaddresses;
    std::vector<std::vector<std::string>> m_subaddress_labels;
    std::unordered_map<crypto::hash, std::string> m_tx_notes;
    std::unordered_map<std::string, std::string> m_attributes;
    std::vector<tools::wallet2::address_book_row> m_address_book;
    std::pair<std::map<std::string, std::string>, std::vector<std::string>> m_account_tags;
    uint64_t m_upper_transaction_weight_limit; //TODO: auto-calc this value or request from daemon, now use some fixed value
    const std::vector<std::vector<tools::wallet2::multisig_info>> *m_multisig_rescan_info;
    const std::vector<std::vector<rct::key>> *m_multisig_rescan_k;
    std::unordered_map<crypto::public_key, crypto::key_image> m_cold_key_images;

    std::atomic<bool> m_run;

    std::recursive_mutex m_daemon_rpc_mutex;

    bool m_trusted_daemon;
    i_wallet2_callback* m_callback;
    hw::device::device_type m_key_device_type;
    cryptonote::network_type m_nettype;
    uint64_t m_kdf_rounds;
    std::string seed_language; /*!< Language of the mnemonics (seed). */
    bool is_old_file_format; /*!< Whether the wallet file is of an old file format */
    bool m_watch_only; /*!< no spend key */
    bool m_multisig; /*!< if > 1 spend secret key will not match spend public key */
    uint32_t m_multisig_threshold;
    std::vector<crypto::public_key> m_multisig_signers;
    //in case of general M/N multisig wallet we should perform N - M + 1 key exchange rounds and remember how many rounds are passed.
    uint32_t m_multisig_rounds_passed;
    std::vector<crypto::public_key> m_multisig_derivations;
    bool m_always_confirm_transfers;
    bool m_print_ring_members;
    bool m_store_tx_info; /*!< request txkey to be returned in RPC, and store in the wallet cache file */
    uint32_t m_default_priority;
    RefreshType m_refresh_type;
    bool m_auto_refresh;
    bool m_first_refresh_done;
    uint64_t m_refresh_from_block_height;
    // If m_refresh_from_block_height is explicitly set to zero we need this to differentiate it from the case that
    // m_refresh_from_block_height was defaulted to zero.*/
    bool m_explicit_refresh_from_block_height;
    bool m_confirm_non_default_ring_size;
    AskPasswordType m_ask_password;
    uint32_t m_min_output_count;
    uint64_t m_min_output_value;
    bool m_merge_destinations;
    bool m_confirm_backlog;
    uint32_t m_confirm_backlog_threshold;
    bool m_confirm_export_overwrite;
    bool m_segregate_pre_fork_outputs;
    bool m_key_reuse_mitigation2;
    uint64_t m_segregation_height;
    bool m_ignore_fractional_outputs;
    bool m_track_uses;
    uint32_t m_inactivity_lock_timeout;
    bool m_is_initialized;
    NodeRPCProxy m_node_rpc_proxy;
    std::unordered_set<crypto::hash> m_scanned_pool_txs[2];
    size_t m_subaddress_lookahead_major, m_subaddress_lookahead_minor;
    std::string m_device_name;
    std::string m_device_derivation_path;
    uint64_t m_device_last_key_image_sync;
    bool m_offline;
    uint64_t m_immutable_height;
    uint32_t m_rpc_version;

    // Aux transaction data from device
    std::unordered_map<crypto::hash, std::string> m_tx_device;

    // Light wallet
    bool m_light_wallet; /* sends view key to daemon for scanning */
    uint64_t m_light_wallet_scanned_block_height;
    uint64_t m_light_wallet_blockchain_height;
    uint64_t m_light_wallet_per_kb_fee = FEE_PER_KB;
    bool m_light_wallet_connected;
    uint64_t m_light_wallet_balance;
    uint64_t m_light_wallet_unlocked_balance;
    // Light wallet info needed to populate m_payment requires 2 separate api calls (get_address_txs and get_unspent_outs)
    // We save the info from the first call in m_light_wallet_address_txs for easier lookup.
    std::unordered_map<crypto::hash, address_tx> m_light_wallet_address_txs;
    // store calculated key image for faster lookup
    std::unordered_map<crypto::public_key, std::map<uint64_t, crypto::key_image> > m_key_image_cache;

    std::string m_ring_database;
    bool m_ring_history_saved;
    std::unique_ptr<ringdb> m_ringdb;
    boost::optional<crypto::chacha_key> m_ringdb_key;

    uint64_t m_last_block_reward;
    std::unique_ptr<tools::file_locker> m_keys_file_locker;
    
    mms::message_store m_message_store;
    bool m_original_keys_available;
    cryptonote::account_public_address m_original_address;
    crypto::secret_key m_original_view_secret_key;

    crypto::chacha_key m_cache_key;
    boost::optional<epee::wipeable_string> m_encrypt_keys_after_refresh;

    bool m_unattended;
    bool m_devices_registered;

    std::shared_ptr<tools::Notify> m_tx_notify;
    std::unique_ptr<wallet_device_callback> m_device_callback;

    ExportFormat m_export_format;
  };

  // TODO(loki): Hmm. We need this here because we make register_service_node do
  // parsing on the wallet2 side instead of simplewallet. This is so that
  // register_service_node RPC command doesn't make it the wallet_rpc's
  // responsibility to parse out the string returned from the daemon. We're
  // purposely abstracting that complexity out to just wallet2's responsibility.

  // TODO(loki): The better question is if anyone is ever going to try use
  // register service node funded by multiple subaddresses. This is unlikely.
  constexpr std::array<const char* const, 6> allowed_priority_strings = {{"default", "unimportant", "normal", "elevated", "priority", "blink"}};
  bool parse_subaddress_indices(const std::string& arg, std::set<uint32_t>& subaddr_indices, std::string *err_msg = nullptr);
  bool parse_priority          (const std::string& arg, uint32_t& priority);

}
BOOST_CLASS_VERSION(tools::wallet2, 29)
BOOST_CLASS_VERSION(tools::wallet2::transfer_details, 14)
BOOST_CLASS_VERSION(tools::wallet2::multisig_info, 1)
BOOST_CLASS_VERSION(tools::wallet2::multisig_info::LR, 0)
BOOST_CLASS_VERSION(tools::wallet2::multisig_tx_set, 1)
BOOST_CLASS_VERSION(tools::wallet2::payment_details, 6)
BOOST_CLASS_VERSION(tools::wallet2::pool_payment_details, 1)
BOOST_CLASS_VERSION(tools::wallet2::unconfirmed_transfer_details, 9)
BOOST_CLASS_VERSION(tools::wallet2::confirmed_transfer_details, 8)
BOOST_CLASS_VERSION(tools::wallet2::address_book_row, 17)
BOOST_CLASS_VERSION(tools::wallet2::reserve_proof_entry, 0)
BOOST_CLASS_VERSION(tools::wallet2::unsigned_tx_set, 0)
BOOST_CLASS_VERSION(tools::wallet2::signed_tx_set, 1)
BOOST_CLASS_VERSION(tools::wallet2::tx_construction_data, 6)
BOOST_CLASS_VERSION(tools::wallet2::pending_tx, 3)
BOOST_CLASS_VERSION(tools::wallet2::multisig_sig, 0)

namespace boost
{
  namespace serialization
  {
    template <class Archive>
    inline typename std::enable_if<!Archive::is_loading::value, void>::type initialize_transfer_details(Archive &a, tools::wallet2::transfer_details &x, const boost::serialization::version_type ver)
    {
    }
    template <class Archive>
    inline typename std::enable_if<Archive::is_loading::value, void>::type initialize_transfer_details(Archive &a, tools::wallet2::transfer_details &x, const boost::serialization::version_type ver)
    {
        if (ver < 10)
        {
          x.m_key_image_request = false;
        }
        if (ver < 12)
        {
          x.m_frozen = false;
        }
        if (ver < 13)
          x.m_unmined_blink = false;
        if (ver < 14)
          x.m_was_blink = false;
    }

    template <class Archive>
    inline void serialize(Archive &a, tools::wallet2::transfer_details &x, const boost::serialization::version_type ver)
    {
      a & x.m_block_height;
      a & x.m_global_output_index;
      a & x.m_internal_output_index;
      a & x.m_tx;
      a & x.m_spent;
      a & x.m_key_image;
      a & x.m_mask;
      a & x.m_amount;
      a & x.m_spent_height;
      a & x.m_txid;
      a & x.m_rct;
      a & x.m_key_image_known;
      a & x.m_pk_index;
      a & x.m_subaddr_index;
      a & x.m_multisig_info;
      a & x.m_multisig_k;
      a & x.m_key_image_partial;
      if (ver > 9)
        a & x.m_key_image_request;
      if (ver > 10)
        a & x.m_uses;
      if (ver > 11)
        a & x.m_frozen;
      if (ver > 12)
        a & x.m_unmined_blink;
      if (ver > 13)
        a & x.m_was_blink;

      initialize_transfer_details(a, x, ver);
    }

    template <class Archive>
    inline void serialize(Archive &a, tools::wallet2::multisig_info::LR &x, const boost::serialization::version_type ver)
    {
      a & x.m_L;
      a & x.m_R;
    }

    template <class Archive>
    inline void serialize(Archive &a, tools::wallet2::multisig_info &x, const boost::serialization::version_type ver)
    {
      a & x.m_signer;
      a & x.m_LR;
      a & x.m_partial_key_images;
    }

    template <class Archive>
    inline void serialize(Archive &a, tools::wallet2::multisig_tx_set &x, const boost::serialization::version_type ver)
    {
      a & x.m_ptx;
      a & x.m_signers;
    }

    template <class Archive>
    inline void serialize(Archive &a, tools::wallet2::unconfirmed_transfer_details &x, const boost::serialization::version_type ver)
    {
      a & x.m_change;
      a & x.m_sent_time;
      if (ver < 5)
      {
        cryptonote::transaction tx;
        a & tx;
        x.m_tx = (const cryptonote::transaction_prefix&)tx;
      }
      else
      {
        a & x.m_tx;
      }
      if (ver < 9)
       x.m_pay_type = tools::pay_type::out;
      if (ver < 1)
        return;
      a & x.m_dests;
      a & x.m_payment_id;
      if (ver < 2)
        return;
      a & x.m_state;
      if (ver < 3)
        return;
      a & x.m_timestamp;
      if (ver < 4)
        return;
      a & x.m_amount_in;
      a & x.m_amount_out;
      if (ver < 6)
      {
        // v<6 may not have change accumulated in m_amount_out, which is a pain,
        // as it's readily understood to be sum of outputs.
        // We convert it to include change from v6
        if (!typename Archive::is_saving() && x.m_change != (uint64_t)-1)
          x.m_amount_out += x.m_change;
      }
      if (ver < 7)
      {
        x.m_subaddr_account = 0;
        return;
      }
      a & x.m_subaddr_account;
      a & x.m_subaddr_indices;
      if (ver < 8)
        return;
      a & x.m_rings;
      if (ver < 9)
        return;
      a & x.m_pay_type;
    }

    template <class Archive>
    inline void serialize(Archive &a, tools::wallet2::confirmed_transfer_details &x, const boost::serialization::version_type ver)
    {
      a & x.m_amount_in;
      a & x.m_amount_out;
      a & x.m_change;
      a & x.m_block_height;
      if (ver < 8)
        x.m_pay_type = tools::pay_type::out;
      if (ver < 1)
        return;
      a & x.m_dests;
      a & x.m_payment_id;
      if (ver < 2)
        return;
      a & x.m_timestamp;
      if (ver < 3)
      {
        // v<3 may not have change accumulated in m_amount_out, which is a pain,
        // as it's readily understood to be sum of outputs. Whether it got added
        // or not depends on whether it came from a unconfirmed_transfer_details
        // (not included) or not (included). We can't reliably tell here, so we
        // check whether either yields a "negative" fee, or use the other if so.
        // We convert it to include change from v3
        if (!typename Archive::is_saving() && x.m_change != (uint64_t)-1)
        {
          if (x.m_amount_in > (x.m_amount_out + x.m_change))
            x.m_amount_out += x.m_change;
        }
      }
      if (ver < 4)
      {
        if (!typename Archive::is_saving())
          x.m_unlock_time = 0;
        return;
      }
      a & x.m_unlock_time;
      if (ver < 5)
      {
        x.m_subaddr_account = 0;
        return;
      }
      a & x.m_subaddr_account;
      a & x.m_subaddr_indices;
      if (ver < 6)
        return;
      a & x.m_rings;

      if (ver < 7)
        return;
      a & x.m_unlock_times;
      if (ver < 8)
        return;
      a & x.m_pay_type;
    }

    template <class Archive>
    inline void serialize(Archive& a, tools::wallet2::payment_details& x, const boost::serialization::version_type ver)
    {
      a & x.m_tx_hash;
      a & x.m_amount;
      a & x.m_block_height;
      a & x.m_unlock_time;

      // Set defaults for old versions:
      if (ver < 1)
        x.m_timestamp = 0;
      if (ver < 2)
        x.m_subaddr_index = {};
      if (ver < 3)
        x.m_fee = 0;
      if (ver < 4)
        x.m_type = tools::pay_type::in;
      if (ver < 5)
        x.m_unmined_blink = false;
      if (ver < 6)
        x.m_was_blink = false;


      if (ver < 1) return;
      a & x.m_timestamp;
      if (ver < 2) return;
      a & x.m_subaddr_index;
      if (ver < 3) return;
      a & x.m_fee;
      if (ver < 4) return;
      a & x.m_type;
      if (ver < 5) return;
      a & x.m_unmined_blink;
      if (ver < 6) return;
      a & x.m_was_blink;
    }

    template <class Archive>
    inline void serialize(Archive& a, tools::wallet2::pool_payment_details& x, const boost::serialization::version_type ver)
    {
      a & x.m_pd;
      a & x.m_double_spend_seen;
    }

    template <class Archive>
    inline void serialize(Archive& a, tools::wallet2::address_book_row& x, const boost::serialization::version_type ver)
    {
      a & x.m_address;
      a & x.m_payment_id;
      a & x.m_description;
      if (ver < 17)
      {
        x.m_is_subaddress = false;
        return;
      }
      a & x.m_is_subaddress;
    }

    template <class Archive>
    inline void serialize(Archive& a, tools::wallet2::reserve_proof_entry& x, const boost::serialization::version_type ver)
    {
      a & x.txid;
      a & x.index_in_tx;
      a & x.shared_secret;
      a & x.key_image;
      a & x.shared_secret_sig;
      a & x.key_image_sig;
    }

    template <class Archive>
    inline void serialize(Archive &a, tools::wallet2::unsigned_tx_set &x, const boost::serialization::version_type ver)
    {
      a & x.txes;
      a & x.transfers;
    }

    template <class Archive>
    inline void serialize(Archive &a, tools::wallet2::signed_tx_set &x, const boost::serialization::version_type ver)
    {
      a & x.ptx;
      a & x.key_images;
      if (ver < 1)
        return;
      a & x.tx_key_images;
    }

    template <class Archive>
    inline void serialize(Archive &a, tools::wallet2::tx_construction_data &x, const boost::serialization::version_type ver)
    {
      a & x.sources;
      a & x.change_dts;
      a & x.splitted_dsts;
      if (ver < 2)
      {
        // load list to vector
        std::list<size_t> selected_transfers;
        a & selected_transfers;
        x.selected_transfers.clear();
        x.selected_transfers.reserve(selected_transfers.size());
        for (size_t t: selected_transfers)
          x.selected_transfers.push_back(t);
      }
      a & x.extra;
      a & x.unlock_time;
      a & x.dests;
      if (ver < 1)
      {
        x.subaddr_account = 0;
        return;
      }
      a & x.subaddr_account;
      a & x.subaddr_indices;
      if (!typename Archive::is_saving())
      {
        x.rct_config = { rct::RangeProofBorromean, 0 };
        if (ver < 6)
        {
          x.tx_type    = cryptonote::txtype::standard;
          x.hf_version = cryptonote::network_version_13_enforce_checkpoints;
        }
      }

      if (ver < 2)
        return;
      a & x.selected_transfers;
      if (ver < 3)
        return;
      if (ver < 5)
      {
        bool use_bulletproofs = x.rct_config.range_proof_type != rct::RangeProofBorromean;
        a & use_bulletproofs;
        if (!typename Archive::is_saving())
          x.rct_config = { use_bulletproofs ? rct::RangeProofBulletproof : rct::RangeProofBorromean, 0 };
        return;
      }
      a & x.rct_config;

      if (ver < 6) return;
      a & x.tx_type;
      a & x.hf_version;
    }

    template <class Archive>
    inline void serialize(Archive &a, tools::wallet2::multisig_sig &x, const boost::serialization::version_type ver)
    {
      a & x.sigs;
      a & x.ignore;
      a & x.used_L;
      a & x.signing_keys;
      a & x.msout;
    }

    template <class Archive>
    inline void serialize(Archive &a, tools::wallet2::pending_tx &x, const boost::serialization::version_type ver)
    {
      a & x.tx;
      a & x.dust;
      a & x.fee;
      a & x.dust_added_to_fee;
      a & x.change_dts;
      if (ver < 2)
      {
        // load list to vector
        std::list<size_t> selected_transfers;
        a & selected_transfers;
        x.selected_transfers.clear();
        x.selected_transfers.reserve(selected_transfers.size());
        for (size_t t: selected_transfers)
          x.selected_transfers.push_back(t);
      }
      a & x.key_images;
      a & x.tx_key;
      a & x.dests;
      a & x.construction_data;
      if (ver < 1)
        return;
      a & x.additional_tx_keys;
      if (ver < 2)
        return;
      a & x.selected_transfers;
      if (ver < 3)
        return;
      a & x.multisig_sigs;
    }
  }
}

namespace tools
{

  namespace detail
  {
    //----------------------------------------------------------------------------------------------------
    inline void digit_split_strategy(const std::vector<cryptonote::tx_destination_entry>& dsts,
      const cryptonote::tx_destination_entry& change_dst, uint64_t dust_threshold,
      std::vector<cryptonote::tx_destination_entry>& splitted_dsts, std::vector<cryptonote::tx_destination_entry> &dust_dsts)
    {
      splitted_dsts.clear();
      dust_dsts.clear();

      for(auto& de: dsts)
      {
        cryptonote::decompose_amount_into_digits(de.amount, 0,
          [&](uint64_t chunk) { splitted_dsts.push_back(cryptonote::tx_destination_entry(chunk, de.addr, de.is_subaddress)); },
          [&](uint64_t a_dust) { splitted_dsts.push_back(cryptonote::tx_destination_entry(a_dust, de.addr, de.is_subaddress)); } );
      }

      cryptonote::decompose_amount_into_digits(change_dst.amount, 0,
        [&](uint64_t chunk) {
          if (chunk <= dust_threshold)
            dust_dsts.push_back(cryptonote::tx_destination_entry(chunk, change_dst.addr, false));
          else
            splitted_dsts.push_back(cryptonote::tx_destination_entry(chunk, change_dst.addr, false));
        },
        [&](uint64_t a_dust) { dust_dsts.push_back(cryptonote::tx_destination_entry(a_dust, change_dst.addr, false)); } );
    }
    //----------------------------------------------------------------------------------------------------
    inline void null_split_strategy(const std::vector<cryptonote::tx_destination_entry>& dsts,
      const cryptonote::tx_destination_entry& change_dst, uint64_t dust_threshold,
      std::vector<cryptonote::tx_destination_entry>& splitted_dsts, std::vector<cryptonote::tx_destination_entry> &dust_dsts)
    {
      splitted_dsts = dsts;

      dust_dsts.clear();
      uint64_t change = change_dst.amount;

      if (0 != change)
      {
        splitted_dsts.push_back(cryptonote::tx_destination_entry(change, change_dst.addr, false));
      }
    }
    //----------------------------------------------------------------------------------------------------
    inline void print_source_entry(const cryptonote::tx_source_entry& src)
    {
      std::string indexes;
      std::for_each(src.outputs.begin(), src.outputs.end(), [&](const cryptonote::tx_source_entry::output_entry& s_e) { indexes += boost::to_string(s_e.first) + " "; });
      LOG_PRINT_L0("amount=" << cryptonote::print_money(src.amount) << ", real_output=" <<src.real_output << ", real_output_in_tx_index=" << src.real_output_in_tx_index << ", indexes: " << indexes);
    }
    //----------------------------------------------------------------------------------------------------
  }
  //----------------------------------------------------------------------------------------------------
}<|MERGE_RESOLUTION|>--- conflicted
+++ resolved
@@ -1621,11 +1621,7 @@
      * \param password       Password of wallet file
      */
     bool load_keys(const std::string& keys_file_name, const epee::wipeable_string& password);
-<<<<<<< HEAD
-    void process_new_transaction(const crypto::hash &txid, const cryptonote::transaction& tx, const std::vector<uint64_t> &o_indices, uint64_t height, uint64_t ts, bool miner_tx, bool pool, bool blink, bool double_spend_seen, const tx_cache_data &tx_cache_data, std::map<std::pair<uint64_t, uint64_t>, size_t> *output_tracker_cache = NULL);
-=======
-    void process_new_transaction(const crypto::hash &txid, const cryptonote::transaction& tx, const std::vector<uint64_t> &o_indices, uint64_t height, uint8_t block_version, uint64_t ts, bool miner_tx, bool pool, bool double_spend_seen, const tx_cache_data &tx_cache_data, std::map<std::pair<uint64_t, uint64_t>, size_t> *output_tracker_cache = NULL);
->>>>>>> 965adff6
+    void process_new_transaction(const crypto::hash &txid, const cryptonote::transaction& tx, const std::vector<uint64_t> &o_indices, uint64_t height, uint8_t block_version, uint64_t ts, bool miner_tx, bool pool, bool blink, bool double_spend_seen, const tx_cache_data &tx_cache_data, std::map<std::pair<uint64_t, uint64_t>, size_t> *output_tracker_cache = NULL);
     bool should_skip_block(const cryptonote::block &b, uint64_t height) const;
     void process_new_blockchain_entry(const cryptonote::block& b, const cryptonote::block_complete_entry& bche, const parsed_block &parsed_block, const crypto::hash& bl_id, uint64_t height, const std::vector<tx_cache_data> &tx_cache_data, size_t tx_cache_data_offset, std::map<std::pair<uint64_t, uint64_t>, size_t> *output_tracker_cache = NULL);
     void detach_blockchain(uint64_t height, std::map<std::pair<uint64_t, uint64_t>, size_t> *output_tracker_cache = NULL);
