--- conflicted
+++ resolved
@@ -959,17 +959,8 @@
     std::map<uint32_t, uint64_t> balance_per_subaddress(uint32_t subaddr_index_major, bool strict) const;
     std::map<uint32_t, std::pair<uint64_t, uint64_t>> unlocked_balance_per_subaddress(uint32_t subaddr_index_major, bool strict) const;
     // all locked & unlocked balances of all subaddress accounts
-<<<<<<< HEAD
-    uint64_t balance_all() const;
-    uint64_t unlocked_balance_all(uint64_t *blocks_to_unlock = NULL) const;
-=======
     uint64_t balance_all(bool strict) const;
     uint64_t unlocked_balance_all(bool strict, uint64_t *blocks_to_unlock = NULL) const;
-    template<typename T>
-    void transfer_selected(const std::vector<cryptonote::tx_destination_entry>& dsts, const std::vector<size_t>& selected_transfers, size_t fake_outputs_count,
-      std::vector<std::vector<tools::wallet2::get_outs_entry>> &outs,
-      uint64_t unlock_time, uint64_t fee, const std::vector<uint8_t>& extra, T destination_split_strategy, const tx_dust_policy& dust_policy, cryptonote::transaction& tx, pending_tx &ptx);
->>>>>>> 2ec455df
     void transfer_selected_rct(std::vector<cryptonote::tx_destination_entry> dsts, const std::vector<size_t>& selected_transfers, size_t fake_outputs_count,
       std::vector<std::vector<tools::wallet2::get_outs_entry>> &outs,
       uint64_t unlock_time, uint64_t fee, const std::vector<uint8_t>& extra, cryptonote::transaction& tx, pending_tx &ptx, const rct::RCTConfig &rct_config, const cryptonote::loki_construct_tx_params &loki_tx_params);
@@ -1655,24 +1646,15 @@
     void check_acc_out_precomp_once(const cryptonote::tx_out &o, const crypto::key_derivation &derivation, const std::vector<crypto::key_derivation> &additional_derivations, size_t i, const is_out_data *is_out_data, tx_scan_info_t &tx_scan_info, bool &already_seen) const;
     void parse_block_round(const cryptonote::blobdata &blob, cryptonote::block &bl, crypto::hash &bl_id, bool &error) const;
     uint64_t get_upper_transaction_weight_limit() const;
-<<<<<<< HEAD
-    std::vector<uint64_t> get_unspent_amounts_vector() const;
+    std::vector<uint64_t> get_unspent_amounts_vector(bool strict) const;
     cryptonote::byte_and_output_fees get_dynamic_base_fee_estimate() const;
-=======
-    std::vector<uint64_t> get_unspent_amounts_vector(bool strict) const;
-    uint64_t get_dynamic_base_fee_estimate() const;
->>>>>>> 2ec455df
     float get_output_relatedness(const transfer_details &td0, const transfer_details &td1) const;
     std::vector<size_t> pick_preferred_rct_inputs(uint64_t needed_money, uint32_t subaddr_account, const std::set<uint32_t> &subaddr_indices) const;
     void set_spent(size_t idx, uint64_t height);
     void set_unspent(size_t idx);
-<<<<<<< HEAD
-    void get_outs(std::vector<std::vector<get_outs_entry>> &outs, const std::vector<size_t> &selected_transfers, size_t fake_outputs_count, bool has_rct);
-=======
     bool is_spent(const transfer_details &td, bool strict = true) const;
     bool is_spent(size_t idx, bool strict = true) const;
-    void get_outs(std::vector<std::vector<get_outs_entry>> &outs, const std::vector<size_t> &selected_transfers, size_t fake_outputs_count);
->>>>>>> 2ec455df
+    void get_outs(std::vector<std::vector<get_outs_entry>> &outs, const std::vector<size_t> &selected_transfers, size_t fake_outputs_count, bool has_rct);
     bool tx_add_fake_output(std::vector<std::vector<tools::wallet2::get_outs_entry>> &outs, uint64_t global_index, const crypto::public_key& tx_public_key, const rct::key& mask, uint64_t real_index, bool unlocked) const;
     bool should_pick_a_second_output(size_t n_transfers, const std::vector<size_t> &unused_transfers_indices, const std::vector<size_t> &unused_dust_indices) const;
     std::vector<size_t> get_only_rct(const std::vector<size_t> &unused_dust_indices, const std::vector<size_t> &unused_transfers_indices) const;
