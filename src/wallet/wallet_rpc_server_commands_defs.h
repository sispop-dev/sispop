--- conflicted
+++ resolved
@@ -752,10 +752,10 @@
   {
     struct request
     {
-<<<<<<< HEAD
       std::string address;                // Destination public address.
       uint32_t account_index;             // Sweep transactions from this account.
       std::set<uint32_t> subaddr_indices; // (Optional) Sweep from this set of subaddresses in the account.
+      bool subaddr_indices_all;           //
       uint32_t priority;                  // Set a priority for the transaction. Accepted values are: 1 for unimportant or 5 for blink.  (0 and 2-4 are accepted for backwards compatibility and are equivalent to 5)
       bool blink;                         // (Deprecated) Set priority to 5 for blink, field is deprecated: specifies that the tx should be blinked (`priority` will be ignored).
       uint64_t outputs;                   // 
@@ -766,22 +766,6 @@
       bool do_not_relay;                  // (Optional) If true, do not relay this sweep transfer. (Defaults to false)
       bool get_tx_hex;                    // (Optional) return the transactions as hex encoded string. (Defaults to false)
       bool get_tx_metadata;               // (Optional) return the transaction metadata as a string. (Defaults to false)
-=======
-      std::string address;
-      uint32_t account_index;
-      std::set<uint32_t> subaddr_indices;
-      bool subaddr_indices_all;
-      uint32_t priority;
-      uint64_t ring_size;
-      uint64_t outputs;
-      uint64_t unlock_time;
-      std::string payment_id;
-      bool get_tx_keys;
-      uint64_t below_amount;
-      bool do_not_relay;
-      bool get_tx_hex;
-      bool get_tx_metadata;
->>>>>>> f3fddd93
 
       BEGIN_KV_SERIALIZE_MAP()
         KV_SERIALIZE(address)
