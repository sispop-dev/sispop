--- conflicted
+++ resolved
@@ -14,59 +14,6 @@
 {
   if (m_nettype == cryptonote::TESTNET || m_nettype == cryptonote::FAKECHAIN)
       return COIN * 100;
-
-<<<<<<< HEAD
-=======
-  if (hf_version >= cryptonote::network_version_13_enforce_checkpoints)
-  {
-    constexpr int64_t heights[] = {
-        385824,
-        429024,
-        472224,
-        515424,
-        558624,
-        601824,
-        645024,
-        688224,
-        731424,
-        774624,
-        817824,
-        861024,
-        1000000,
-    };
-
-    constexpr int64_t lsr[] = {
-        20458380815527,
-        19332319724305,
-        18438564443912,
-        17729190407764,
-        17166159862153,
-        16719282221956,
-        16364595203882,
-        16083079931076,
-        15859641110978,
-        15682297601941,
-        15541539965538,
-        15429820555489,
-        15000000000000,
-    };
-
-    assert(static_cast<int64_t>(height) >= heights[0]);
-    constexpr uint64_t LAST_HEIGHT      = heights[loki::array_count(heights) - 1];
-    constexpr uint64_t LAST_REQUIREMENT = lsr    [loki::array_count(lsr) - 1];
-    if (height >= LAST_HEIGHT)
-        return LAST_REQUIREMENT;
-
-    size_t i = 0;
-    for (size_t index = 1; index < loki::array_count(heights); index++)
-    {
-      if (heights[index] > static_cast<int64_t>(height))
-      {
-        i = (index - 1);
-        break;
-      }
-    }
->>>>>>> 5da9b81e
 
   uint64_t hardfork_height = m_nettype == cryptonote::MAINNET ? 105 : 96210 /* stagenet */;
   if (height < hardfork_height) height = hardfork_height;
