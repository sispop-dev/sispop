// Copyright (c)      2018, The Loki Project
//
// All rights reserved.
//
// Redistribution and use in source and binary forms, with or without modification, are
// permitted provided that the following conditions are met:
//
// 1. Redistributions of source code must retain the above copyright notice, this list of
//    conditions and the following disclaimer.
//
// 2. Redistributions in binary form must reproduce the above copyright notice, this list
//    of conditions and the following disclaimer in the documentation and/or other
//    materials provided with the distribution.
//
// 3. Neither the name of the copyright holder nor the names of its contributors may be
//    used to endorse or promote products derived from this software without specific
//    prior written permission.
//
// THIS SOFTWARE IS PROVIDED BY THE COPYRIGHT HOLDERS AND CONTRIBUTORS "AS IS" AND ANY
// EXPRESS OR IMPLIED WARRANTIES, INCLUDING, BUT NOT LIMITED TO, THE IMPLIED WARRANTIES OF
// MERCHANTABILITY AND FITNESS FOR A PARTICULAR PURPOSE ARE DISCLAIMED. IN NO EVENT SHALL
// THE COPYRIGHT HOLDER OR CONTRIBUTORS BE LIABLE FOR ANY DIRECT, INDIRECT, INCIDENTAL,
// SPECIAL, EXEMPLARY, OR CONSEQUENTIAL DAMAGES (INCLUDING, BUT NOT LIMITED TO,
// PROCUREMENT OF SUBSTITUTE GOODS OR SERVICES; LOSS OF USE, DATA, OR PROFITS; OR BUSINESS
// INTERRUPTION) HOWEVER CAUSED AND ON ANY THEORY OF LIABILITY, WHETHER IN CONTRACT,
// STRICT LIABILITY, OR TORT (INCLUDING NEGLIGENCE OR OTHERWISE) ARISING IN ANY WAY OUT OF
// THE USE OF THIS SOFTWARE, EVEN IF ADVISED OF THE POSSIBILITY OF SUCH DAMAGE.

#include <functional>
#include <random>
#include <algorithm>
#include <chrono>

#include <boost/endian/conversion.hpp>

extern "C" {
#include <sodium.h>
}

#include "ringct/rctSigs.h"
#include "wallet/wallet2.h"
#include "cryptonote_tx_utils.h"
#include "cryptonote_basic/tx_extra.h"
#include "int-util.h"
#include "common/scoped_message_writer.h"
#include "common/i18n.h"
#include "common/util.h"
#include "common/random.h"
#include "blockchain.h"
#include "service_node_quorum_cop.h"

#include "service_node_list.h"
#include "service_node_rules.h"
#include "service_node_swarm.h"
#include "version.h"

#undef LOKI_DEFAULT_LOG_CATEGORY
#define LOKI_DEFAULT_LOG_CATEGORY "service_nodes"

namespace service_nodes
{
  size_t constexpr STORE_LONG_TERM_STATE_INTERVAL = 10000;

  constexpr int X25519_MAP_PRUNING_INTERVAL = 5*60;
  constexpr int X25519_MAP_PRUNING_LAG = 24*60*60;
  static_assert(X25519_MAP_PRUNING_LAG > UPTIME_PROOF_MAX_TIME_IN_SECONDS, "x25519 map pruning lag is too short!");

  static uint64_t short_term_state_cull_height(uint8_t hf_version, cryptonote::BlockchainDB const *db, uint64_t block_height)
  {
    size_t constexpr DEFAULT_SHORT_TERM_STATE_HISTORY = 6 * STATE_CHANGE_TX_LIFETIME_IN_BLOCKS;
    static_assert(DEFAULT_SHORT_TERM_STATE_HISTORY >= BLOCKS_EXPECTED_IN_HOURS(12), // Arbitrary, but raises a compilation failure if it gets shortened.
        "not enough short term state storage for blink quorum retrieval!");
    uint64_t result =
        (block_height < DEFAULT_SHORT_TERM_STATE_HISTORY) ? 0 : block_height - DEFAULT_SHORT_TERM_STATE_HISTORY;

    if (hf_version >= cryptonote::network_version_13_enforce_checkpoints)
    {
      uint64_t latest_height = db->height() - 1;
      cryptonote::checkpoint_t checkpoint;
      if (db->get_immutable_checkpoint(&checkpoint, latest_height))
        result = std::min(result, checkpoint.height - 1);
    }
    return result;
  }

  static constexpr service_node_info::version_t get_min_service_node_info_version_for_hf(uint8_t hf_version)
  {
    return hf_version < cryptonote::network_version_14_blink_lns
      ? service_node_info::version_t::v2_ed25519
      : service_node_info::version_t::v3_quorumnet;
  }

  service_node_list::service_node_list(cryptonote::Blockchain &blockchain)
  : m_blockchain(blockchain) // Warning: don't touch `blockchain`, it gets initialized *after* us
  , m_service_node_keys(nullptr)
  , m_db(nullptr)
  , m_store_quorum_history(0)
  , m_state_added_to_archive(false)
  {
  }

  void service_node_list::rescan_starting_from_curr_state(bool store_to_disk)
  {
    if (m_blockchain.get_current_hard_fork_version() < cryptonote::network_version_9_service_nodes)
      return;

    auto scan_start         = std::chrono::high_resolution_clock::now();
    uint64_t chain_height   = m_blockchain.get_current_blockchain_height();
    uint64_t current_height = chain_height - 1;
    if (m_state.height == current_height)
      return;

    MGINFO("Recalculating service nodes list, scanning blockchain from height: " << m_state.height << " to: " << current_height);
    std::vector<std::pair<cryptonote::blobdata, cryptonote::block>> blocks;
    std::vector<cryptonote::transaction> txs;
    std::vector<crypto::hash> missed_txs;
    auto work_start       = std::chrono::high_resolution_clock::now();
    uint64_t start_height = m_state.height;
    for (uint64_t i = 0; m_state.height < current_height; i++, start_height = m_state.height)
    {
      if (i > 0 && i % 10 == 0)
      {
        if (store_to_disk) store();
        auto work_end = std::chrono::high_resolution_clock::now();
        auto duration = std::chrono::duration_cast<std::chrono::milliseconds>(work_end - work_start);
        MGINFO("... scanning height " << m_state.height << " (" << duration.count() / 1000.f << "s)");
        work_start = std::chrono::high_resolution_clock::now();
      }

      blocks.clear();
      if (!m_blockchain.get_blocks(m_state.height + 1, 1000, blocks))
      {
        MERROR("Unable to initialize service nodes list");
        return;
      }
      if (blocks.empty())
        break;

      for (const auto& block_pair : blocks)
      {
        txs.clear();
        missed_txs.clear();

        const cryptonote::block& block = block_pair.second;
        if (!m_blockchain.get_transactions(block.tx_hashes, txs, missed_txs))
        {
          MERROR("Unable to get transactions for block " << block.hash);
          return;
        }

        process_block(block, txs);
      }

      if (start_height == m_state.height)
      {
        MERROR("Unexpected state height did not change after processing blocks, height is: " << start_height);
        return;
      }
    }

    auto scan_end = std::chrono::high_resolution_clock::now();
    auto duration = std::chrono::duration_cast<std::chrono::milliseconds>(scan_end - scan_start);
    MGINFO("Done recalculating service nodes list (" << duration.count() / 1000.f << "s)");
    if (store_to_disk) store();
  }

  void service_node_list::init()
  {
    std::lock_guard<boost::recursive_mutex> lock(m_sn_mutex);
    if (m_blockchain.get_current_hard_fork_version() < 9)
    {
      reset(true);
      return;
    }

    uint64_t current_height = m_blockchain.get_current_blockchain_height();
    bool loaded = load(current_height);
    if (loaded && m_old_quorum_states.size() < std::min(m_store_quorum_history, uint64_t{10})) {
      LOG_PRINT_L0("Full history storage requested, but " << m_old_quorum_states.size() << " old quorum states found");
      loaded = false; // Either we don't have stored history or the history is very short, so recalculation is necessary or cheap.
    }

    bool store_to_disk = false;
    if (!loaded || m_state.height > current_height)
    {
      reset(true);
      store_to_disk = true;
    }

    rescan_starting_from_curr_state(store_to_disk);
  }

  template <typename UnaryPredicate>
  static std::vector<service_nodes::pubkey_and_sninfo> sort_and_filter(const service_nodes_infos_t &sns_infos, UnaryPredicate p, bool reserve = true) {
    std::vector<pubkey_and_sninfo> result;
    if (reserve) result.reserve(sns_infos.size());
    for (const pubkey_and_sninfo &key_info : sns_infos)
      if (p(*key_info.second))
        result.push_back(key_info);

    std::sort(result.begin(), result.end(),
      [](const pubkey_and_sninfo &a, const pubkey_and_sninfo &b) {
        return memcmp(reinterpret_cast<const void*>(&a), reinterpret_cast<const void*>(&b), sizeof(a)) < 0;
      });
    return result;
  }

  std::vector<pubkey_and_sninfo> service_node_list::state_t::active_service_nodes_infos() const {
    return sort_and_filter(service_nodes_infos, [](const service_node_info &info) { return info.is_active(); });
  }

  std::vector<pubkey_and_sninfo> service_node_list::state_t::decommissioned_service_nodes_infos() const {
    return sort_and_filter(service_nodes_infos, [](const service_node_info &info) { return info.is_decommissioned() && info.is_fully_funded(); }, /*reserve=*/ false);
  }

  std::shared_ptr<const quorum> service_node_list::get_quorum(quorum_type type, uint64_t height, bool include_old, std::vector<std::shared_ptr<const quorum>> *alt_quorums) const
  {
    height = offset_testing_quorum_height(type, height);
    std::lock_guard<boost::recursive_mutex> lock(m_sn_mutex);
    quorum_manager const *quorums = nullptr;
    if (height == m_state.height)
      quorums = &m_state.quorums;
    else // NOTE: Search m_state_history && m_state_archive
    {
      auto it = m_state_history.find(height);
      if (it != m_state_history.end())
        quorums = &it->quorums;

      if (!quorums)
      {
        auto it = m_state_archive.find(height);
        if (it != m_state_archive.end()) quorums = &it->quorums;
      }
    }

    if (!quorums && include_old) // NOTE: Search m_old_quorum_states
    {
      auto it =
          std::lower_bound(m_old_quorum_states.begin(),
                           m_old_quorum_states.end(),
                           height,
                           [](quorums_by_height const &entry, uint64_t height) { return entry.height < height; });

      if (it != m_old_quorum_states.end() && it->height == height)
        quorums = &it->quorums;
    }

    if (!quorums)
      return nullptr;

    if (alt_quorums)
    {
      for (std::pair<crypto::hash, state_t> const &hash_to_state : m_alt_state)
      {
        state_t const &alt_state = hash_to_state.second;
        if (alt_state.height == height)
        {
          std::shared_ptr<const quorum> alt_result = alt_state.quorums.get(type);
          if (alt_result) alt_quorums->push_back(alt_result);
        }
      }
    }

    std::shared_ptr<const quorum> result = quorums->get(type);
    return result;
  }

  static bool get_pubkey_from_quorum(quorum const &quorum, quorum_group group, size_t quorum_index, crypto::public_key &key)
  {
    std::vector<crypto::public_key> const *array = nullptr;
    if      (group == quorum_group::validator) array = &quorum.validators;
    else if (group == quorum_group::worker)    array = &quorum.workers;
    else
    {
      MERROR("Invalid quorum group specified");
      return false;
    }

    if (quorum_index >= array->size())
    {
      MERROR("Quorum indexing out of bounds: " << quorum_index << ", quorum_size: " << array->size());
      return false;
    }

    key = (*array)[quorum_index];
    return true;
  }

  bool service_node_list::get_quorum_pubkey(quorum_type type, quorum_group group, uint64_t height, size_t quorum_index, crypto::public_key &key) const
  {
    std::shared_ptr<const quorum> quorum = get_quorum(type, height);
    if (!quorum)
    {
      LOG_PRINT_L1("Quorum for height: " << height << ", was not stored by the daemon");
      return false;
    }

    bool result = get_pubkey_from_quorum(*quorum, group, quorum_index, key);
    return result;
  }

  std::vector<service_node_pubkey_info> service_node_list::get_service_node_list_state(const std::vector<crypto::public_key> &service_node_pubkeys) const
  {
    std::lock_guard<boost::recursive_mutex> lock(m_sn_mutex);
    std::vector<service_node_pubkey_info> result;

    if (service_node_pubkeys.empty())
    {
      result.reserve(m_state.service_nodes_infos.size());

      for (const auto &info : m_state.service_nodes_infos)
        result.emplace_back(info);
    }
    else
    {
      result.reserve(service_node_pubkeys.size());
      for (const auto &it : service_node_pubkeys)
      {
        auto find_it = m_state.service_nodes_infos.find(it);
        if (find_it != m_state.service_nodes_infos.end())
          result.emplace_back(*find_it);
      }
    }

    return result;
  }

  void service_node_list::set_db_pointer(cryptonote::BlockchainDB* db)
  {
    std::lock_guard<boost::recursive_mutex> lock(m_sn_mutex);
    m_db = db;
  }

  void service_node_list::set_my_service_node_keys(const service_node_keys *keys)
  {
    std::lock_guard<boost::recursive_mutex> lock(m_sn_mutex);
    m_service_node_keys = keys;
  }

  void service_node_list::set_quorum_history_storage(uint64_t hist_size) {
    if (hist_size == 1)
      hist_size = std::numeric_limits<uint64_t>::max();
    m_store_quorum_history = hist_size;
  }

  bool service_node_list::is_service_node(const crypto::public_key& pubkey, bool require_active) const
  {
    std::lock_guard<boost::recursive_mutex> lock(m_sn_mutex);
    auto it = m_state.service_nodes_infos.find(pubkey);
    return it != m_state.service_nodes_infos.end() && (!require_active || it->second->is_active());
  }

  bool service_node_list::is_key_image_locked(crypto::key_image const &check_image, uint64_t *unlock_height, service_node_info::contribution_t *the_locked_contribution) const
  {
    for (const auto& pubkey_info : m_state.service_nodes_infos)
    {
      const service_node_info &info = *pubkey_info.second;
      for (const service_node_info::contributor_t &contributor : info.contributors)
      {
        for (const service_node_info::contribution_t &contribution : contributor.locked_contributions)
        {
          if (check_image == contribution.key_image)
          {
            if (the_locked_contribution) *the_locked_contribution = contribution;
            if (unlock_height) *unlock_height = info.requested_unlock_height;
            return true;
          }
        }
      }
    }
    return false;
  }

  bool reg_tx_extract_fields(const cryptonote::transaction& tx, std::vector<cryptonote::account_public_address>& addresses, uint64_t& portions_for_operator, std::vector<uint64_t>& portions, uint64_t& expiration_timestamp, crypto::public_key& service_node_key, crypto::signature& signature)
  {
    cryptonote::tx_extra_service_node_register registration;
    if (!get_service_node_register_from_tx_extra(tx.extra, registration))
      return false;
    if (!cryptonote::get_service_node_pubkey_from_tx_extra(tx.extra, service_node_key))
      return false;

    addresses.clear();
    addresses.reserve(registration.m_public_spend_keys.size());
    for (size_t i = 0; i < registration.m_public_spend_keys.size(); i++) {
      addresses.emplace_back();
      addresses.back().m_spend_public_key = registration.m_public_spend_keys[i];
      addresses.back().m_view_public_key = registration.m_public_view_keys[i];
    }

    portions_for_operator = registration.m_portions_for_operator;
    portions = registration.m_portions;
    expiration_timestamp = registration.m_expiration_timestamp;
    signature = registration.m_service_node_signature;
    return true;
  }

  uint64_t offset_testing_quorum_height(quorum_type type, uint64_t height)
  {
    uint64_t result = height;
    if (type == quorum_type::checkpointing)
    {
        if (result < REORG_SAFETY_BUFFER_BLOCKS_POST_HF12)
            return 0;
        result -= REORG_SAFETY_BUFFER_BLOCKS_POST_HF12;
    }
    return result;
  }

  struct parsed_tx_contribution
  {
    cryptonote::account_public_address address;
    uint64_t transferred;
    crypto::secret_key tx_key;
    std::vector<service_node_info::contribution_t> locked_contributions;
  };

  static uint64_t get_reg_tx_staking_output_contribution(const cryptonote::transaction& tx, int i, crypto::key_derivation const &derivation, hw::device& hwdev)
  {
    if (tx.vout[i].target.type() != typeid(cryptonote::txout_to_key))
    {
      return 0;
    }

    rct::key mask;
    uint64_t money_transferred = 0;

    crypto::secret_key scalar1;
    hwdev.derivation_to_scalar(derivation, i, scalar1);
    try
    {
      switch (tx.rct_signatures.type)
      {
      case rct::RCTTypeSimple:
      case rct::RCTTypeBulletproof:
      case rct::RCTTypeBulletproof2:
        money_transferred = rct::decodeRctSimple(tx.rct_signatures, rct::sk2rct(scalar1), i, mask, hwdev);
        break;
      case rct::RCTTypeFull:
        money_transferred = rct::decodeRct(tx.rct_signatures, rct::sk2rct(scalar1), i, mask, hwdev);
        break;
      default:
        LOG_PRINT_L0(__func__ << ": Unsupported rct type: " << (int)tx.rct_signatures.type);
        return 0;
      }
    }
    catch (const std::exception &e)
    {
      LOG_PRINT_L0("Failed to decode input " << i);
      return 0;
    }

    return money_transferred;
  }

  /// Makes a copy of the given service_node_info and replaces the shared_ptr with a pointer to the copy.
  /// Returns the non-const service_node_info (which is now held by the passed-in shared_ptr lvalue ref).
  static service_node_info &duplicate_info(std::shared_ptr<const service_node_info> &info_ptr) {
    auto new_ptr = std::make_shared<service_node_info>(*info_ptr);
    info_ptr = new_ptr;
    return *new_ptr;
  }

  bool service_node_list::state_t::process_state_change_tx(std::set<state_t> const &state_history,
                                                           std::set<state_t> const &state_archive,
                                                           std::unordered_map<crypto::hash, state_t> const &alt_states,
                                                           cryptonote::network_type nettype,
                                                           const cryptonote::block &block,
                                                           const cryptonote::transaction &tx,
                                                           const service_node_keys *my_keys)
  {
    if (tx.type != cryptonote::txtype::state_change)
      return false;

    uint8_t const hf_version = block.major_version;
    cryptonote::tx_extra_service_node_state_change state_change;
    if (!cryptonote::get_service_node_state_change_from_tx_extra(tx.extra, state_change, hf_version))
    {
      MERROR("Transaction: " << cryptonote::get_transaction_hash(tx) << ", did not have valid state change data in tx extra rejecting malformed tx");
      return false;
    }

    auto it = state_history.find(state_change.block_height);
    if (it == state_history.end())
    {
<<<<<<< HEAD
      MERROR("Transaction: " << cryptonote::get_transaction_hash(tx) << " in block " << cryptonote::get_block_height(block) << " " << cryptonote::get_block_hash(block)
          << " references quorum height " << state_change.block_height << " but that height is not stored!");
      return false;
=======
      it = state_archive.find(state_change.block_height);
      if (it == state_archive.end())
      {
        MERROR("Transaction: " << cryptonote::get_transaction_hash(tx) << " in block "
                               << cryptonote::get_block_height(block) << " " << cryptonote::get_block_hash(block)
                               << " references quorum height " << state_change.block_height
                               << " but that height is not stored!");
        return false;
      }
>>>>>>> b9b634bd
    }

    quorum_manager const *quorums = &it->quorums;
    cryptonote::tx_verification_context tvc = {};
    if (!verify_tx_state_change(
            state_change, cryptonote::get_block_height(block), tvc, *quorums->obligations, hf_version))
    {
      quorums = nullptr;
      for (std::pair<crypto::hash, state_t> const &entry : alt_states)
      {
        state_t const &alt_state = entry.second;
        if (alt_state.height != state_change.block_height) continue;

        quorums = &alt_state.quorums;
        if (!verify_tx_state_change(state_change, cryptonote::get_block_height(block), tvc, *quorums->obligations, hf_version))
        {
          quorums = nullptr;
          continue;
        }
      }
    }

    if (!quorums)
    {
      MERROR("Could not get a quorum that could completely validate the votes from state change in tx: " << get_transaction_hash(tx) << ", skipping transaction");
      return false;
    }

    crypto::public_key key;
    if (!get_pubkey_from_quorum(*quorums->obligations, quorum_group::worker, state_change.service_node_index, key))
    {
      MERROR("Retrieving the public key from state change in tx: " << cryptonote::get_transaction_hash(tx) << " failed");
      return false;
    }

    auto iter = service_nodes_infos.find(key);
    if (iter == service_nodes_infos.end()) {
      LOG_PRINT_L2("Received state change tx for non-registered service node " << key << " (perhaps a delayed tx?)");
      return false;
    }

    uint64_t block_height = cryptonote::get_block_height(block);
    auto &info = duplicate_info(iter->second);
    bool is_me = my_keys && my_keys->pub == key;

    switch (state_change.state) {
      case new_state::deregister:
        if (is_me)
          MGINFO_RED("Deregistration for service node (yours): " << key);
        else
          LOG_PRINT_L1("Deregistration for service node: " << key);

        if (hf_version >= cryptonote::network_version_11_infinite_staking)
        {
          for (const auto &contributor : info.contributors)
          {
            for (const auto &contribution : contributor.locked_contributions)
            {
              key_image_blacklist.emplace_back(); // NOTE: Use default value for version in key_image_blacklist_entry
              key_image_blacklist_entry &entry = key_image_blacklist.back();
              entry.key_image                  = contribution.key_image;
              entry.unlock_height              = block_height + staking_num_lock_blocks(nettype);
            }
          }
        }

        service_nodes_infos.erase(iter);
        return true;

      case new_state::decommission:
        if (hf_version < cryptonote::network_version_12_checkpointing) {
          MERROR("Invalid decommission transaction seen before network v12");
          return false;
        }

        if (info.is_decommissioned()) {
          LOG_PRINT_L2("Received decommission tx for already-decommissioned service node " << key << "; ignoring");
          return false;
        }

        if (is_me)
          MGINFO_RED("Temporary decommission for service node (yours): " << key);
        else
          LOG_PRINT_L1("Temporary decommission for service node: " << key);

        info.active_since_height = -info.active_since_height;
        info.last_decommission_height = block_height;
        info.decommission_count++;

        if (hf_version >= cryptonote::network_version_13_enforce_checkpoints) {
          // Assigning invalid swarm id effectively kicks the node off
          // its current swarm; it will be assigned a new swarm id when it
          // gets recommissioned. Prior to HF13 this step was incorrectly
          // skipped.
          info.swarm_id = UNASSIGNED_SWARM_ID;
        }

        info.proof->update_timestamp(0);
        return true;

      case new_state::recommission:
        if (hf_version < cryptonote::network_version_12_checkpointing) {
          MERROR("Invalid recommission transaction seen before network v12");
          return false;
        }

        if (!info.is_decommissioned()) {
          LOG_PRINT_L2("Received recommission tx for already-active service node " << key << "; ignoring");
          return false;
        }

        if (is_me)
          MGINFO_GREEN("Recommission for service node (yours): " << key);
        else
          LOG_PRINT_L1("Recommission for service node: " << key);


        info.active_since_height = block_height;
        // Move the SN at the back of the list as if it had just registered (or just won)
        info.last_reward_block_height = block_height;
        info.last_reward_transaction_index = std::numeric_limits<uint32_t>::max();

        // NOTE: Only the quorum deciding on this node agrees that the service
        // node has a recent uptime atleast for it to be recommissioned not
        // necessarily the entire network. Ensure the entire network agrees
        // simultaneously they are online if we are recommissioning by resetting
        // the failure conditions.  We set only the effective but not *actual*
        // timestamp so that we delay obligations checks but don't prevent the
        // next actual proof from being sent/relayed.
        info.proof->effective_timestamp = block.timestamp;
        info.proof->votes.fill({});
        return true;

      case new_state::ip_change_penalty:
        if (hf_version < cryptonote::network_version_12_checkpointing) {
          MERROR("Invalid ip_change_penalty transaction seen before network v12");
          return false;
        }

        if (info.is_decommissioned()) {
          LOG_PRINT_L2("Received reset position tx for service node " << key << " but it is already decommissioned; ignoring");
          return false;
        }

        if (is_me)
          MGINFO_RED("Reward position reset for service node (yours): " << key);
        else
          LOG_PRINT_L1("Reward position reset for service node: " << key);


        // Move the SN at the back of the list as if it had just registered (or just won)
        info.last_reward_block_height = block_height;
        info.last_reward_transaction_index = std::numeric_limits<uint32_t>::max();
        info.last_ip_change_height = block_height;
        return true;

      default:
        // dev bug!
        MERROR("BUG: Service node state change tx has unknown state " << static_cast<uint16_t>(state_change.state));
        return false;
    }
  }

  bool service_node_list::state_t::process_key_image_unlock_tx(cryptonote::network_type nettype, uint64_t block_height, const cryptonote::transaction &tx)
  {
    crypto::public_key snode_key;
    if (!cryptonote::get_service_node_pubkey_from_tx_extra(tx.extra, snode_key))
      return false;

    auto it = service_nodes_infos.find(snode_key);
    if (it == service_nodes_infos.end())
      return false;

    const service_node_info &node_info = *it->second;
    if (node_info.requested_unlock_height != KEY_IMAGE_AWAITING_UNLOCK_HEIGHT)
    {
      LOG_PRINT_L1("Unlock TX: Node already requested an unlock at height: "
                   << node_info.requested_unlock_height << " rejected on height: " << block_height
                   << " for tx: " << cryptonote::get_transaction_hash(tx));
      return false;
    }

    cryptonote::tx_extra_tx_key_image_unlock unlock;
    if (!cryptonote::get_tx_key_image_unlock_from_tx_extra(tx.extra, unlock))
    {
      LOG_PRINT_L1("Unlock TX: Didn't have key image unlock in the tx_extra, rejected on height: "
                   << block_height << " for tx: " << cryptonote::get_transaction_hash(tx));
      return false;
    }

    uint64_t unlock_height = get_locked_key_image_unlock_height(nettype, node_info.registration_height, block_height);
    for (const auto &contributor : node_info.contributors)
    {
      auto cit = std::find_if(contributor.locked_contributions.begin(),
                              contributor.locked_contributions.end(),
                              [&unlock](const service_node_info::contribution_t &contribution) {
                                return unlock.key_image == contribution.key_image;
                              });
      if (cit != contributor.locked_contributions.end())
      {
        // NOTE(loki): This should be checked in blockchain check_tx_inputs already
        crypto::hash const hash = service_nodes::generate_request_stake_unlock_hash(unlock.nonce);
        if (crypto::check_signature(hash, cit->key_image_pub_key, unlock.signature))
        {
          duplicate_info(it->second).requested_unlock_height = unlock_height;
          return true;
        }
        else
        {
          LOG_PRINT_L1("Unlock TX: Couldn't verify key image unlock in the tx_extra, rejected on height: "
                       << block_height << " for tx: " << get_transaction_hash(tx));
          return false;
        }
      }
    }

    return false;
  }

  static bool get_contribution(cryptonote::network_type nettype, int hf_version, const cryptonote::transaction& tx, uint64_t block_height, parsed_tx_contribution &parsed_contribution)
  {
    if (!cryptonote::get_service_node_contributor_from_tx_extra(tx.extra, parsed_contribution.address))
      return false;

    if (!cryptonote::get_tx_secret_key_from_tx_extra(tx.extra, parsed_contribution.tx_key))
    {
      LOG_PRINT_L1("Contribution TX: There was a service node contributor but no secret key in the tx extra on height: " << block_height << " for tx: " << get_transaction_hash(tx));
      return false;
    }

    // A cryptonote transaction is constructed as follows
    // P = Hs(aR)G + B

    // P := Stealth Address
    // a := Receiver's secret view key
    // B := Receiver's public spend key
    // R := TX Public Key
    // G := Elliptic Curve

    // In Loki we pack into the tx extra information to reveal information about the TX
    // A := Public View Key (we pack contributor into tx extra, 'parsed_contribution.address')
    // r := TX Secret Key   (we pack secret key into tx extra,  'parsed_contribution.tx_key`)

    // Calulate 'Derivation := Hs(Ar)G'
    crypto::key_derivation derivation;
    if (!crypto::generate_key_derivation(parsed_contribution.address.m_view_public_key, parsed_contribution.tx_key, derivation))
    {
      LOG_PRINT_L1("Contribution TX: Failed to generate key derivation on height: " << block_height << " for tx: " << get_transaction_hash(tx));
      return false;
    }

    hw::device& hwdev               = hw::get_device("default");
    parsed_contribution.transferred = 0;

    if (hf_version >= cryptonote::network_version_11_infinite_staking)
    {
      // In Infinite Staking, we lock the key image that would be generated if
      // you tried to send your stake and prevent it from being transacted on
      // the network whilst you are a Service Node. To do this, we calculate
      // the future key image that would be generated when they user tries to
      // spend the staked funds. A key image is derived from the ephemeral, one
      // time transaction private key, 'x' in the Cryptonote Whitepaper.

      // This is only possible to generate if they are the staking to themselves
      // as you need the recipients private keys to generate the key image that
      // would be generated, when they want to spend it in the future.

      cryptonote::tx_extra_tx_key_image_proofs key_image_proofs;
      if (!get_tx_key_image_proofs_from_tx_extra(tx.extra, key_image_proofs))
      {
        LOG_PRINT_L1("Contribution TX: Didn't have key image proofs in the tx_extra, rejected on height: " << block_height << " for tx: " << get_transaction_hash(tx));
        return false;
      }

      for (size_t output_index = 0; output_index < tx.vout.size(); ++output_index)
      {
        uint64_t transferred = get_reg_tx_staking_output_contribution(tx, output_index, derivation, hwdev);
        if (transferred == 0)
          continue;

        // So prove that the destination stealth address can be decoded using the
        // staker's packed address, which means that the recipient of the
        // contribution is themselves (and hence they have the necessary secrets
        // to generate the future key image).

        // i.e Verify the packed information is valid by computing the stealth
        // address P' (which should equal P if matching) using

        // 'Derivation := Hs(Ar)G' (we calculated earlier) instead of 'Hs(aR)G'
        // P' = Hs(Ar)G + B
        //    = Hs(aR)G + B
        //    = Derivation + B
        //    = P

        crypto::public_key ephemeral_pub_key;
        {
          // P' := Derivation + B
          if (!hwdev.derive_public_key(derivation, output_index, parsed_contribution.address.m_spend_public_key, ephemeral_pub_key))
          {
            LOG_PRINT_L1("Contribution TX: Could not derive TX ephemeral key on height: " << block_height << " for tx: " << get_transaction_hash(tx) << " for output: " << output_index);
            continue;
          }

          // Stealth address public key should match the public key referenced in the TX only if valid information is given.
          const auto& out_to_key = boost::get<cryptonote::txout_to_key>(tx.vout[output_index].target);
          if (out_to_key.key != ephemeral_pub_key)
          {
            LOG_PRINT_L1("Contribution TX: Derived TX ephemeral key did not match tx stored key on height: " << block_height << " for tx: " << get_transaction_hash(tx) << " for output: " << output_index);
            continue;
          }
        }

        // To prevent the staker locking any arbitrary key image, the provided
        // key image is included and verified in a ring signature which
        // guarantees that 'the staker proves that he knows such 'x' (one time
        // ephemeral secret key) and that (the future key image) P = xG'.
        // Consequently the key image is not falsified and actually the future
        // key image.

        // The signer can try falsify the key image, but the equation used to
        // construct the key image is re-derived by the verifier, false key
        // images will not match the re-derived key image.
        crypto::public_key const *ephemeral_pub_key_ptr = &ephemeral_pub_key;
        for (auto proof = key_image_proofs.proofs.begin(); proof != key_image_proofs.proofs.end(); proof++)
        {
          if (!crypto::check_ring_signature((const crypto::hash &)(proof->key_image), proof->key_image, &ephemeral_pub_key_ptr, 1, &proof->signature))
            continue;

          parsed_contribution.locked_contributions.emplace_back(
              service_node_info::contribution_t::version_t::v0,
              ephemeral_pub_key,
              proof->key_image,
              transferred
          );

          parsed_contribution.transferred += transferred;
          key_image_proofs.proofs.erase(proof);
          break;
        }
      }
    }
    else
    {
      // Pre Infinite Staking, we only need to prove the amount sent is
      // sufficient to become a contributor to the Service Node and that there
      // is sufficient lock time on the staking output.
      for (size_t i = 0; i < tx.vout.size(); i++)
      {
        bool has_correct_unlock_time = false;
        {
          uint64_t unlock_time = tx.unlock_time;
          if (tx.version >= cryptonote::txversion::v3_per_output_unlock_times)
            unlock_time = tx.output_unlock_times[i];

          uint64_t min_height = block_height + staking_num_lock_blocks(nettype);
          has_correct_unlock_time = unlock_time < CRYPTONOTE_MAX_BLOCK_NUMBER && unlock_time >= min_height;
        }

        if (has_correct_unlock_time)
          parsed_contribution.transferred += get_reg_tx_staking_output_contribution(tx, i, derivation, hwdev);
      }
    }

    return true;
  }

  bool is_registration_tx(cryptonote::network_type nettype, uint8_t hf_version, const cryptonote::transaction& tx, uint64_t block_timestamp, uint64_t block_height, uint32_t index, crypto::public_key& key, service_node_info& info)
  {
    crypto::public_key service_node_key;
    std::vector<cryptonote::account_public_address> service_node_addresses;
    std::vector<uint64_t> service_node_portions;
    uint64_t portions_for_operator;
    uint64_t expiration_timestamp;
    crypto::signature signature;

    if (!reg_tx_extract_fields(tx, service_node_addresses, portions_for_operator, service_node_portions, expiration_timestamp, service_node_key, signature))
      return false;

    if (service_node_portions.size() != service_node_addresses.size() || service_node_portions.empty())
    {
      LOG_PRINT_L1("Register TX: Extracted portions size: (" << service_node_portions.size() <<
                   ") was empty or did not match address size: (" << service_node_addresses.size() <<
                   ") on height: " << block_height <<
                   " for tx: " << cryptonote::get_transaction_hash(tx));
      return false;
    }

    if (!check_service_node_portions(hf_version, service_node_portions)) return false;

    if (portions_for_operator > STAKING_PORTIONS)
    {
      LOG_PRINT_L1("Register TX: Operator portions: " << portions_for_operator <<
                   " exceeded staking portions: " << STAKING_PORTIONS <<
                   " on height: " << block_height <<
                   " for tx: " << cryptonote::get_transaction_hash(tx));
      return false;
    }

    // check the signature is all good

    crypto::hash hash;
    if (!get_registration_hash(service_node_addresses, portions_for_operator, service_node_portions, expiration_timestamp, hash))
    {
      LOG_PRINT_L1("Register TX: Failed to extract registration hash, on height: " << block_height << " for tx: " << cryptonote::get_transaction_hash(tx));
      return false;
    }

    if (!crypto::check_key(service_node_key) || !crypto::check_signature(hash, service_node_key, signature))
    {
      LOG_PRINT_L1("Register TX: Has invalid key and/or signature, on height: " << block_height << " for tx: " << cryptonote::get_transaction_hash(tx));
      return false;
    }

    if (expiration_timestamp < block_timestamp)
    {
      LOG_PRINT_L1("Register TX: Has expired. The block timestamp: " << block_timestamp <<
                   " is greater than the expiration timestamp: " << expiration_timestamp <<
                   " on height: " << block_height <<
                   " for tx:" << cryptonote::get_transaction_hash(tx));
      return false;
    }

    // check the initial contribution exists

    uint64_t staking_requirement = get_staking_requirement(nettype, block_height, hf_version);
    cryptonote::account_public_address address;

    parsed_tx_contribution parsed_contribution = {};
    if (!get_contribution(nettype, hf_version, tx, block_height, parsed_contribution))
    {
      LOG_PRINT_L1("Register TX: Had service node registration fields, but could not decode contribution on height: " << block_height << " for tx: " << cryptonote::get_transaction_hash(tx));
      return false;
    }

    const uint64_t min_transfer = get_min_node_contribution(hf_version, staking_requirement, info.total_reserved, info.total_num_locked_contributions());
    if (parsed_contribution.transferred < min_transfer)
    {
      LOG_PRINT_L1("Register TX: Contribution transferred: " << parsed_contribution.transferred << " didn't meet the minimum transfer requirement: " << min_transfer << " on height: " << block_height << " for tx: " << cryptonote::get_transaction_hash(tx));
      return false;
    }

    size_t total_num_of_addr = service_node_addresses.size();
    if (std::find(service_node_addresses.begin(), service_node_addresses.end(), parsed_contribution.address) == service_node_addresses.end())
      total_num_of_addr++;

    if (total_num_of_addr > MAX_NUMBER_OF_CONTRIBUTORS)
    {
      LOG_PRINT_L1("Register TX: Number of participants: " << total_num_of_addr <<
                   " exceeded the max number of contributors: " << MAX_NUMBER_OF_CONTRIBUTORS <<
                   " on height: " << block_height <<
                   " for tx: " << cryptonote::get_transaction_hash(tx));
      return false;
    }

    // don't actually process this contribution now, do it when we fall through later.

    key = service_node_key;

    info.staking_requirement           = staking_requirement;
    info.operator_address              = service_node_addresses[0];
    info.portions_for_operator         = portions_for_operator;
    info.registration_height           = block_height;
    info.registration_hf_version       = hf_version;
    info.last_reward_block_height      = block_height;
    info.last_reward_transaction_index = index;
    info.swarm_id                      = UNASSIGNED_SWARM_ID;
    info.proof->pubkey_ed25519         = crypto::ed25519_public_key::null();
    info.proof->pubkey_x25519          = crypto::x25519_public_key::null();
    info.last_ip_change_height         = block_height;
    info.version                       = get_min_service_node_info_version_for_hf(hf_version);

    for (size_t i = 0; i < service_node_addresses.size(); i++)
    {
      // Check for duplicates
      auto iter = std::find(service_node_addresses.begin(), service_node_addresses.begin() + i, service_node_addresses[i]);
      if (iter != service_node_addresses.begin() + i)
      {
        LOG_PRINT_L1("Register TX: There was a duplicate participant for service node on height: " << block_height << " for tx: " << cryptonote::get_transaction_hash(tx));
        return false;
      }

      uint64_t hi, lo, resulthi, resultlo;
      lo = mul128(info.staking_requirement, service_node_portions[i], &hi);
      div128_64(hi, lo, STAKING_PORTIONS, &resulthi, &resultlo);

      info.contributors.emplace_back();
      auto &contributor = info.contributors.back();
      contributor.reserved                         = resultlo;
      contributor.address                          = service_node_addresses[i];
      info.total_reserved += resultlo;
    }

    return true;
  }

  bool service_node_list::state_t::process_registration_tx(cryptonote::network_type nettype, const cryptonote::block &block, const cryptonote::transaction& tx, uint32_t index, const service_node_keys *my_keys)
  {
    uint8_t const hf_version       = block.major_version;
    uint64_t const block_timestamp = block.timestamp;
    uint64_t const block_height    = cryptonote::get_block_height(block);

    crypto::public_key key;
    auto info_ptr = std::make_shared<service_node_info>();
    service_node_info &info = *info_ptr;
    if (!is_registration_tx(nettype, hf_version, tx, block_timestamp, block_height, index, key, info))
      return false;

    if (hf_version >= cryptonote::network_version_11_infinite_staking)
    {
      // NOTE(loki): Grace period is not used anymore with infinite staking. So, if someone somehow reregisters, we just ignore it
      const auto iter = service_nodes_infos.find(key);
      if (iter != service_nodes_infos.end())
        return false;

      if (my_keys && my_keys->pub == key) MGINFO_GREEN("Service node registered (yours): " << key << " on height: " << block_height);
      else                                LOG_PRINT_L1("New service node registered: "     << key << " on height: " << block_height);
    }
    else
    {
      // NOTE: A node doesn't expire until registration_height + lock blocks excess now which acts as the grace period
      // So it is possible to find the node still in our list.
      bool registered_during_grace_period = false;
      const auto iter = service_nodes_infos.find(key);
      if (iter != service_nodes_infos.end())
      {
        if (hf_version >= cryptonote::network_version_10_bulletproofs)
        {
          service_node_info const &old_info = *iter->second;
          uint64_t expiry_height = old_info.registration_height + staking_num_lock_blocks(nettype);
          if (block_height < expiry_height)
            return false;

          // NOTE: Node preserves its position in list if it reregisters during grace period.
          registered_during_grace_period = true;
          info.last_reward_block_height = old_info.last_reward_block_height;
          info.last_reward_transaction_index = old_info.last_reward_transaction_index;
        }
        else
        {
          return false;
        }
      }

      if (my_keys && my_keys->pub == key)
      {
        if (registered_during_grace_period)
        {
          MGINFO_GREEN("Service node re-registered (yours): " << key << " at block height: " << block_height);
        }
        else
        {
          MGINFO_GREEN("Service node registered (yours): " << key << " at block height: " << block_height);
        }
      }
      else
      {
        LOG_PRINT_L1("New service node registered: " << key << " at block height: " << block_height);
      }
    }

    service_nodes_infos[key] = std::move(info_ptr);
    return true;
  }

  bool service_node_list::state_t::process_contribution_tx(cryptonote::network_type nettype, const cryptonote::block &block, const cryptonote::transaction& tx, uint32_t index)
  {
    uint64_t const block_height = cryptonote::get_block_height(block);
    uint8_t const hf_version    = block.major_version;

    crypto::public_key pubkey;

    if (!cryptonote::get_service_node_pubkey_from_tx_extra(tx.extra, pubkey))
      return false; // Is not a contribution TX don't need to check it.

    parsed_tx_contribution parsed_contribution = {};
    if (!get_contribution(nettype, hf_version, tx, block_height, parsed_contribution))
    {
      LOG_PRINT_L1("Contribution TX: Could not decode contribution for service node: " << pubkey << " on height: " << block_height << " for tx: " << cryptonote::get_transaction_hash(tx));
      return false;
    }

    auto iter = service_nodes_infos.find(pubkey);
    if (iter == service_nodes_infos.end())
    {
      LOG_PRINT_L1("Contribution TX: Contribution received for service node: " << pubkey <<
                   ", but could not be found in the service node list on height: " << block_height <<
                   " for tx: " << cryptonote::get_transaction_hash(tx )<< "\n"
                   "This could mean that the service node was deregistered before the contribution was processed.");
      return false;
    }

    const service_node_info& curinfo = *iter->second;
    if (curinfo.is_fully_funded())
    {
      LOG_PRINT_L1("Contribution TX: Service node: " << pubkey <<
                   " is already fully funded, but contribution received on height: "  << block_height <<
                   " for tx: " << cryptonote::get_transaction_hash(tx));
      return false;
    }

    if (!cryptonote::get_tx_secret_key_from_tx_extra(tx.extra, parsed_contribution.tx_key))
    {
      LOG_PRINT_L1("Contribution TX: Failed to get tx secret key from contribution received on height: "  << block_height << " for tx: " << cryptonote::get_transaction_hash(tx));
      return false;
    }

    auto &contributors = curinfo.contributors;
    bool new_contributor = true;
    size_t contributor_position = 0;
    for (size_t i = 0; i < contributors.size(); i++)
      if (contributors[i].address == parsed_contribution.address){
        contributor_position = i;
        new_contributor = false;
        break;
      }

    // Check node contributor counts
    {
      bool too_many_contributions = false;
      if (hf_version >= cryptonote::network_version_11_infinite_staking)
        // As of HF11 we allow up to 4 stakes total.
        too_many_contributions = curinfo.total_num_locked_contributions() + parsed_contribution.locked_contributions.size() > MAX_NUMBER_OF_CONTRIBUTORS;
      else
        // Before HF11 we allowed up to 4 contributors, but each can contribute multiple times
        too_many_contributions = new_contributor && contributors.size() >= MAX_NUMBER_OF_CONTRIBUTORS;

      if (too_many_contributions)
      {
        LOG_PRINT_L1("Contribution TX: Already hit the max number of contributions: " << MAX_NUMBER_OF_CONTRIBUTORS <<
                     " for contributor: " << cryptonote::get_account_address_as_str(nettype, false, parsed_contribution.address) <<
                     " on height: "  << block_height <<
                     " for tx: " << cryptonote::get_transaction_hash(tx));
        return false;
      }
    }

    // Check that the contribution is large enough
    {
      const uint64_t min_contribution =
        (!new_contributor && hf_version < cryptonote::network_version_11_infinite_staking)
        ? 1 // Follow-up contributions from an existing contributor could be any size before HF11
        : get_min_node_contribution(hf_version, curinfo.staking_requirement, curinfo.total_reserved, curinfo.total_num_locked_contributions());

      if (parsed_contribution.transferred < min_contribution)
      {
        LOG_PRINT_L1("Contribution TX: Amount " << parsed_contribution.transferred <<
                     " did not meet min " << min_contribution <<
                     " for service node: " << pubkey <<
                     " on height: "  << block_height <<
                     " for tx: " << cryptonote::get_transaction_hash(tx));
        return false;
      }
    }

    //
    // Successfully Validated
    //

    auto &info = duplicate_info(iter->second);
    if (new_contributor)
    {
      contributor_position = info.contributors.size();
      info.contributors.emplace_back();
      info.contributors.back().address = parsed_contribution.address;
    }
    service_node_info::contributor_t& contributor = info.contributors[contributor_position];

    // In this action, we cannot
    // increase total_reserved so much that it is >= staking_requirement
    uint64_t can_increase_reserved_by = info.staking_requirement - info.total_reserved;
    uint64_t max_amount               = contributor.reserved + can_increase_reserved_by;
    parsed_contribution.transferred = std::min(max_amount - contributor.amount, parsed_contribution.transferred);

    contributor.amount     += parsed_contribution.transferred;
    info.total_contributed += parsed_contribution.transferred;

    if (contributor.amount > contributor.reserved)
    {
      info.total_reserved += contributor.amount - contributor.reserved;
      contributor.reserved = contributor.amount;
    }

    info.last_reward_block_height = block_height;
    info.last_reward_transaction_index = index;

    if (hf_version >= cryptonote::network_version_11_infinite_staking)
      for (const auto &contribution : parsed_contribution.locked_contributions)
        contributor.locked_contributions.push_back(contribution);

    LOG_PRINT_L1("Contribution of " << parsed_contribution.transferred << " received for service node " << pubkey);
    if (info.is_fully_funded()) {
      info.active_since_height = block_height;
      return true;
    }
    return false;
  }

  bool service_node_list::block_added(const cryptonote::block& block, const std::vector<cryptonote::transaction>& txs, cryptonote::checkpoint_t const *checkpoint)
  {
    if (block.major_version < cryptonote::network_version_9_service_nodes)
      return true;

    std::lock_guard<boost::recursive_mutex> lock(m_sn_mutex);
    process_block(block, txs);

    if (block.major_version >= cryptonote::network_version_13_enforce_checkpoints && checkpoint)
    {
      std::shared_ptr<const quorum> quorum = get_quorum(quorum_type::checkpointing, checkpoint->height);
      if (!quorum)
      {
        LOG_PRINT_L1("Failed to get testing quorum checkpoint for block: " << cryptonote::get_block_hash(block));
        return false;
      }

      if (!service_nodes::verify_checkpoint(block.major_version, *checkpoint, *quorum))
      {
        LOG_PRINT_L1("Service node checkpoint failed verification for block: " << cryptonote::get_block_hash(block));
        return false;
      }
    }

    store();
    return true;
  }

  static std::vector<size_t> generate_shuffled_service_node_index_list(
      size_t list_size,
      crypto::hash const &block_hash,
      quorum_type type,
      size_t sublist_size  = 0,
      size_t sublist_up_to = 0)
  {
    std::vector<size_t> result(list_size);
    std::iota(result.begin(), result.end(), 0);

    uint64_t seed = 0;
    std::memcpy(&seed, block_hash.data, std::min(sizeof(seed), sizeof(block_hash.data)));
    boost::endian::little_to_native_inplace(seed);

    seed += static_cast<uint64_t>(type);

    //       Shuffle 2
    //       |=================================|
    //       |                                 |
    // Shuffle 1                               |
    // |==============|                        |
    // |     |        |                        |
    // |sublist_size  |                        |
    // |     |    sublist_up_to                |
    // 0     N        Y                        Z
    // [.......................................]

    // If we have a list [0,Z) but we need a shuffled sublist of the first N values that only
    // includes values from [0,Y) then we do this using two shuffles: first of the [0,Y) sublist,
    // then of the [N,Z) sublist (which is already partially shuffled, but that doesn't matter).  We
    // reuse the same seed for both partial shuffles, but again, that isn't an issue.
    if ((0 < sublist_size && sublist_size < list_size) && (0 < sublist_up_to && sublist_up_to < list_size)) {
      assert(sublist_size <= sublist_up_to); // Can't select N random items from M items when M < N
      tools::shuffle_portable(result.begin(), result.begin() + sublist_up_to, seed);
      tools::shuffle_portable(result.begin() + sublist_size, result.end(), seed);
    }
    else {
      tools::shuffle_portable(result.begin(), result.end(), seed);
    }
    return result;
  }

  static quorum_manager generate_quorums(cryptonote::network_type nettype, uint8_t hf_version, service_node_list::state_t const &state)
  {
    quorum_manager result = {};
    assert(state.block_hash != crypto::null_hash);

    // The two quorums here have different selection criteria: the entire checkpoint quorum and the
    // state change *validators* want only active service nodes, but the state change *workers*
    // (i.e. the nodes to be tested) also include decommissioned service nodes.  (Prior to v12 there
    // are no decommissioned nodes, so this distinction is irrelevant for network concensus).
    auto active_snode_list = state.active_service_nodes_infos();
    decltype(active_snode_list) decomm_snode_list;
    if (hf_version >= cryptonote::network_version_12_checkpointing)
      decomm_snode_list = state.decommissioned_service_nodes_infos();

    quorum_type const max_quorum_type = max_quorum_type_for_hf(hf_version);
    for (int type_int = 0; type_int <= (int)max_quorum_type; type_int++)
    {
      auto type             = static_cast<quorum_type>(type_int);
      size_t num_validators = 0, num_workers = 0;
      auto quorum           = std::make_shared<service_nodes::quorum>();
      std::vector<size_t> pub_keys_indexes;

      if (type == quorum_type::obligations)
      {
        size_t total_nodes         = active_snode_list.size() + decomm_snode_list.size();
        num_validators             = std::min(active_snode_list.size(), STATE_CHANGE_QUORUM_SIZE);
        pub_keys_indexes           = generate_shuffled_service_node_index_list(total_nodes, state.block_hash, type, num_validators, active_snode_list.size());
        result.obligations         = quorum;
        size_t num_remaining_nodes = total_nodes - num_validators;
        num_workers                = std::min(num_remaining_nodes, std::max(STATE_CHANGE_MIN_NODES_TO_TEST, num_remaining_nodes/STATE_CHANGE_NTH_OF_THE_NETWORK_TO_TEST));
      }
      else if (type == quorum_type::checkpointing)
      {
        // Checkpoint quorums only exist every CHECKPOINT_INTERVAL blocks, but the height that gets
        // used to generate the quorum (i.e. the `height` variable here) is actually `H -
        // REORG_SAFETY_BUFFER_BLOCKS_POST_HF12`, where H is divisible by CHECKPOINT_INTERVAL, but
        // REORG_SAFETY_BUFFER_BLOCKS_POST_HF12 is not (it equals 11).  Hence the addition here to
        // "undo" the lag before checking to see if we're on an interval multiple:
        if ((state.height + REORG_SAFETY_BUFFER_BLOCKS_POST_HF12) % CHECKPOINT_INTERVAL != 0)
          continue; // Not on an interval multiple: no checkpointing quorum is defined.

        size_t total_nodes = active_snode_list.size();

        // TODO(loki): Soft fork, remove when testnet gets reset
        if (nettype == cryptonote::TESTNET && state.height < 85357)
          total_nodes = active_snode_list.size() + decomm_snode_list.size();

        if (total_nodes >= CHECKPOINT_QUORUM_SIZE)
        {
          pub_keys_indexes = generate_shuffled_service_node_index_list(total_nodes, state.block_hash, type);
          num_validators   = std::min(pub_keys_indexes.size(), CHECKPOINT_QUORUM_SIZE);
        }
        result.checkpointing = quorum;
      }
      else if (type == quorum_type::blink)
      {
        if (state.height % BLINK_QUORUM_INTERVAL != 0)
          continue;

        // Further filter the active SN list for the blink quorum to only include SNs that are not
        // scheduled to finish unlocking between the quorum height and a few blocks after the
        // associated blink height.
        active_snode_list.erase(std::remove_if(active_snode_list.begin(), active_snode_list.end(),
            [active_until = state.height + BLINK_EXPIRY_BUFFER](auto &info) {
              auto ruh = info.second->requested_unlock_height;
              return ruh != KEY_IMAGE_AWAITING_UNLOCK_HEIGHT && ruh <= active_until;
            }),
            active_snode_list.end()
        );
        size_t total_nodes = active_snode_list.size();

        if (total_nodes >= BLINK_MIN_VOTES)
        {
          pub_keys_indexes = generate_shuffled_service_node_index_list(total_nodes, state.block_hash, type);
          num_validators = std::min<size_t>(pub_keys_indexes.size(), BLINK_SUBQUORUM_SIZE);
        }
        // Otherwise leave empty to signal that there aren't enough SNs to form a usable quorum (to
        // distinguish it from an invalid height, which gets left as a nullptr)
        result.blink = quorum;
      }
      else
      {
        MERROR("Unhandled quorum type enum with value: " << type_int);
        continue;
      }

      quorum->validators.reserve(num_validators);
      quorum->workers.reserve(num_workers);

      size_t i = 0;
      for (; i < num_validators; i++)
      {
        quorum->validators.push_back(active_snode_list[pub_keys_indexes[i]].first);
      }

      for (; i < num_validators + num_workers; i++)
      {
        size_t j = pub_keys_indexes[i];
        if (j < active_snode_list.size())
          quorum->workers.push_back(active_snode_list[j].first);
        else
          quorum->workers.push_back(decomm_snode_list[j - active_snode_list.size()].first);
      }
    }

    return result;
  }

  void service_node_list::state_t::update_from_block(cryptonote::BlockchainDB const &db,
                                                     cryptonote::network_type nettype,
                                                     std::set<state_t> const &state_history,
                                                     std::set<state_t> const &state_archive,
                                                     std::unordered_map<crypto::hash, state_t> const &alt_states,
                                                     const cryptonote::block &block,
                                                     const std::vector<cryptonote::transaction> &txs,
                                                     const service_node_keys *my_keys)
  {
    ++height;
    bool need_swarm_update = false;
    uint64_t block_height  = cryptonote::get_block_height(block);
    assert(height == block_height);
    quorums                  = {};
    block_hash               = cryptonote::get_block_hash(block);
    uint8_t const hf_version = block.major_version;

    //
    // Remove expired blacklisted key images
    //
    if (hf_version >= cryptonote::network_version_11_infinite_staking)
    {
      for (auto entry = key_image_blacklist.begin(); entry != key_image_blacklist.end();)
      {
        if (block_height >= entry->unlock_height)
          entry = key_image_blacklist.erase(entry);
        else
          entry++;
      }
    }

    //
    // Expire Nodes
    //
    for (const crypto::public_key& pubkey : get_expired_nodes(db, nettype, block.major_version, block_height))
    {
      auto i = service_nodes_infos.find(pubkey);
      if (i != service_nodes_infos.end())
      {
        if (my_keys && my_keys->pub == pubkey) MGINFO_GREEN("Service node expired (yours): " << pubkey << " at block height: " << block_height);
        else                                   LOG_PRINT_L1("Service node expired: " << pubkey << " at block height: " << block_height);

        need_swarm_update += i->second->is_active();
        service_nodes_infos.erase(i);
      }
    }

    //
    // Advance the list to the next candidate for a reward
    //
    {
      crypto::public_key winner_pubkey = cryptonote::get_service_node_winner_from_tx_extra(block.miner_tx.extra);
      auto it = service_nodes_infos.find(winner_pubkey);
      if (it != service_nodes_infos.end())
      {
        // set the winner as though it was re-registering at transaction index=UINT32_MAX for this block
        auto &info = duplicate_info(it->second);
        info.last_reward_block_height = block_height;
        info.last_reward_transaction_index = UINT32_MAX;
      }
    }

    //
    // Process TXs in the Block
    //
    for (uint32_t index = 0; index < txs.size(); ++index)
    {
      const cryptonote::transaction& tx = txs[index];
      if ((hf_version >= cryptonote::network_version_14_blink_lns && tx.type == cryptonote::txtype::stake) ||
          (hf_version <= cryptonote::network_version_13_enforce_checkpoints && tx.type == cryptonote::txtype::standard))
      {
        process_registration_tx(nettype, block, tx, index, my_keys);
        need_swarm_update += process_contribution_tx(nettype, block, tx, index);
      }
      else if (tx.type == cryptonote::txtype::state_change)
      {
        need_swarm_update += process_state_change_tx(state_history, state_archive, alt_states, nettype, block, tx, my_keys);
      }
      else if (tx.type == cryptonote::txtype::key_image_unlock)
      {
        process_key_image_unlock_tx(nettype, block_height, tx);
      }
    }

    if (need_swarm_update)
    {
      crypto::hash const block_hash = cryptonote::get_block_hash(block);
      uint64_t seed = 0;
      std::memcpy(&seed, block_hash.data, sizeof(seed));

      /// Gather existing swarms from infos
      swarm_snode_map_t existing_swarms;
      for (const auto &key_info : active_service_nodes_infos())
        existing_swarms[key_info.second->swarm_id].push_back(key_info.first);

      calc_swarm_changes(existing_swarms, seed);

      /// Apply changes
      for (const auto entry : existing_swarms) {

        const swarm_id_t swarm_id = entry.first;
        const std::vector<crypto::public_key>& snodes = entry.second;

        for (const auto snode : snodes) {

          auto& sn_info_ptr = service_nodes_infos.at(snode);
          if (sn_info_ptr->swarm_id == swarm_id) continue; /// nothing changed for this snode
          duplicate_info(sn_info_ptr).swarm_id = swarm_id;
        }
      }
    }

    quorums = generate_quorums(nettype, hf_version, *this);
  }

  void service_node_list::process_block(const cryptonote::block& block, const std::vector<cryptonote::transaction>& txs)
  {
    uint64_t block_height = cryptonote::get_block_height(block);
    uint8_t hf_version = m_blockchain.get_hard_fork_version(block_height);

    if (hf_version < 9)
      return;

    //
    // Cull old history
    //
    {
      uint64_t cull_height = short_term_state_cull_height(hf_version, m_db, block_height);
      auto end_it          = m_state_history.upper_bound(cull_height);
      for (auto it = m_state_history.begin(); it != end_it; it++)
      {
        if (m_store_quorum_history)
          m_old_quorum_states.emplace_back(it->height, it->quorums);

        uint64_t next_long_term_state         = ((it->height / STORE_LONG_TERM_STATE_INTERVAL) + 1) * STORE_LONG_TERM_STATE_INTERVAL;
        uint64_t dist_to_next_long_term_state = next_long_term_state - it->height;
        bool need_quorum_for_future_states    = (dist_to_next_long_term_state <= VOTE_LIFETIME + VOTE_OR_TX_VERIFY_HEIGHT_BUFFER);
        if ((it->height % STORE_LONG_TERM_STATE_INTERVAL) == 0 || need_quorum_for_future_states)
        {
          m_state_added_to_archive = true;
          if (need_quorum_for_future_states) // Preserve just quorum
          {
            state_t &state            = const_cast<state_t &>(*it); // safe: set order only depends on state_t.height
            state.service_nodes_infos = {};
            state.key_image_blacklist = {};
            state.only_loaded_quorums = true;
          }
          m_state_archive.emplace_hint(m_state_archive.end(), std::move(*it));
        }
      }
      m_state_history.erase(m_state_history.begin(), end_it);

      if (m_old_quorum_states.size() > m_store_quorum_history)
        m_old_quorum_states.erase(m_old_quorum_states.begin(), m_old_quorum_states.begin() + (m_old_quorum_states.size() -  m_store_quorum_history));
    }

    //
    // Cull alt state history
    //
    if (hf_version >= cryptonote::network_version_12_checkpointing && m_alt_state.size())
    {
      cryptonote::checkpoint_t immutable_checkpoint;
      if (m_db->get_immutable_checkpoint(&immutable_checkpoint, block_height))
      {
        for (auto it = m_alt_state.begin(); it != m_alt_state.end(); )
        {
          state_t const &alt_state = it->second;
          if (alt_state.height < immutable_checkpoint.height) it = m_alt_state.erase(it);
          else it++;
        }
      }
    }

    cryptonote::network_type nettype = m_blockchain.nettype();
    m_state_history.insert(m_state_history.end(), m_state);
<<<<<<< HEAD
    m_state.update_from_block(*m_db, nettype, m_state_history, {} /*m_alt_state*/, block, txs, m_service_node_keys);
=======
    m_state.update_from_block(*m_db, nettype, m_state_history, m_state_archive, m_alt_state, block, txs, m_service_node_keys);
>>>>>>> b9b634bd
  }

  void service_node_list::blockchain_detached(uint64_t height, bool /*by_pop_blocks*/)
  {
    std::lock_guard<boost::recursive_mutex> lock(m_sn_mutex);

    uint64_t revert_to_height = height - 1;
    bool reinitialise         = false;
    bool using_archive        = false;
    {
      auto it = m_state_history.find(revert_to_height); // Try finding detached height directly
      reinitialise = (it == m_state_history.end() || it->only_loaded_quorums);
      if (!reinitialise)
        m_state_history.erase(std::next(it), m_state_history.end());
    }

    // TODO(loki): We should loop through the prev 10k heights for robustness, but avoid for v4.0.5. Already enough changes going in
    if (reinitialise) // Try finding the next closest old state at 10k intervals
    {
      uint64_t prev_interval = revert_to_height - (revert_to_height % STORE_LONG_TERM_STATE_INTERVAL);
      auto it                = m_state_archive.find(prev_interval);
      reinitialise           = (it == m_state_archive.end() || it->only_loaded_quorums);
      if (!reinitialise)
      {
        m_state_history.clear();
        m_state_archive.erase(std::next(it), m_state_archive.end());
        using_archive = true;
      }
    }

    if (reinitialise)
    {
      m_state_history.clear();
      m_state_archive.clear();
      init();
      return;
    }

    std::set<state_t> &history = (using_archive) ? m_state_archive : m_state_history;
    auto it = std::prev(history.end());
    m_state = std::move(*it);
    history.erase(it);

    if (m_state.height != revert_to_height)
      rescan_starting_from_curr_state(false /*store_to_disk*/);
    store();
  }

  std::vector<crypto::public_key> service_node_list::state_t::get_expired_nodes(cryptonote::BlockchainDB const &db,
                                                                               cryptonote::network_type nettype,
                                                                               uint8_t hf_version,
                                                                               uint64_t block_height) const
  {
    std::vector<crypto::public_key> expired_nodes;
    uint64_t const lock_blocks = staking_num_lock_blocks(nettype);

    // TODO(loki): This should really use the registration height instead of getting the block and expiring nodes.
    // But there's something subtly off when using registration height causing syncing problems.
    if (hf_version == cryptonote::network_version_9_service_nodes)
    {
      if (block_height <= lock_blocks)
        return expired_nodes;

      const uint64_t expired_nodes_block_height = block_height - lock_blocks;
      cryptonote::block block                   = {};
      try
      {
        block = db.get_block_from_height(expired_nodes_block_height);
      }
      catch (std::exception const &e)
      {
        LOG_ERROR("Failed to get historical block to find expired nodes in v9: " << e.what());
        return expired_nodes;
      }

      if (block.major_version < cryptonote::network_version_9_service_nodes)
        return expired_nodes;

      for (crypto::hash const &hash : block.tx_hashes)
      {
        cryptonote::transaction tx;
        if (!db.get_tx(hash, tx))
        {
          LOG_ERROR("Failed to get historical tx to find expired service nodes in v9");
          continue;
        }

        uint32_t index = 0;
        crypto::public_key key;
        service_node_info info = {};
        if (is_registration_tx(nettype, cryptonote::network_version_9_service_nodes, tx, block.timestamp, expired_nodes_block_height, index, key, info))
          expired_nodes.push_back(key);
        index++;
      }

    }
    else
    {
      for (auto it = service_nodes_infos.begin(); it != service_nodes_infos.end(); it++)
      {
        crypto::public_key const &snode_key = it->first;
        const service_node_info &info       = *it->second;
        if (info.registration_hf_version >= cryptonote::network_version_11_infinite_staking)
        {
          if (info.requested_unlock_height != KEY_IMAGE_AWAITING_UNLOCK_HEIGHT && block_height > info.requested_unlock_height)
            expired_nodes.push_back(snode_key);
        }
        else // Version 10 Bulletproofs
        {
          /// Note: this code exhibits a subtle unintended behaviour: a snode that
          /// registered in hardfork 9 and was scheduled for deregistration in hardfork 10
          /// will have its life is slightly prolonged by the "grace period", although it might
          /// look like we use the registration height to determine the expiry height.
          uint64_t node_expiry_height = info.registration_height + lock_blocks + STAKING_REQUIREMENT_LOCK_BLOCKS_EXCESS;
          if (block_height > node_expiry_height)
            expired_nodes.push_back(snode_key);
        }
      }
    }

    return expired_nodes;
  }

  block_winner service_node_list::state_t::get_block_winner() const
  {
    block_winner result           = {};
    service_node_info const *info = nullptr;
    {
      auto oldest_waiting = std::make_tuple(std::numeric_limits<uint64_t>::max(), std::numeric_limits<uint32_t>::max(), crypto::null_pkey);
      for (const auto &info_it : service_nodes_infos)
      {
        const auto &sninfo = *info_it.second;
        if (sninfo.is_active())
        {
          auto waiting_since = std::make_tuple(sninfo.last_reward_block_height, sninfo.last_reward_transaction_index, info_it.first);
          if (waiting_since < oldest_waiting)
          {
            oldest_waiting = waiting_since;
            info           = &sninfo;
          }
        }
      }
      result.key = std::get<2>(oldest_waiting);
    }

    if (result.key == crypto::null_pkey)
    {
      result = service_nodes::null_block_winner;
      return result;
    }

    // Add contributors and their portions to winners.
    result.payouts.reserve(info->contributors.size());
    const uint64_t remaining_portions = STAKING_PORTIONS - info->portions_for_operator;
    for (const auto& contributor : info->contributors)
    {
      uint64_t hi, lo, resulthi, resultlo;
      lo = mul128(contributor.amount, remaining_portions, &hi);
      div128_64(hi, lo, info->staking_requirement, &resulthi, &resultlo);

      if (contributor.address == info->operator_address)
        resultlo += info->portions_for_operator;
      result.payouts.push_back({contributor.address, resultlo});
    }
    return result;
  }

  template <typename T>
  static constexpr bool within_one(T a, T b) {
      return (a > b ? a - b : b - a) <= T{1};
  }

  bool service_node_list::validate_miner_tx(const crypto::hash& prev_id, const cryptonote::transaction& miner_tx, uint64_t height, int hf_version, cryptonote::block_reward_parts const &reward_parts) const
  {
    std::lock_guard<boost::recursive_mutex> lock(m_sn_mutex);
    if (hf_version < 9)
      return true;

    // NOTE(loki): Service node reward distribution is calculated from the
    // original amount, i.e. 50% of the original base reward goes to service
    // nodes not 50% of the reward after removing the governance component (the
    // adjusted base reward post hardfork 10).
    uint64_t base_reward = reward_parts.original_base_reward;
    uint64_t total_service_node_reward = cryptonote::service_node_reward_formula(base_reward, hf_version);

    block_winner winner                    = m_state.get_block_winner();
    crypto::public_key check_winner_pubkey = cryptonote::get_service_node_winner_from_tx_extra(miner_tx.extra);
    if (winner.key != check_winner_pubkey)
    {
      MERROR("Service node reward winner is incorrect! Expected " << winner.key << ", block has " << check_winner_pubkey);
      return false;
    }

    if ((miner_tx.vout.size() - 1) < winner.payouts.size())
    {
      MERROR("Service node reward specifies more winners than available outputs: " << (miner_tx.vout.size() - 1) << ", winners: " << winner.payouts.size());
      return false;
    }

    for (size_t i = 0; i < winner.payouts.size(); i++)
    {
      size_t vout_index          = i + 1;
      payout_entry const &payout = winner.payouts[i];
      uint64_t reward            = cryptonote::get_portion_of_reward(payout.portions, total_service_node_reward);

      // Because FP math is involved in reward calculations (and compounded by CPUs, compilers,
      // expression contraction, and RandomX fiddling with the rounding modes) we can end up with a
      // 1 ULP difference in the reward calculations.
      // TODO(loki): eliminate all FP math from reward calculations
      if (!within_one(miner_tx.vout[vout_index].amount, reward))
      {
        MERROR("Service node reward amount incorrect. Should be " << cryptonote::print_money(reward) << ", is: " << cryptonote::print_money(miner_tx.vout[vout_index].amount));
        return false;
      }

      if (miner_tx.vout[vout_index].target.type() != typeid(cryptonote::txout_to_key))
      {
        MERROR("Service node output target type should be txout_to_key");
        return false;
      }

      crypto::key_derivation derivation{};
      crypto::public_key out_eph_public_key{};
      cryptonote::keypair gov_key = cryptonote::get_deterministic_keypair_from_height(height);

      bool r = crypto::generate_key_derivation(payout.address.m_view_public_key, gov_key.sec, derivation);
      CHECK_AND_ASSERT_MES(r, false, "while creating outs: failed to generate_key_derivation(" << payout.address.m_view_public_key << ", " << gov_key.sec << ")");
      r = crypto::derive_public_key(derivation, vout_index, payout.address.m_spend_public_key, out_eph_public_key);
      CHECK_AND_ASSERT_MES(r, false, "while creating outs: failed to derive_public_key(" << derivation << ", " << vout_index << ", "<< payout.address.m_spend_public_key << ")");

      if (boost::get<cryptonote::txout_to_key>(miner_tx.vout[vout_index].target).key != out_eph_public_key)
      {
        MERROR("Invalid service node reward output");
        return false;
      }
    }

    return true;
  }

  bool service_node_list::alt_block_added(cryptonote::block const &block, std::vector<cryptonote::transaction> const &txs, cryptonote::checkpoint_t const *checkpoint)
  {
    if (block.major_version < cryptonote::network_version_9_service_nodes)
      return true;

    uint64_t block_height         = cryptonote::get_block_height(block);
    state_t const *starting_state = nullptr;
    crypto::hash const block_hash = get_block_hash(block);

    auto it = m_alt_state.find(block_hash);
    if (it != m_alt_state.end()) return true; // NOTE: Already processed alt-state for this block

    // NOTE: Check if alt block forks off some historical state on the canonical chain
    if (!starting_state)
    {
      auto it = m_state_history.find(block_height - 1);
      if (it != m_state_history.end())
        if (block.prev_id == it->block_hash) starting_state = &(*it);
    }

    // NOTE: Check if alt block forks off some historical alt state on an alt chain
    if (!starting_state)
    {
      auto it = m_alt_state.find(block.prev_id);
      if (it != m_alt_state.end()) starting_state = &it->second;
    }

    if (!starting_state)
    {
      LOG_PRINT_L1("Received alt block but couldn't find parent state in historical state");
      return false;
    }

    if (starting_state->block_hash != block.prev_id)
    {
      LOG_PRINT_L1("Unexpected state_t's hash: " << starting_state->block_hash
                                                 << ", does not match the block prev hash: " << block.prev_id);
      return false;
    }

    state_t alt_state = *starting_state;
    alt_state.update_from_block(*m_db, m_blockchain.nettype(), m_state_history, m_state_archive, m_alt_state, block, txs, m_service_node_keys);
    m_alt_state[block_hash] = std::move(alt_state);

    if (checkpoint)
    {
      std::vector<std::shared_ptr<const service_nodes::quorum>> alt_quorums;
      std::shared_ptr<const quorum> quorum = get_quorum(quorum_type::checkpointing, checkpoint->height, false, &alt_quorums);
      if (!quorum)
        return false;

      if (!service_nodes::verify_checkpoint(block.major_version, *checkpoint, *quorum))
      {
        bool verified_on_alt_quorum = false;
        for (std::shared_ptr<const service_nodes::quorum> alt_quorum : alt_quorums)
        {
          if (service_nodes::verify_checkpoint(block.major_version, *checkpoint, *alt_quorum))
          {
            verified_on_alt_quorum = true;
            break;
          }
        }

        if (!verified_on_alt_quorum)
            return false;
      }
    }

    return true;
  }

  //////////////////////////////////////////////////////////////////////////////////////////////////////////////////////////////

  static service_node_list::quorum_for_serialization serialize_quorum_state(uint8_t hf_version, uint64_t height, quorum_manager const &quorums)
  {
    service_node_list::quorum_for_serialization result = {};
    result.height                                      = height;
    if (quorums.obligations)   result.quorums[static_cast<uint8_t>(quorum_type::obligations)] = *quorums.obligations;
    if (quorums.checkpointing) result.quorums[static_cast<uint8_t>(quorum_type::checkpointing)] = *quorums.checkpointing;
    return result;
  }

  static service_node_list::state_serialized serialize_service_node_state_object(uint8_t hf_version, service_node_list::state_t const &state, bool only_serialize_quorums = false)
  {
    service_node_list::state_serialized result = {};
    result.version                             = service_node_list::state_serialized::get_version(hf_version);
    result.height                              = state.height;
    result.quorums                             = serialize_quorum_state(hf_version, state.height, state.quorums);
    result.only_stored_quorums                 = state.only_loaded_quorums || only_serialize_quorums;

    if (only_serialize_quorums)
     return result;

    result.infos.reserve(state.service_nodes_infos.size());
    for (const auto &kv_pair : state.service_nodes_infos)
      result.infos.emplace_back(kv_pair);

    result.key_image_blacklist = state.key_image_blacklist;
    result.block_hash          = state.block_hash;
    return result;
  }

  bool service_node_list::store()
  {
    if (!m_db)
        return false; // Haven't been initialized yet

    uint8_t hf_version = m_blockchain.get_current_hard_fork_version();
    if (hf_version < cryptonote::network_version_9_service_nodes)
      return true;

    data_for_serialization *data[] = {&m_cache_long_term_data, &m_cache_short_term_data};
    auto const serialize_version   = data_for_serialization::get_version(hf_version);
    std::lock_guard<boost::recursive_mutex> lock(m_sn_mutex);

    for (data_for_serialization *serialize_entry : data)
    {
      if (serialize_entry->version != serialize_version) m_state_added_to_archive = true;
      serialize_entry->version = serialize_version;
      serialize_entry->clear();
    }

    m_cache_short_term_data.quorum_states.reserve(m_old_quorum_states.size());
    for (const quorums_by_height &entry : m_old_quorum_states)
      m_cache_short_term_data.quorum_states.push_back(serialize_quorum_state(hf_version, entry.height, entry.quorums));


    if (m_state_added_to_archive)
    {
      for (auto const &it : m_state_archive)
        m_cache_long_term_data.states.push_back(serialize_service_node_state_object(hf_version, it));
    }

    // NOTE: A state_t may reference quorums up to (VOTE_LIFETIME
    // + VOTE_OR_TX_VERIFY_HEIGHT_BUFFER) blocks back. So in the
    // (MAX_SHORT_TERM_STATE_HISTORY | 2nd oldest checkpoint) window of states we store, the
    // first (VOTE_LIFETIME + VOTE_OR_TX_VERIFY_HEIGHT_BUFFER) states we only
    // store their quorums, such that the following states have quorum
    // information preceeding it.

    uint64_t const max_short_term_height = short_term_state_cull_height(hf_version, m_db, (m_state.height - 1)) + VOTE_LIFETIME + VOTE_OR_TX_VERIFY_HEIGHT_BUFFER;
    for (auto it = m_state_history.begin();
         it != m_state_history.end() && it->height <= max_short_term_height;
         it++)
    {
      // TODO(loki): There are 2 places where we convert a state_t to be a serialized state_t without quorums. We should only do this in one location for clarity.
      m_cache_short_term_data.states.push_back(serialize_service_node_state_object(hf_version, *it, it->height < max_short_term_height /*only_serialize_quorums*/));
    }

    m_cache_data_blob.clear();
    if (m_state_added_to_archive)
    {
      std::stringstream ss;
      binary_archive<true> ba(ss);
      bool r = ::serialization::serialize(ba, m_cache_long_term_data);
      CHECK_AND_ASSERT_MES(r, false, "Failed to store service node info: failed to serialize long term data");
      m_cache_data_blob.append(ss.str());
      {
        cryptonote::db_wtxn_guard txn_guard(m_db);
        m_db->set_service_node_data(m_cache_data_blob, true /*long_term*/);
      }
    }

    m_cache_data_blob.clear();
    {
      std::stringstream ss;
      binary_archive<true> ba(ss);
      bool r = ::serialization::serialize(ba, m_cache_short_term_data);
      CHECK_AND_ASSERT_MES(r, false, "Failed to store service node info: failed to serialize short term data data");
      m_cache_data_blob.append(ss.str());
      {
        cryptonote::db_wtxn_guard txn_guard(m_db);
        m_db->set_service_node_data(m_cache_data_blob, false /*long_term*/);
      }
    }

    m_state_added_to_archive = false;
    return true;
  }

  static crypto::hash hash_uptime_proof(const cryptonote::NOTIFY_UPTIME_PROOF::request &proof, uint8_t hf_version)
  {
    auto buf = tools::memcpy_le(proof.pubkey.data, proof.timestamp, proof.public_ip, proof.storage_port, proof.pubkey_ed25519.data, proof.qnet_port);
    size_t buf_size = buf.size();

    crypto::hash result;
    crypto::cn_fast_hash(buf.data(), buf_size, result);
    return result;
  }

  cryptonote::NOTIFY_UPTIME_PROOF::request service_node_list::generate_uptime_proof(
      const service_node_keys &keys, uint32_t public_ip, uint16_t storage_port, uint16_t quorumnet_port) const
  {
    cryptonote::NOTIFY_UPTIME_PROOF::request result = {};
    result.snode_version                            = LOKI_VERSION;
    result.timestamp                                = time(nullptr);
    result.pubkey                                   = keys.pub;
    result.public_ip                                = public_ip;
    result.storage_port                             = storage_port;
    result.qnet_port                                = quorumnet_port;
    result.pubkey_ed25519                           = keys.pub_ed25519;

    crypto::hash hash = hash_uptime_proof(result, m_blockchain.get_current_hard_fork_version());
    crypto::generate_signature(hash, keys.pub, keys.key, result.sig);
    crypto_sign_detached(result.sig_ed25519.data, NULL, reinterpret_cast<unsigned char *>(hash.data), sizeof(hash.data), keys.key_ed25519.data);
    return result;
  }

#ifdef __cpp_lib_erase_if
  using std::erase_if;
#else
  template <typename Container, typename Predicate>
  static void erase_if(Container &c, Predicate pred) {
    for (auto it = c.begin(), last = c.end(); it != last; ) {
      if (pred(*it))
        it = c.erase(it);
      else
        ++it;
    }
  }
#endif

  struct proof_version
  {
    uint8_t hardfork;
    std::array<uint16_t, 3> version;
  };

  static constexpr proof_version hf_min_loki_versions[] = {
    {cryptonote::network_version_13_enforce_checkpoints,  {5,1,0}},
    {cryptonote::network_version_12_checkpointing,        {4,0,3}},
  };

  void service_node_info::derive_x25519_pubkey_from_ed25519() {
    if (0 != crypto_sign_ed25519_pk_to_curve25519(proof->pubkey_x25519.data, proof->pubkey_ed25519.data)) {
      proof->pubkey_x25519 = crypto::x25519_public_key::null();
      proof->pubkey_ed25519 = crypto::ed25519_public_key::null();
    }

  }

#define REJECT_PROOF(log) do { LOG_PRINT_L2("Rejecting uptime proof from " << proof.pubkey << ": " log); return false; } while (0)

  bool service_node_list::handle_uptime_proof(cryptonote::NOTIFY_UPTIME_PROOF::request const &proof, bool &my_uptime_proof_confirmation)
  {
    uint8_t const hf_version = m_blockchain.get_current_hard_fork_version();
    uint64_t const now       = time(nullptr);

    // Validate proof version, timestamp range,
    if ((proof.timestamp < now - UPTIME_PROOF_BUFFER_IN_SECONDS) || (proof.timestamp > now + UPTIME_PROOF_BUFFER_IN_SECONDS))
      REJECT_PROOF("timestamp is too far from now");

    for (auto &min : hf_min_loki_versions)
      if (hf_version >= min.hardfork && proof.snode_version < min.version)
        REJECT_PROOF("v" << min.version[0] << "." << min.version[1] << "." << min.version[2] << "+ loki version is required for v" << std::to_string(hf_version) << "+ network proofs");

    if (!debug_allow_local_ips && !epee::net_utils::is_ip_public(proof.public_ip))
      REJECT_PROOF("public_ip is not actually public");

    //
    // Validate proof signature
    //
    crypto::hash hash = hash_uptime_proof(proof, hf_version);

    if (!crypto::check_signature(hash, proof.pubkey, proof.sig))
      REJECT_PROOF("signature validation failed");

    crypto::x25519_public_key derived_x25519_pubkey = crypto::x25519_public_key::null();
    if (hf_version >= HF_VERSION_ED25519_KEY)
    {
      if (!proof.pubkey_ed25519)
        REJECT_PROOF("required ed25519 auxiliary pubkey " << epee::string_tools::pod_to_hex(proof.pubkey_ed25519) << " not included in proof");

      if (0 != crypto_sign_verify_detached(proof.sig_ed25519.data, reinterpret_cast<unsigned char *>(hash.data), sizeof(hash.data), proof.pubkey_ed25519.data))
        REJECT_PROOF("ed25519 signature validation failed");

      if (0 != crypto_sign_ed25519_pk_to_curve25519(derived_x25519_pubkey.data, proof.pubkey_ed25519.data)
          || !derived_x25519_pubkey)
        REJECT_PROOF("invalid ed25519 pubkey included in proof (x25519 derivation failed)");

      if (proof.qnet_port == 0)
        REJECT_PROOF("invalid quorumnet port in uptime proof");
    }

    std::lock_guard<boost::recursive_mutex> lock(m_sn_mutex);
    auto it = m_state.service_nodes_infos.find(proof.pubkey);
    if (it == m_state.service_nodes_infos.end())
      REJECT_PROOF("no such service node is currently registered");

    auto &iproof = *it->second->proof;

    if (iproof.timestamp >= now - (UPTIME_PROOF_FREQUENCY_IN_SECONDS / 2))
      REJECT_PROOF("already received one uptime proof for this node recently");

    if (m_service_node_keys && proof.pubkey == m_service_node_keys->pub)
    {
      my_uptime_proof_confirmation = true;
      MGINFO("Received uptime-proof confirmation back from network for Service Node (yours): " << proof.pubkey);
    }
    else
    {
      my_uptime_proof_confirmation = false;
      LOG_PRINT_L2("Accepted uptime proof from " << proof.pubkey);
    }

    iproof.update_timestamp(now);
    iproof.version       = proof.snode_version;
    iproof.public_ip     = proof.public_ip;
    iproof.storage_port  = proof.storage_port;

    if (hf_version >= HF_VERSION_ED25519_KEY)
    {
      time_t now = std::time(nullptr);
      if (m_x25519_map_last_pruned + X25519_MAP_PRUNING_INTERVAL <= now)
      {
        time_t cutoff = now - 24*60*60;
        erase_if(m_x25519_to_pub, [&cutoff](const decltype(m_x25519_to_pub)::value_type &x) { return x.second.second < cutoff; });
        m_x25519_map_last_pruned = now;
      }

      iproof.quorumnet_port = proof.qnet_port;
      iproof.pubkey_ed25519 = proof.pubkey_ed25519;
      if (iproof.pubkey_x25519 && iproof.pubkey_x25519 != derived_x25519_pubkey)
        m_x25519_to_pub.erase(iproof.pubkey_x25519);
      iproof.pubkey_x25519 = derived_x25519_pubkey;
      m_x25519_to_pub[derived_x25519_pubkey] = {proof.pubkey, now};
    }

    // Track an IP change (so that the obligations quorum can penalize for IP changes)
    // We only keep the two most recent because all we really care about is whether it had more than one
    auto &ips = iproof.public_ips;

    // If we already know about the IP, update its timestamp:
    if (ips[0].first && ips[0].first == proof.public_ip)
        ips[0].second = now;
    else if (ips[1].first && ips[1].first == proof.public_ip)
        ips[1].second = now;
    // Otherwise replace whichever IP has the older timestamp
    else if (ips[0].second > ips[1].second)
        ips[1] = {proof.public_ip, now};
    else
        ips[0] = {proof.public_ip, now};

    return true;
  }

  crypto::public_key service_node_list::get_pubkey_from_x25519(const crypto::x25519_public_key &x25519) const {
    auto it = m_x25519_to_pub.find(x25519);
    if (it != m_x25519_to_pub.end())
      return it->second.first;
    return crypto::null_pkey;
  }

  void service_node_list::record_checkpoint_vote(crypto::public_key const &pubkey, uint64_t height, bool voted)
  {
    std::lock_guard<boost::recursive_mutex> lock(m_sn_mutex);
    auto it = m_state.service_nodes_infos.find(pubkey);
    if (it == m_state.service_nodes_infos.end())
      return;

    proof_info &info = *it->second->proof;
    info.votes[info.vote_index].height = height;
    info.votes[info.vote_index].voted  = voted;
    info.vote_index                    = (info.vote_index + 1) % info.votes.size();
  }

  bool service_node_list::set_storage_server_peer_reachable(crypto::public_key const &pubkey, bool value)
  {
    std::lock_guard<boost::recursive_mutex> lock(m_sn_mutex);

    auto it = m_state.service_nodes_infos.find(pubkey);
    if (it == m_state.service_nodes_infos.end()) {
      LOG_PRINT_L2("No Service Node is known by this pubkey: " << pubkey);
      return false;
    } else {

      proof_info &info = *it->second->proof;
      if (info.storage_server_reachable != value)
      {
        info.storage_server_reachable           = value;
        LOG_PRINT_L2("Setting reachability status for node " << pubkey << " as: " << (value ? "true" : "false"));
      }

      info.storage_server_reachable_timestamp = time(nullptr);
      return true;
    }
  }

  static quorum_manager quorum_for_serialization_to_quorum_manager(service_node_list::quorum_for_serialization const &source)
  {
    quorum_manager result = {};
    result.obligations = std::make_shared<quorum>(source.quorums[static_cast<uint8_t>(quorum_type::obligations)]);

    // Don't load any checkpoints that shouldn't exist (see the comment in generate_quorums as to why the `+BUFFER` term is here).
    if ((source.height + REORG_SAFETY_BUFFER_BLOCKS_POST_HF12) % CHECKPOINT_INTERVAL == 0)
      result.checkpointing = std::make_shared<quorum>(source.quorums[static_cast<uint8_t>(quorum_type::checkpointing)]);

    return result;
  }

  service_node_list::state_t::state_t(cryptonote::Blockchain const &blockchain, state_serialized &&state)
  : height{state.height}
  , key_image_blacklist{std::move(state.key_image_blacklist)}
  , only_loaded_quorums{state.only_stored_quorums}
  , block_hash{state.block_hash}
  {
    if (state.version == state_serialized::version_t::version_0)
      block_hash = blockchain.get_block_id_by_height(height);

    for (auto &pubkey_info : state.infos)
    {
      using version_t = service_node_info::version_t;
      auto &info = const_cast<service_node_info &>(*pubkey_info.info);
      if (info.version < version_t::v1_add_registration_hf_version)
      {
        info.version = version_t::v1_add_registration_hf_version;
        info.registration_hf_version = blockchain.get_hard_fork_version(pubkey_info.info->registration_height);
      }
      if (info.version < version_t::v3_quorumnet)
      {
        // Nothing to do here (the missing data only comes in via uptime proof).
        info.version = version_t::v3_quorumnet;
      }
      // Make sure we handled any future state version upgrades:
      assert(info.version == tools::enum_top<decltype(info.version)>);
      service_nodes_infos.emplace(std::move(pubkey_info.pubkey), std::move(pubkey_info.info));
    }
    quorums = quorum_for_serialization_to_quorum_manager(state.quorums);
  }

  bool service_node_list::load(const uint64_t current_height)
  {
    LOG_PRINT_L1("service_node_list::load()");
    reset(false);
    if (!m_db)
    {
      return false;
    }

    // NOTE: Deserialize long term state history
    uint64_t bytes_loaded = 0;
    cryptonote::db_rtxn_guard txn_guard(m_db);
    std::string blob;
    if (m_db->get_service_node_data(blob, true /*long_term*/))
    {
      bytes_loaded += blob.size();
      std::stringstream ss;
      ss << blob;
      blob.clear();
      binary_archive<false> ba(ss);

      data_for_serialization data_in = {};
      if (::serialization::serialize(ba, data_in) && data_in.states.size())
      {
        // NOTE: Previously the quorum for the next state is derived from the
        // state that's been updated from the next block. This is fixed in
        // version_1.

        // So, copy the quorum from (state.height-1) to (state.height), all
        // states need to have their (height-1) which means we're missing the
        // 10k-th interval and need to generate it based on the last state.

        if (data_in.states[0].version == state_serialized::version_t::version_0)
        {
          size_t const last_index = data_in.states.size() - 1;
          if ((data_in.states.back().height % STORE_LONG_TERM_STATE_INTERVAL) != 0)
          {
            LOG_PRINT_L0("Last serialised quorum height: " << data_in.states.back().height
                                                           << " in archive is unexpectedly not a multiple of: "
                                                           << STORE_LONG_TERM_STATE_INTERVAL << ", regenerating state");
            return false;
          }

          for (size_t i = data_in.states.size() - 1; i >= 1; i--)
          {
            state_serialized &serialized_entry      = data_in.states[i];
            state_serialized &prev_serialized_entry = data_in.states[i - 1];

            if ((prev_serialized_entry.height % STORE_LONG_TERM_STATE_INTERVAL) == 0)
            {
              // NOTE: drop this entry, we have insufficient data to derive
              // sadly, do this as a one off and if we ever need this data we
              // need to do a full rescan.
              continue;
            }

            state_t entry(m_blockchain, std::move(serialized_entry));
            entry.height--;
            entry.quorums = quorum_for_serialization_to_quorum_manager(prev_serialized_entry.quorums);

            if ((serialized_entry.height % STORE_LONG_TERM_STATE_INTERVAL) == 0)
            {
              state_t long_term_state                  = entry;
              cryptonote::block const &block           = m_db->get_block_from_height(long_term_state.height + 1);
              std::vector<cryptonote::transaction> txs = m_db->get_tx_list(block.tx_hashes);
              long_term_state.update_from_block(*m_db, m_blockchain.nettype(), {} /*state_history*/, {} /*state_archive*/, {} /*alt_states*/, block, txs, nullptr /*my_keys*/);

              entry.service_nodes_infos                = {};
              entry.key_image_blacklist                = {};
              entry.only_loaded_quorums                = true;
              m_state_archive.emplace_hint(m_state_archive.begin(), std::move(long_term_state));
            }
            m_state_archive.emplace_hint(m_state_archive.begin(), std::move(entry));
          }
        }
        else
        {
          for (state_serialized &entry : data_in.states) {
            for (auto &pki : entry.infos)
            {
              if (const auto &x25519_pub = pki.info->proof->pubkey_x25519)
                m_x25519_to_pub[x25519_pub] = {pki.pubkey, time_t(nullptr)};
            }

            m_state_archive.emplace_hint(m_state_archive.end(), m_blockchain, std::move(entry));
          }
        }
      }
    }

    // NOTE: Deserialize short term state history
    if (!m_db->get_service_node_data(blob, false))
      return false;

    bytes_loaded += blob.size();
    std::stringstream ss;
    ss << blob;
    binary_archive<false> ba(ss);

    data_for_serialization data_in = {};
    bool deserialized              = ::serialization::serialize(ba, data_in);
    CHECK_AND_ASSERT_MES(deserialized, false, "Failed to parse service node data from blob");

    if (data_in.states.empty())
      return false;

    {
      const uint64_t hist_state_from_height = current_height - m_store_quorum_history;
      uint64_t last_loaded_height = 0;
      for (auto &states : data_in.quorum_states)
      {
        if (states.height < hist_state_from_height)
          continue;

        quorums_by_height entry = {};
        entry.height            = states.height;
        entry.quorums           = quorum_for_serialization_to_quorum_manager(states);

        if (states.height <= last_loaded_height)
        {
          LOG_PRINT_L0("Serialised quorums is not stored in ascending order by height in DB, failed to load from DB");
          return false;
        }
        last_loaded_height = states.height;
        m_old_quorum_states.push_back(entry);
      }
    }

    {
      assert(data_in.states.size() > 0);
      size_t const last_index = data_in.states.size() - 1;
      if (data_in.states[last_index].only_stored_quorums)
      {
        LOG_PRINT_L0("Unexpected last serialized state only has quorums loaded");
        return false;
      }

      if (data_in.states[0].version == state_serialized::version_t::version_0)
      {
        for (size_t i = last_index; i >= 1; i--)
        {
          state_serialized &serialized_entry      = data_in.states[i];
          state_serialized &prev_serialized_entry = data_in.states[i - 1];
          state_t entry(m_blockchain, std::move(serialized_entry));
          entry.quorums = quorum_for_serialization_to_quorum_manager(prev_serialized_entry.quorums);
          entry.height--;
          if (i == last_index) m_state = std::move(entry);
          else                 m_state_archive.emplace_hint(m_state_archive.end(), std::move(entry));
        }
      }
      else
      {
        size_t const last_index  = data_in.states.size() - 1;
        for (size_t i = 0; i < last_index; i++)
        {
          state_serialized &entry = data_in.states[i];
          if (entry.block_hash == crypto::null_hash) entry.block_hash = m_blockchain.get_block_id_by_height(entry.height);
          m_state_history.emplace_hint(m_state_history.end(), m_blockchain, std::move(entry));
        }

        state_serialized &last_entry = data_in.states[last_index];
        m_state = state_t(m_blockchain, std::move(last_entry));
      }
    }

    MGINFO("Service node data loaded successfully, height: " << m_state.height);
    MGINFO(m_state.service_nodes_infos.size()
           << " nodes and " << m_state_history.size() << " recent states loaded, " << m_state_archive.size()
           << " historical states loaded, (" << tools::get_human_readable_bytes(bytes_loaded) << ")");

    LOG_PRINT_L1("service_node_list::load() returning success");
    return true;
  }

  void service_node_list::reset(bool delete_db_entry)
  {
    m_state_history.clear();
    m_old_quorum_states.clear();
    m_state = {};

    if (m_db && delete_db_entry)
    {
      cryptonote::db_wtxn_guard txn_guard(m_db);
      m_db->clear_service_node_data();
    }

    uint64_t hardfork_9_from_height = 0;
    {
      uint32_t window, votes, threshold;
      uint8_t voting;
      m_blockchain.get_hard_fork_voting_info(9, window, votes, threshold, hardfork_9_from_height, voting);
    }
    m_state.height = hardfork_9_from_height - 1;
  }

  size_t service_node_info::total_num_locked_contributions() const
  {
    size_t result = 0;
    for (service_node_info::contributor_t const &contributor : this->contributors)
      result += contributor.locked_contributions.size();
    return result;
  }

  converted_registration_args convert_registration_args(cryptonote::network_type nettype,
                                                        const std::vector<std::string>& args,
                                                        uint64_t staking_requirement,
                                                        uint8_t hf_version)
  {
    converted_registration_args result = {};
    if (args.size() % 2 == 0 || args.size() < 3)
    {
      result.err_msg = tr("Usage: <operator cut> <address> <fraction> [<address> <fraction> [...]]]");
      return result;
    }

    if ((args.size()-1)/ 2 > MAX_NUMBER_OF_CONTRIBUTORS)
    {
      result.err_msg = tr("Exceeds the maximum number of contributors, which is ") + std::to_string(MAX_NUMBER_OF_CONTRIBUTORS);
      return result;
    }

    try
    {
      result.portions_for_operator = boost::lexical_cast<uint64_t>(args[0]);
      if (result.portions_for_operator > STAKING_PORTIONS)
      {
        result.err_msg = tr("Invalid portion amount: ") + args[0] + tr(". Must be between 0 and ") + std::to_string(STAKING_PORTIONS);
        return result;
      }
    }
    catch (const std::exception &e)
    {
      result.err_msg = tr("Invalid portion amount: ") + args[0] + tr(". Must be between 0 and ") + std::to_string(STAKING_PORTIONS);
      return result;
    }

    struct addr_to_portion_t
    {
      cryptonote::address_parse_info info;
      uint64_t portions;
    };

    std::vector<addr_to_portion_t> addr_to_portions;
    size_t const OPERATOR_ARG_INDEX     = 1;
    for (size_t i = OPERATOR_ARG_INDEX, num_contributions = 0;
         i < args.size();
         i += 2, ++num_contributions)
    {
      cryptonote::address_parse_info info;
      if (!cryptonote::get_account_address_from_str(info, nettype, args[i]))
      {
        result.err_msg = tr("Failed to parse address: ") + args[i];
        return result;
      }

      if (info.has_payment_id)
      {
        result.err_msg = tr("Can't use a payment id for staking tx");
        return result;
      }

      if (info.is_subaddress)
      {
        result.err_msg = tr("Can't use a subaddress for staking tx");
        return result;
      }

      try
      {
        uint64_t num_portions = boost::lexical_cast<uint64_t>(args[i+1]);
        addr_to_portions.push_back({info, num_portions});
      }
      catch (const std::exception &e)
      {
        result.err_msg = tr("Invalid amount for contributor: ") + args[i] + tr(", with portion amount that could not be converted to a number: ") + args[i+1];
        return result;
      }
    }

    //
    // FIXME(doyle): FIXME(loki) !!!!!!!!!!!!!!!!!!!!!!!!!!!!!!!!!!!!!!!!!!!!!!!!!!!!!!!!!!!!!!!
    // This is temporary code to redistribute the insufficient portion dust
    // amounts between contributors. It should be removed in HF12.
    //
    std::array<uint64_t, MAX_NUMBER_OF_CONTRIBUTORS> excess_portions;
    std::array<uint64_t, MAX_NUMBER_OF_CONTRIBUTORS> min_contributions;
    {
      // NOTE: Calculate excess portions from each contributor
      uint64_t loki_reserved = 0;
      for (size_t index = 0; index < addr_to_portions.size(); ++index)
      {
        addr_to_portion_t const &addr_to_portion = addr_to_portions[index];
        uint64_t min_contribution_portions       = service_nodes::get_min_node_contribution_in_portions(hf_version, staking_requirement, loki_reserved, index);
        uint64_t loki_amount                     = service_nodes::portions_to_amount(staking_requirement, addr_to_portion.portions);
        loki_reserved                           += loki_amount;

        uint64_t excess = 0;
        if (addr_to_portion.portions > min_contribution_portions)
          excess = addr_to_portion.portions - min_contribution_portions;

        min_contributions[index] = min_contribution_portions;
        excess_portions[index]   = excess;
      }
    }

    uint64_t portions_left  = STAKING_PORTIONS;
    uint64_t total_reserved = 0;
    for (size_t i = 0; i < addr_to_portions.size(); ++i)
    {
      addr_to_portion_t &addr_to_portion = addr_to_portions[i];
      uint64_t min_portions = get_min_node_contribution_in_portions(hf_version, staking_requirement, total_reserved, i);

      uint64_t portions_to_steal = 0;
      if (addr_to_portion.portions < min_portions)
      {
          // NOTE: Steal dust portions from other contributor if we fall below
          // the minimum by a dust amount.
          uint64_t needed             = min_portions - addr_to_portion.portions;
          const uint64_t FUDGE_FACTOR = 10;
          const uint64_t DUST_UNIT    = (STAKING_PORTIONS / staking_requirement);
          const uint64_t DUST         = DUST_UNIT * FUDGE_FACTOR;
          if (needed > DUST)
            continue;

          for (size_t sub_index = 0; sub_index < addr_to_portions.size(); sub_index++)
          {
            if (i == sub_index) continue;
            uint64_t &contributor_excess = excess_portions[sub_index];
            if (contributor_excess > 0)
            {
              portions_to_steal = std::min(needed, contributor_excess);
              addr_to_portion.portions += portions_to_steal;
              contributor_excess -= portions_to_steal;
              needed -= portions_to_steal;
              result.portions[sub_index] -= portions_to_steal;

              if (needed == 0)
                break;
            }
          }

          // NOTE: Operator is sending in the minimum amount and it falls below
          // the minimum by dust, just increase the portions so it passes
          if (needed > 0 && addr_to_portions.size() < MAX_NUMBER_OF_CONTRIBUTORS)
            addr_to_portion.portions += needed;
      }

      if (addr_to_portion.portions < min_portions || (addr_to_portion.portions - portions_to_steal) > portions_left)
      {
        result.err_msg = tr("Invalid amount for contributor: ") + args[i] + tr(", with portion amount: ") + args[i+1] + tr(". The contributors must each have at least 25%, except for the last contributor which may have the remaining amount");
        return result;
      }

      if (min_portions == UINT64_MAX)
      {
        result.err_msg = tr("Too many contributors specified, you can only split a node with up to: ") + std::to_string(MAX_NUMBER_OF_CONTRIBUTORS) + tr(" people.");
        return result;
      }

      portions_left -= addr_to_portion.portions;
      portions_left += portions_to_steal;
      result.addresses.push_back(addr_to_portion.info.address);
      result.portions.push_back(addr_to_portion.portions);
      uint64_t loki_amount = service_nodes::portions_to_amount(addr_to_portion.portions, staking_requirement);
      total_reserved      += loki_amount;
    }

    result.success = true;
    return result;
  }

  bool make_registration_cmd(cryptonote::network_type nettype,
      uint8_t hf_version,
      uint64_t staking_requirement,
      const std::vector<std::string>& args,
      const service_node_keys &keys,
      std::string &cmd,
      bool make_friendly,
      boost::optional<std::string&> err_msg)
  {

    converted_registration_args converted_args = convert_registration_args(nettype, args, staking_requirement, hf_version);
    if (!converted_args.success)
    {
      MERROR(tr("Could not convert registration args, reason: ") << converted_args.err_msg);
      return false;
    }

    uint64_t exp_timestamp = time(nullptr) + STAKING_AUTHORIZATION_EXPIRATION_WINDOW;

    crypto::hash hash;
    bool hashed = cryptonote::get_registration_hash(converted_args.addresses, converted_args.portions_for_operator, converted_args.portions, exp_timestamp, hash);
    if (!hashed)
    {
      MERROR(tr("Could not make registration hash from addresses and portions"));
      return false;
    }

    crypto::signature signature;
    crypto::generate_signature(hash, keys.pub, keys.key, signature);

    std::stringstream stream;
    if (make_friendly)
    {
      stream << tr("Run this command in the wallet that will fund this registration:\n\n");
    }

    stream << "register_service_node";
    for (size_t i = 0; i < args.size(); ++i)
    {
      stream << " " << args[i];
    }

    stream << " " << exp_timestamp << " ";
    stream << epee::string_tools::pod_to_hex(keys.pub) << " ";
    stream << epee::string_tools::pod_to_hex(signature);

    if (make_friendly)
    {
      stream << "\n\n";
      time_t tt = exp_timestamp;

      struct tm tm;
      epee::misc_utils::get_gmt_time(tt, tm);

      char buffer[128];
      strftime(buffer, sizeof(buffer), "%Y-%m-%d %I:%M:%S %p UTC", &tm);
      stream << tr("This registration expires at ") << buffer << tr(".\n");
      stream << tr("This should be in about 2 weeks, if it isn't, check this computer's clock.\n");
      stream << tr("Please submit your registration into the blockchain before this time or it will be invalid.");
    }

    cmd = stream.str();
    return true;
  }

  bool service_node_info::can_be_voted_on(uint64_t height) const
  {
    // If the SN expired and was reregistered since the height we'll be voting on it prematurely
    if (!this->is_fully_funded() || this->registration_height >= height) return false;
    if (this->is_decommissioned() && this->last_decommission_height >= height) return false;

    if (this->is_active())
    {
      // NOTE: This cast is safe. The definition of is_active() is that active_since_height >= 0
      assert(this->active_since_height >= 0);
      if (static_cast<uint64_t>(this->active_since_height) >= height) return false;
    }

    return true;
  }

  bool service_node_info::can_transition_to_state(uint8_t hf_version, uint64_t height, new_state proposed_state) const
  {
    if (hf_version >= cryptonote::network_version_13_enforce_checkpoints)
    {
      if (!can_be_voted_on(height))
        return false;

      if (proposed_state == new_state::deregister)
      {
        if (height <= this->registration_height)
          return false;
      }
      else if (proposed_state == new_state::ip_change_penalty)
      {
        if (height <= this->last_ip_change_height)
          return false;
      }

      if (this->is_decommissioned())
      {
        return proposed_state != new_state::decommission && proposed_state != new_state::ip_change_penalty;
      }

      return (proposed_state != new_state::recommission);
    }
    else
    {
      if (proposed_state == new_state::deregister)
      {
        if (height < this->registration_height) return false;
      }

      if (this->is_decommissioned())
      {
        return proposed_state != new_state::decommission && proposed_state != new_state::ip_change_penalty;
      }
      else
      {
        return (proposed_state != new_state::recommission);
      }
    }
  }

}
<|MERGE_RESOLUTION|>--- conflicted
+++ resolved
@@ -482,11 +482,6 @@
     auto it = state_history.find(state_change.block_height);
     if (it == state_history.end())
     {
-<<<<<<< HEAD
-      MERROR("Transaction: " << cryptonote::get_transaction_hash(tx) << " in block " << cryptonote::get_block_height(block) << " " << cryptonote::get_block_hash(block)
-          << " references quorum height " << state_change.block_height << " but that height is not stored!");
-      return false;
-=======
       it = state_archive.find(state_change.block_height);
       if (it == state_archive.end())
       {
@@ -496,7 +491,6 @@
                                << " but that height is not stored!");
         return false;
       }
->>>>>>> b9b634bd
     }
 
     quorum_manager const *quorums = &it->quorums;
@@ -1547,11 +1541,7 @@
 
     cryptonote::network_type nettype = m_blockchain.nettype();
     m_state_history.insert(m_state_history.end(), m_state);
-<<<<<<< HEAD
-    m_state.update_from_block(*m_db, nettype, m_state_history, {} /*m_alt_state*/, block, txs, m_service_node_keys);
-=======
-    m_state.update_from_block(*m_db, nettype, m_state_history, m_state_archive, m_alt_state, block, txs, m_service_node_keys);
->>>>>>> b9b634bd
+    m_state.update_from_block(*m_db, nettype, m_state_history, m_state_archive, {}, block, txs, m_service_node_keys);
   }
 
   void service_node_list::blockchain_detached(uint64_t height, bool /*by_pop_blocks*/)
