// Copyright (c)      2018-2023, The Oxen Project
//
// All rights reserved.
//
// Redistribution and use in source and binary forms, with or without modification, are
// permitted provided that the following conditions are met:
//
// 1. Redistributions of source code must retain the above copyright notice, this list of
//    conditions and the following disclaimer.
//
// 2. Redistributions in binary form must reproduce the above copyright notice, this list
//    of conditions and the following disclaimer in the documentation and/or other
//    materials provided with the distribution.
//
// 3. Neither the name of the copyright holder nor the names of its contributors may be
//    used to endorse or promote products derived from this software without specific
//    prior written permission.
//
// THIS SOFTWARE IS PROVIDED BY THE COPYRIGHT HOLDERS AND CONTRIBUTORS "AS IS" AND ANY
// EXPRESS OR IMPLIED WARRANTIES, INCLUDING, BUT NOT LIMITED TO, THE IMPLIED WARRANTIES OF
// MERCHANTABILITY AND FITNESS FOR A PARTICULAR PURPOSE ARE DISCLAIMED. IN NO EVENT SHALL
// THE COPYRIGHT HOLDER OR CONTRIBUTORS BE LIABLE FOR ANY DIRECT, INDIRECT, INCIDENTAL,
// SPECIAL, EXEMPLARY, OR CONSEQUENTIAL DAMAGES (INCLUDING, BUT NOT LIMITED TO,
// PROCUREMENT OF SUBSTITUTE GOODS OR SERVICES; LOSS OF USE, DATA, OR PROFITS; OR BUSINESS
// INTERRUPTION) HOWEVER CAUSED AND ON ANY THEORY OF LIABILITY, WHETHER IN CONTRACT,
// STRICT LIABILITY, OR TORT (INCLUDING NEGLIGENCE OR OTHERWISE) ARISING IN ANY WAY OUT OF
// THE USE OF THIS SOFTWARE, EVEN IF ADVISED OF THE POSSIBILITY OF SUCH DAMAGE.

#include <functional>
#include <random>
#include <algorithm>
#include <chrono>

#include <boost/endian/conversion.hpp>

extern "C" {
#include <sodium.h>
}

#include "ringct/rctSigs.h"
#include "wallet/wallet2.h"
#include "cryptonote_tx_utils.h"
#include "cryptonote_basic/tx_extra.h"
#include "cryptonote_basic/hardfork.h"
#include "int-util.h"
#include "common/scoped_message_writer.h"
#include "common/i18n.h"
#include "common/util.h"
#include "common/random.h"
#include "common/lock.h"
#include "misc_os_dependent.h"
#include "blockchain.h"
#include "service_node_quorum_cop.h"

#include "service_node_list.h"
#include "service_node_rules.h"
#include "service_node_swarm.h"
#include "version.h"

#undef SISPOP_DEFAULT_LOG_CATEGORY
#define SISPOP_DEFAULT_LOG_CATEGORY "service_nodes"

namespace service_nodes
{
  size_t constexpr STORE_LONG_TERM_STATE_INTERVAL = 10000;

  constexpr auto X25519_MAP_PRUNING_INTERVAL = 5min;
  constexpr auto X25519_MAP_PRUNING_LAG = 24h;
  static_assert(X25519_MAP_PRUNING_LAG > config::UPTIME_PROOF_VALIDITY, "x25519 map pruning lag is too short!");

  static uint64_t short_term_state_cull_height(uint8_t hf_version, uint64_t block_height)
  {
    size_t constexpr DEFAULT_SHORT_TERM_STATE_HISTORY = 6 * STATE_CHANGE_TX_LIFETIME_IN_BLOCKS;
    static_assert(DEFAULT_SHORT_TERM_STATE_HISTORY >= BLOCKS_EXPECTED_IN_HOURS(12), // Arbitrary, but raises a compilation failure if it gets shortened.
        "not enough short term state storage for blink quorum retrieval!");
    uint64_t result =
        (block_height < DEFAULT_SHORT_TERM_STATE_HISTORY) ? 0 : block_height - DEFAULT_SHORT_TERM_STATE_HISTORY;
    return result;
  }

  static constexpr service_node_info::version_t get_min_service_node_info_version_for_hf(uint8_t hf_version)
  {
    return hf_version < cryptonote::network_version_14_blink
      ? service_node_info::version_t::v2_ed25519
      : service_node_info::version_t::v3_quorumnet;
  }

  service_node_list::service_node_list(cryptonote::Blockchain &blockchain)
  : m_blockchain(blockchain) // Warning: don't touch `blockchain`, it gets initialized *after* us
  , m_service_node_keys(nullptr)
  , m_state{this}
  {
  }

  void service_node_list::init()
  {
    std::lock_guard lock(m_sn_mutex);
    if (m_blockchain.get_current_hard_fork_version() < 9)
    {
      reset(true);
      return;
    }

    uint64_t current_height = m_blockchain.get_current_blockchain_height();
    bool loaded = load(current_height);
    if (loaded && m_transient.old_quorum_states.size() < std::min(m_store_quorum_history, uint64_t{10})) {
      LOG_PRINT_L0("Full history storage requested, but " << m_transient.old_quorum_states.size() << " old quorum states found");
      loaded = false; // Either we don't have stored history or the history is very short, so recalculation is necessary or cheap.
    }

    if (!loaded || m_state.height > current_height)
      reset(true);
  }

  template <typename UnaryPredicate>
  static std::vector<service_nodes::pubkey_and_sninfo> sort_and_filter(const service_nodes_infos_t &sns_infos, UnaryPredicate p, bool reserve = true) {
    std::vector<pubkey_and_sninfo> result;
    if (reserve) result.reserve(sns_infos.size());
    for (const auto& key_info : sns_infos)
      if (p(*key_info.second))
        result.push_back(key_info);

    std::sort(result.begin(), result.end(),
      [](const pubkey_and_sninfo &a, const pubkey_and_sninfo &b) {
        return memcmp(reinterpret_cast<const void*>(&a), reinterpret_cast<const void*>(&b), sizeof(a)) < 0;
      });
    return result;
  }

  std::vector<pubkey_and_sninfo> service_node_list::state_t::active_service_nodes_infos() const {
    return sort_and_filter(service_nodes_infos, [](const service_node_info &info) { return info.is_active(); });
  }

  std::vector<pubkey_and_sninfo> service_node_list::state_t::decommissioned_service_nodes_infos() const {
    return sort_and_filter(service_nodes_infos, [](const service_node_info &info) { return info.is_decommissioned() && info.is_fully_funded(); }, /*reserve=*/ false);
  }

  std::shared_ptr<const quorum> service_node_list::get_quorum(quorum_type type, uint64_t height, bool include_old, std::vector<std::shared_ptr<const quorum>> *alt_quorums) const
  {
    height = offset_testing_quorum_height(type, height);
    std::lock_guard lock(m_sn_mutex);
    quorum_manager const *quorums = nullptr;
    if (height == m_state.height)
      quorums = &m_state.quorums;
    else // NOTE: Search m_transient.state_history && m_transient.state_archive
    {
      auto it = m_transient.state_history.find(height);
      if (it != m_transient.state_history.end())
        quorums = &it->quorums;

      if (!quorums)
      {
        auto it = m_transient.state_archive.find(height);
        if (it != m_transient.state_archive.end()) quorums = &it->quorums;
      }
    }

    if (!quorums && include_old) // NOTE: Search m_transient.old_quorum_states
    {
      auto it =
          std::lower_bound(m_transient.old_quorum_states.begin(),
                           m_transient.old_quorum_states.end(),
                           height,
                           [](quorums_by_height const &entry, uint64_t height) { return entry.height < height; });

      if (it != m_transient.old_quorum_states.end() && it->height == height)
        quorums = &it->quorums;
    }

    if (!quorums)
      return nullptr;

    if (alt_quorums)
    {
      for (const auto& [hash, alt_state] : m_transient.alt_state)
      {
        if (alt_state.height == height)
        {
          std::shared_ptr<const quorum> alt_result = alt_state.quorums.get(type);
          if (alt_result) alt_quorums->push_back(alt_result);
        }
      }
    }

    std::shared_ptr<const quorum> result = quorums->get(type);
    return result;
  }

  static bool get_pubkey_from_quorum(quorum const &quorum, quorum_group group, size_t quorum_index, crypto::public_key &key)
  {
    std::vector<crypto::public_key> const *array = nullptr;
    if      (group == quorum_group::validator) array = &quorum.validators;
    else if (group == quorum_group::worker)    array = &quorum.workers;
    else
    {
      MERROR("Invalid quorum group specified");
      return false;
    }

    if (quorum_index >= array->size())
    {
      MERROR("Quorum indexing out of bounds: " << quorum_index << ", quorum_size: " << array->size());
      return false;
    }

    key = (*array)[quorum_index];
    return true;
  }

  bool service_node_list::get_quorum_pubkey(quorum_type type, quorum_group group, uint64_t height, size_t quorum_index, crypto::public_key &key) const
  {
    std::shared_ptr<const quorum> quorum = get_quorum(type, height);
    if (!quorum)
    {
      LOG_PRINT_L1("Quorum for height: " << height << ", was not stored by the daemon");
      return false;
    }

    bool result = get_pubkey_from_quorum(*quorum, group, quorum_index, key);
    return result;
  }

  size_t service_node_list::get_service_node_count() const
  {
    std::lock_guard lock(m_sn_mutex);
    return m_state.service_nodes_infos.size();
  }

  std::vector<service_node_pubkey_info> service_node_list::get_service_node_list_state(const std::vector<crypto::public_key> &service_node_pubkeys) const
  {
    std::lock_guard lock(m_sn_mutex);
    std::vector<service_node_pubkey_info> result;

    if (service_node_pubkeys.empty())
    {
      result.reserve(m_state.service_nodes_infos.size());

      for (const auto &info : m_state.service_nodes_infos)
        result.emplace_back(info);
    }
    else
    {
      result.reserve(service_node_pubkeys.size());
      for (const auto &it : service_node_pubkeys)
      {
        auto find_it = m_state.service_nodes_infos.find(it);
        if (find_it != m_state.service_nodes_infos.end())
          result.emplace_back(*find_it);
      }
    }

    return result;
  }

  void service_node_list::set_my_service_node_keys(const service_node_keys *keys)
  {
    std::lock_guard lock(m_sn_mutex);
    m_service_node_keys = keys;
  }

  void service_node_list::set_quorum_history_storage(uint64_t hist_size) {
    if (hist_size == 1)
      hist_size = std::numeric_limits<uint64_t>::max();
    m_store_quorum_history = hist_size;
  }

  bool service_node_list::is_service_node(const crypto::public_key& pubkey, bool require_active) const
  {
    std::lock_guard lock(m_sn_mutex);
    auto it = m_state.service_nodes_infos.find(pubkey);
    return it != m_state.service_nodes_infos.end() && (!require_active || it->second->is_active());
  }

  bool service_node_list::is_key_image_locked(crypto::key_image const &check_image, uint64_t *unlock_height, service_node_info::contribution_t *the_locked_contribution) const
  {
    for (const auto& pubkey_info : m_state.service_nodes_infos)
    {
      const service_node_info &info = *pubkey_info.second;
      for (const service_node_info::contributor_t &contributor : info.contributors)
      {
        for (const service_node_info::contribution_t &contribution : contributor.locked_contributions)
        {
          if (check_image == contribution.key_image)
          {
            if (the_locked_contribution) *the_locked_contribution = contribution;
            if (unlock_height) *unlock_height = info.requested_unlock_height;
            return true;
          }
        }
      }
    }
    return false;
  }

  bool reg_tx_extract_fields(const cryptonote::transaction& tx, contributor_args_t &contributor_args, uint64_t& expiration_timestamp, crypto::public_key& service_node_key, crypto::signature& signature)
  {
    cryptonote::tx_extra_service_node_register registration;
    if (!get_field_from_tx_extra(tx.extra, registration))
      return false;
    if (!cryptonote::get_service_node_pubkey_from_tx_extra(tx.extra, service_node_key))
      return false;

    contributor_args.addresses.clear();
    contributor_args.addresses.reserve(registration.m_public_spend_keys.size());
    for (size_t i = 0; i < registration.m_public_spend_keys.size(); i++) {
      contributor_args.addresses.emplace_back();
      contributor_args.addresses.back().m_spend_public_key = registration.m_public_spend_keys[i];
      contributor_args.addresses.back().m_view_public_key  = registration.m_public_view_keys[i];
    }

    contributor_args.portions_for_operator = registration.m_portions_for_operator;
    contributor_args.portions              = registration.m_portions;
    contributor_args.success               = true;

    expiration_timestamp = registration.m_expiration_timestamp;
    signature            = registration.m_service_node_signature;
    return true;
  }

  uint64_t offset_testing_quorum_height(quorum_type type, uint64_t height)
  {
    uint64_t result = height;
    if (type == quorum_type::checkpointing)
    {
        if (result < REORG_SAFETY_BUFFER_BLOCKS_POST_HF12)
            return 0;
        result -= REORG_SAFETY_BUFFER_BLOCKS_POST_HF12;
    }
    return result;
  }

  void validate_contributor_args(uint8_t hf_version, contributor_args_t const &contributor_args)
  {
    if (contributor_args.portions.empty())
      throw invalid_contributions{"No portions given"};
    if (contributor_args.portions.size() != contributor_args.addresses.size())
      throw invalid_contributions{"Number of portions (" + std::to_string(contributor_args.portions.size()) + ") doesn't match the number of addresses (" + std::to_string(contributor_args.portions.size()) + ")"};
    if (contributor_args.portions.size() > MAX_NUMBER_OF_CONTRIBUTORS)
      throw invalid_contributions{"Too many contributors"};
    if (contributor_args.portions_for_operator > STAKING_PORTIONS)
      throw invalid_contributions{"Operator portions are too high"};

    if (!check_service_node_portions(hf_version, contributor_args.portions))
    {
        std::stringstream stream;
        for (size_t i = 0; i < contributor_args.portions.size(); i++)
        {
            if (i) stream << ", ";
            stream << contributor_args.portions[i];
        }
        throw invalid_contributions{"Invalid portions: {" + stream.str() + "}"};
    }
  }

  void validate_contributor_args_signature(contributor_args_t const &contributor_args, uint64_t const expiration_timestamp, crypto::public_key const &service_node_key, crypto::signature const &signature)
  {
    crypto::hash hash = {};
    if (!get_registration_hash(contributor_args.addresses, contributor_args.portions_for_operator, contributor_args.portions, expiration_timestamp, hash))
      throw invalid_contributions{"Failed to generate registration hash"};

    if (!crypto::check_key(service_node_key))
      throw invalid_contributions{"Service Node Key was not a valid crypto key" + epee::string_tools::pod_to_hex(service_node_key)};

    if (!crypto::check_signature(hash, service_node_key, signature))
      throw invalid_contributions{"Failed to validate service node with key:" + epee::string_tools::pod_to_hex(service_node_key) + " and hash: " + epee::string_tools::pod_to_hex(hash)};
  }

  struct parsed_tx_contribution
  {
    cryptonote::account_public_address address;
    uint64_t transferred;
    crypto::secret_key tx_key;
    std::vector<service_node_info::contribution_t> locked_contributions;
  };

  static uint64_t get_staking_output_contribution(const cryptonote::transaction& tx, int i, crypto::key_derivation const &derivation, hw::device& hwdev)
  {
    if (!std::holds_alternative<cryptonote::txout_to_key>(tx.vout[i].target))
    {
      return 0;
    }

    rct::key mask;
    uint64_t money_transferred = 0;

    crypto::secret_key scalar1;
    hwdev.derivation_to_scalar(derivation, i, scalar1);
    try
    {
      switch (tx.rct_signatures.type)
      {
      case rct::RCTTypeSimple:
      case rct::RCTTypeBulletproof:
      case rct::RCTTypeBulletproof2:
        money_transferred = rct::decodeRctSimple(tx.rct_signatures, rct::sk2rct(scalar1), i, mask, hwdev);
        break;
      case rct::RCTTypeFull:
        money_transferred = rct::decodeRct(tx.rct_signatures, rct::sk2rct(scalar1), i, mask, hwdev);
        break;
      default:
        LOG_PRINT_L0(__func__ << ": Unsupported rct type: " << (int)tx.rct_signatures.type);
        return 0;
      }
    }
    catch (const std::exception &e)
    {
      LOG_PRINT_L0("Failed to decode input " << i);
      return 0;
    }

    return money_transferred;
  }

  bool tx_get_staking_components(cryptonote::transaction_prefix const &tx, staking_components *contribution, crypto::hash const &txid)
  {
    staking_components contribution_unused_ = {};
    if (!contribution) contribution = &contribution_unused_;
    if (!cryptonote::get_service_node_pubkey_from_tx_extra(tx.extra, contribution->service_node_pubkey))
      return false; // Is not a contribution TX don't need to check it.

    if (!cryptonote::get_service_node_contributor_from_tx_extra(tx.extra, contribution->address))
      return false;

    if (!cryptonote::get_tx_secret_key_from_tx_extra(tx.extra, contribution->tx_key))
    {
      LOG_PRINT_L1("TX: There was a service node contributor but no secret key in the tx extra for tx: " << txid);
      return false;
    }

    return true;
  }

  bool tx_get_staking_components(cryptonote::transaction const &tx, staking_components *contribution)
  {
      bool result = tx_get_staking_components(tx, contribution, cryptonote::get_transaction_hash(tx));
      return result;
  }

  bool tx_get_staking_components_and_amounts(cryptonote::network_type nettype,
                                             uint8_t hf_version,
                                             cryptonote::transaction const &tx,
                                             uint64_t block_height,
                                             staking_components *contribution)
  {
    staking_components contribution_unused_ = {};
    if (!contribution) contribution = &contribution_unused_;

    if (!tx_get_staking_components(tx, contribution))
      return false;

    // A cryptonote transaction is constructed as follows
    // P = Hs(aR)G + B

    // P := Stealth Address
    // a := Receiver's secret view key
    // B := Receiver's public spend key
    // R := TX Public Key
    // G := Elliptic Curve

    // In Loki we pack into the tx extra information to reveal information about the TX
    // A := Public View Key (we pack contributor into tx extra, 'parsed_contribution.address')
    // r := TX Secret Key   (we pack secret key into tx extra,  'parsed_contribution.tx_key`)

    // Calulate 'Derivation := Hs(Ar)G'
    crypto::key_derivation derivation;
    if (!crypto::generate_key_derivation(contribution->address.m_view_public_key, contribution->tx_key, derivation))
    {
      LOG_PRINT_L1("TX: Failed to generate key derivation on height: " << block_height << " for tx: " << cryptonote::get_transaction_hash(tx));
      return false;
    }

    hw::device &hwdev         = hw::get_device("default");
    contribution->transferred = 0;
    bool stake_decoded        = true;
    if (hf_version >= cryptonote::network_version_11_infinite_staking || hf_version == cryptonote::HardFork::INVALID_HF_VERSION)
    {
      // In Infinite Staking, we lock the key image that would be generated if
      // you tried to send your stake and prevent it from being transacted on
      // the network whilst you are a Service Node. To do this, we calculate
      // the future key image that would be generated when they user tries to
      // spend the staked funds. A key image is derived from the ephemeral, one
      // time transaction private key, 'x' in the Cryptonote Whitepaper.

      // This is only possible to generate if they are the staking to themselves
      // as you need the recipients private keys to generate the key image that
      // would be generated, when they want to spend it in the future.

      cryptonote::tx_extra_tx_key_image_proofs key_image_proofs;
      if (!get_field_from_tx_extra(tx.extra, key_image_proofs))
      {
        LOG_PRINT_L1("TX: Didn't have key image proofs in the tx_extra, rejected on height: " << block_height << " for tx: " << cryptonote::get_transaction_hash(tx));
        stake_decoded = false;
      }

      for (size_t output_index = 0; stake_decoded && output_index < tx.vout.size(); ++output_index)
      {
        uint64_t transferred = get_staking_output_contribution(tx, output_index, derivation, hwdev);
        if (transferred == 0)
          continue;

        // So prove that the destination stealth address can be decoded using the
        // staker's packed address, which means that the recipient of the
        // contribution is themselves (and hence they have the necessary secrets
        // to generate the future key image).

        // i.e Verify the packed information is valid by computing the stealth
        // address P' (which should equal P if matching) using

        // 'Derivation := Hs(Ar)G' (we calculated earlier) instead of 'Hs(aR)G'
        // P' = Hs(Ar)G + B
        //    = Hs(aR)G + B
        //    = Derivation + B
        //    = P

        crypto::public_key ephemeral_pub_key;
        {
          // P' := Derivation + B
          if (!hwdev.derive_public_key(derivation, output_index, contribution->address.m_spend_public_key, ephemeral_pub_key))
          {
            LOG_PRINT_L1("TX: Could not derive TX ephemeral key on height: " << block_height << " for tx: " << get_transaction_hash(tx) << " for output: " << output_index);
            continue;
          }

          // Stealth address public key should match the public key referenced in the TX only if valid information is given.
          const auto& out_to_key = std::get<cryptonote::txout_to_key>(tx.vout[output_index].target);
          if (out_to_key.key != ephemeral_pub_key)
          {
            LOG_PRINT_L1("TX: Derived TX ephemeral key did not match tx stored key on height: " << block_height << " for tx: " << cryptonote::get_transaction_hash(tx) << " for output: " << output_index);
            continue;
          }
        }

        // To prevent the staker locking any arbitrary key image, the provided
        // key image is included and verified in a ring signature which
        // guarantees that 'the staker proves that he knows such 'x' (one time
        // ephemeral secret key) and that (the future key image) P = xG'.
        // Consequently the key image is not falsified and actually the future
        // key image.

        // The signer can try falsify the key image, but the equation used to
        // construct the key image is re-derived by the verifier, false key
        // images will not match the re-derived key image.
        crypto::public_key const *ephemeral_pub_key_ptr = &ephemeral_pub_key;
        for (auto proof = key_image_proofs.proofs.begin(); proof != key_image_proofs.proofs.end(); proof++)
        {
          if (!crypto::check_ring_signature((const crypto::hash &)(proof->key_image), proof->key_image, &ephemeral_pub_key_ptr, 1, &proof->signature))
            continue;

          contribution->locked_contributions.emplace_back(service_node_info::contribution_t::version_t::v0, ephemeral_pub_key, proof->key_image, transferred);
          contribution->transferred += transferred;
          key_image_proofs.proofs.erase(proof);
          break;
        }
      }
    }

    if (hf_version < cryptonote::network_version_11_infinite_staking || (hf_version == cryptonote::HardFork::INVALID_HF_VERSION && !stake_decoded))
    {
      // Pre Infinite Staking, we only need to prove the amount sent is
      // sufficient to become a contributor to the Service Node and that there
      // is sufficient lock time on the staking output.
      for (size_t i = 0; i < tx.vout.size(); i++)
      {
        bool has_correct_unlock_time = false;
        {
          uint64_t unlock_time = tx.unlock_time;
          if (tx.version >= cryptonote::txversion::v3_per_output_unlock_times)
            unlock_time = tx.output_unlock_times[i];

          uint64_t min_height = block_height + staking_num_lock_blocks(nettype);
          has_correct_unlock_time = unlock_time < CRYPTONOTE_MAX_BLOCK_NUMBER && unlock_time >= min_height;
        }

        if (has_correct_unlock_time)
        {
          contribution->transferred += get_staking_output_contribution(tx, i, derivation, hwdev);
          stake_decoded = true;
        }
      }
    }

    return stake_decoded;
  }

  /// Makes a copy of the given service_node_info and replaces the shared_ptr with a pointer to the copy.
  /// Returns the non-const service_node_info (which is now held by the passed-in shared_ptr lvalue ref).
  static service_node_info &duplicate_info(std::shared_ptr<const service_node_info> &info_ptr) {
    auto new_ptr = std::make_shared<service_node_info>(*info_ptr);
    info_ptr = new_ptr;
    return *new_ptr;
  }

  bool service_node_list::state_t::process_state_change_tx(state_set const &state_history,
                                                           state_set const &state_archive,
                                                           std::unordered_map<crypto::hash, state_t> const &alt_states,
                                                           cryptonote::network_type nettype,
                                                           const cryptonote::block &block,
                                                           const cryptonote::transaction &tx,
                                                           const service_node_keys *my_keys)
  {
    if (tx.type != cryptonote::txtype::state_change)
      return false;

    uint8_t const hf_version = block.major_version;
    cryptonote::tx_extra_service_node_state_change state_change;
    if (!cryptonote::get_service_node_state_change_from_tx_extra(tx.extra, state_change, hf_version))
    {
      MERROR("Transaction: " << cryptonote::get_transaction_hash(tx) << ", did not have valid state change data in tx extra rejecting malformed tx");
      return false;
    }

    auto it = state_history.find(state_change.block_height);
    if (it == state_history.end())
    {
      it = state_archive.find(state_change.block_height);
      if (it == state_archive.end())
      {
        MERROR("Transaction: " << cryptonote::get_transaction_hash(tx) << " in block "
                               << cryptonote::get_block_height(block) << " " << cryptonote::get_block_hash(block)
                               << " references quorum height " << state_change.block_height
                               << " but that height is not stored!");
        return false;
      }
    }

    quorum_manager const *quorums = &it->quorums;
    cryptonote::tx_verification_context tvc = {};
    if (!verify_tx_state_change(
            state_change, cryptonote::get_block_height(block), tvc, *quorums->obligations, hf_version))
    {
      quorums = nullptr;
      for (const auto& [hash, alt_state] : alt_states)
      {
        if (alt_state.height != state_change.block_height) continue;

        quorums = &alt_state.quorums;
        if (!verify_tx_state_change(state_change, cryptonote::get_block_height(block), tvc, *quorums->obligations, hf_version))
        {
          quorums = nullptr;
          continue;
        }
      }
    }

    if (!quorums)
    {
      MERROR("Could not get a quorum that could completely validate the votes from state change in tx: " << get_transaction_hash(tx) << ", skipping transaction");
      return false;
    }

    crypto::public_key key;
    if (!get_pubkey_from_quorum(*quorums->obligations, quorum_group::worker, state_change.service_node_index, key))
    {
      MERROR("Retrieving the public key from state change in tx: " << cryptonote::get_transaction_hash(tx) << " failed");
      return false;
    }

    auto iter = service_nodes_infos.find(key);
    if (iter == service_nodes_infos.end()) {
      LOG_PRINT_L2("Received state change tx for non-registered service node " << key << " (perhaps a delayed tx?)");
      return false;
    }

    uint64_t block_height = cryptonote::get_block_height(block);
    auto &info = duplicate_info(iter->second);
    bool is_me = my_keys && my_keys->pub == key;

    switch (state_change.state) {
      case new_state::deregister:
        if (is_me)
          MGINFO_RED("Deregistration for service node (yours): " << key);
        else
          LOG_PRINT_L1("Deregistration for service node: " << key);

        if (hf_version >= cryptonote::network_version_11_infinite_staking)
        {
          for (const auto &contributor : info.contributors)
          {
            for (const auto &contribution : contributor.locked_contributions)
            {
              key_image_blacklist.emplace_back(); // NOTE: Use default value for version in key_image_blacklist_entry
              key_image_blacklist_entry &entry = key_image_blacklist.back();
              entry.key_image                  = contribution.key_image;
              entry.unlock_height              = block_height + staking_num_lock_blocks(nettype);
              entry.amount                     = contribution.amount;
            }
          }
        }

        service_nodes_infos.erase(iter);
        return true;

      case new_state::decommission:
        if (hf_version < cryptonote::network_version_12_checkpointing) {
          MERROR("Invalid decommission transaction seen before network v12");
          return false;
        }

        if (info.is_decommissioned()) {
          LOG_PRINT_L2("Received decommission tx for already-decommissioned service node " << key << "; ignoring");
          return false;
        }

        if (is_me)
          MGINFO_RED("Temporary decommission for service node (yours): " << key);
        else
          LOG_PRINT_L1("Temporary decommission for service node: " << key);

        info.active_since_height = -info.active_since_height;
        info.last_decommission_height = block_height;
        info.decommission_count++;

        if (hf_version >= cryptonote::network_version_13_enforce_checkpoints) {
          // Assigning invalid swarm id effectively kicks the node off
          // its current swarm; it will be assigned a new swarm id when it
          // gets recommissioned. Prior to HF13 this step was incorrectly
          // skipped.
          info.swarm_id = UNASSIGNED_SWARM_ID;
        }

        if (sn_list && !sn_list->m_rescanning)
        {
          auto &proof = sn_list->proofs[key];
          proof.timestamp = proof.effective_timestamp = 0;
          proof.store(key, sn_list->m_blockchain);
        }
        return true;

      case new_state::recommission:
        if (hf_version < cryptonote::network_version_12_checkpointing) {
          MERROR("Invalid recommission transaction seen before network v12");
          return false;
        }

        if (!info.is_decommissioned()) {
          LOG_PRINT_L2("Received recommission tx for already-active service node " << key << "; ignoring");
          return false;
        }

        if (is_me)
          MGINFO_GREEN("Recommission for service node (yours): " << key);
        else
          LOG_PRINT_L1("Recommission for service node: " << key);


        info.active_since_height = block_height;
        // Move the SN at the back of the list as if it had just registered (or just won)
        info.last_reward_block_height = block_height;
        info.last_reward_transaction_index = std::numeric_limits<uint32_t>::max();

        // NOTE: Only the quorum deciding on this node agrees that the service
        // node has a recent uptime atleast for it to be recommissioned not
        // necessarily the entire network. Ensure the entire network agrees
        // simultaneously they are online if we are recommissioning by resetting
        // the failure conditions.  We set only the effective but not *actual*
        // timestamp so that we delay obligations checks but don't prevent the
        // next actual proof from being sent/relayed.
        if (sn_list)
        {
          auto &proof = sn_list->proofs[key];
          proof.effective_timestamp = block.timestamp;
          proof.votes.fill({});
        }
        return true;

      case new_state::ip_change_penalty:
        if (hf_version < cryptonote::network_version_12_checkpointing) {
          MERROR("Invalid ip_change_penalty transaction seen before network v12");
          return false;
        }

        if (info.is_decommissioned()) {
          LOG_PRINT_L2("Received reset position tx for service node " << key << " but it is already decommissioned; ignoring");
          return false;
        }

        if (is_me)
          MGINFO_RED("Reward position reset for service node (yours): " << key);
        else
          LOG_PRINT_L1("Reward position reset for service node: " << key);


        // Move the SN at the back of the list as if it had just registered (or just won)
        info.last_reward_block_height = block_height;
        info.last_reward_transaction_index = std::numeric_limits<uint32_t>::max();
        info.last_ip_change_height = block_height;
        return true;

      default:
        // dev bug!
        MERROR("BUG: Service node state change tx has unknown state " << static_cast<uint16_t>(state_change.state));
        return false;
    }
  }

  bool service_node_list::state_t::process_key_image_unlock_tx(cryptonote::network_type nettype, uint64_t block_height, const cryptonote::transaction &tx)
  {
    crypto::public_key snode_key;
    if (!cryptonote::get_service_node_pubkey_from_tx_extra(tx.extra, snode_key))
      return false;

    auto it = service_nodes_infos.find(snode_key);
    if (it == service_nodes_infos.end())
      return false;

    const service_node_info &node_info = *it->second;
    if (node_info.requested_unlock_height != KEY_IMAGE_AWAITING_UNLOCK_HEIGHT)
    {
      LOG_PRINT_L1("Unlock TX: Node already requested an unlock at height: "
                   << node_info.requested_unlock_height << " rejected on height: " << block_height
                   << " for tx: " << cryptonote::get_transaction_hash(tx));
      return false;
    }

    cryptonote::tx_extra_tx_key_image_unlock unlock;
    if (!cryptonote::get_field_from_tx_extra(tx.extra, unlock))
    {
      LOG_PRINT_L1("Unlock TX: Didn't have key image unlock in the tx_extra, rejected on height: "
                   << block_height << " for tx: " << cryptonote::get_transaction_hash(tx));
      return false;
    }

    uint64_t unlock_height = get_locked_key_image_unlock_height(nettype, node_info.registration_height, block_height);
    for (const auto &contributor : node_info.contributors)
    {
      auto cit = std::find_if(contributor.locked_contributions.begin(),
                              contributor.locked_contributions.end(),
                              [&unlock](const service_node_info::contribution_t &contribution) {
                                return unlock.key_image == contribution.key_image;
                              });
      if (cit != contributor.locked_contributions.end())
      {
        // NOTE(sispop): This should be checked in blockchain check_tx_inputs already
        crypto::hash const hash = service_nodes::generate_request_stake_unlock_hash(unlock.nonce);
        if (crypto::check_signature(hash, cit->key_image_pub_key, unlock.signature))
        {
          duplicate_info(it->second).requested_unlock_height = unlock_height;
          return true;
        }
        else
        {
          LOG_PRINT_L1("Unlock TX: Couldn't verify key image unlock in the tx_extra, rejected on height: "
                       << block_height << " for tx: " << get_transaction_hash(tx));
          return false;
        }
      }
    }

    return false;
  }

<<<<<<< HEAD
  static bool get_contribution(cryptonote::network_type nettype, int hf_version, const cryptonote::transaction& tx, uint64_t block_height, parsed_tx_contribution &parsed_contribution)
  {
    if (!cryptonote::get_service_node_contributor_from_tx_extra(tx.extra, parsed_contribution.address))
      return false;

    if (!cryptonote::get_tx_secret_key_from_tx_extra(tx.extra, parsed_contribution.tx_key))
    {
      LOG_PRINT_L1("TX: There was a service node contributor but no secret key in the tx extra on height: " << block_height << " for tx: " << get_transaction_hash(tx));
      return false;
    }

    // A cryptonote transaction is constructed as follows
    // P = Hs(aR)G + B

    // P := Stealth Address
    // a := Receiver's secret view key
    // B := Receiver's public spend key
    // R := TX Public Key
    // G := Elliptic Curve

    // In Sispop we pack into the tx extra information to reveal information about the TX
    // A := Public View Key (we pack contributor into tx extra, 'parsed_contribution.address')
    // r := TX Secret Key   (we pack secret key into tx extra,  'parsed_contribution.tx_key`)

    // Calulate 'Derivation := Hs(Ar)G'
    crypto::key_derivation derivation;
    if (!crypto::generate_key_derivation(parsed_contribution.address.m_view_public_key, parsed_contribution.tx_key, derivation))
    {
      LOG_PRINT_L1("TX: Failed to generate key derivation on height: " << block_height << " for tx: " << get_transaction_hash(tx));
      return false;
    }

    hw::device& hwdev               = hw::get_device("default");
    parsed_contribution.transferred = 0;

    if (hf_version >= cryptonote::network_version_11_infinite_staking)
    {
      // In Infinite Staking, we lock the key image that would be generated if
      // you tried to send your stake and prevent it from being transacted on
      // the network whilst you are a Service Node. To do this, we calculate
      // the future key image that would be generated when they user tries to
      // spend the staked funds. A key image is derived from the ephemeral, one
      // time transaction private key, 'x' in the Cryptonote Whitepaper.

      // This is only possible to generate if they are the staking to themselves
      // as you need the recipients private keys to generate the key image that
      // would be generated, when they want to spend it in the future.

      cryptonote::tx_extra_tx_key_image_proofs key_image_proofs;
      if (!get_tx_key_image_proofs_from_tx_extra(tx.extra, key_image_proofs))
      {
        LOG_PRINT_L1("TX: Didn't have key image proofs in the tx_extra, rejected on height: " << block_height << " for tx: " << get_transaction_hash(tx));
        return false;
      }

      for (size_t output_index = 0; output_index < tx.vout.size(); ++output_index)
      {
        uint64_t transferred = get_tx_output_amount(tx, output_index, derivation, hwdev);
        if (transferred == 0)
          continue;

        // So prove that the destination stealth address can be decoded using the
        // staker's packed address, which means that the recipient of the
        // contribution is themselves (and hence they have the necessary secrets
        // to generate the future key image).

        // i.e Verify the packed information is valid by computing the stealth
        // address P' (which should equal P if matching) using

        // 'Derivation := Hs(Ar)G' (we calculated earlier) instead of 'Hs(aR)G'
        // P' = Hs(Ar)G + B
        //    = Hs(aR)G + B
        //    = Derivation + B
        //    = P

        crypto::public_key ephemeral_pub_key;
        {
          // P' := Derivation + B
          if (!hwdev.derive_public_key(derivation, output_index, parsed_contribution.address.m_spend_public_key, ephemeral_pub_key))
          {
            LOG_PRINT_L1("TX: Could not derive TX ephemeral key on height: " << block_height << " for tx: " << get_transaction_hash(tx) << " for output: " << output_index);
            continue;
          }

          // Stealth address public key should match the public key referenced in the TX only if valid information is given.
          const auto& out_to_key = boost::get<cryptonote::txout_to_key>(tx.vout[output_index].target);
          if (out_to_key.key != ephemeral_pub_key)
          {
            LOG_PRINT_L1("TX: Derived TX ephemeral key did not match tx stored key on height: " << block_height << " for tx: " << get_transaction_hash(tx) << " for output: " << output_index);
            continue;
          }
        }

        // To prevent the staker locking any arbitrary key image, the provided
        // key image is included and verified in a ring signature which
        // guarantees that 'the staker proves that he knows such 'x' (one time
        // ephemeral secret key) and that (the future key image) P = xG'.
        // Consequently the key image is not falsified and actually the future
        // key image.

        // The signer can try falsify the key image, but the equation used to
        // construct the key image is re-derived by the verifier, false key
        // images will not match the re-derived key image.
        crypto::public_key const *ephemeral_pub_key_ptr = &ephemeral_pub_key;
        for (auto proof = key_image_proofs.proofs.begin(); proof != key_image_proofs.proofs.end(); proof++)
        {
          if (!crypto::check_ring_signature((const crypto::hash &)(proof->key_image), proof->key_image, &ephemeral_pub_key_ptr, 1, &proof->signature))
            continue;

          parsed_contribution.locked_contributions.emplace_back(
              service_node_info::contribution_t::version_t::v0,
              ephemeral_pub_key,
              proof->key_image,
              transferred
          );

          parsed_contribution.transferred += transferred;
          key_image_proofs.proofs.erase(proof);
          break;
        }
      }
    }
    else
    {
      // Pre Infinite Staking, we only need to prove the amount sent is
      // sufficient to become a contributor to the Service Node and that there
      // is sufficient lock time on the staking output.
      for (size_t i = 0; i < tx.vout.size(); i++)
      {
        bool has_correct_unlock_time = false;
        {
          uint64_t unlock_time = tx.unlock_time;
          if (tx.version >= cryptonote::txversion::v3_per_output_unlock_times)
            unlock_time = tx.output_unlock_times[i];

          uint64_t min_height = block_height + staking_num_lock_blocks(nettype);
          has_correct_unlock_time = unlock_time < CRYPTONOTE_MAX_BLOCK_NUMBER && unlock_time >= min_height;
        }

        if (has_correct_unlock_time)
          parsed_contribution.transferred += get_tx_output_amount(tx, i, derivation, hwdev);
      }
    }

    return true;
  }

=======
>>>>>>> 5da9b81e
  bool is_registration_tx(cryptonote::network_type nettype, uint8_t hf_version, const cryptonote::transaction& tx, uint64_t block_timestamp, uint64_t block_height, uint32_t index, crypto::public_key& key, service_node_info& info)
  {
    contributor_args_t contributor_args = {};
    crypto::public_key service_node_key;
<<<<<<< HEAD
    std::vector<cryptonote::account_public_address> service_node_addresses;
    std::vector<uint64_t> service_node_portions;
    uint64_t portions_for_operator;
=======
>>>>>>> 5da9b81e
    uint64_t expiration_timestamp{0};
    crypto::signature signature;

    if (!reg_tx_extract_fields(tx, contributor_args, expiration_timestamp, service_node_key, signature))
      return false;

    try
    {
      validate_contributor_args(hf_version, contributor_args);
      validate_contributor_args_signature(contributor_args, expiration_timestamp, service_node_key, signature);
    }
    catch (const invalid_contributions &e)
    {
      LOG_PRINT_L1("Register TX: " << cryptonote::get_transaction_hash(tx) << ", Height: " << block_height << ". " << e.what());
      return false;
    }

    if (expiration_timestamp < block_timestamp)
    {
      LOG_PRINT_L1("Register TX: Has expired. The block timestamp: " << block_timestamp <<
                   " is greater than the expiration timestamp: " << expiration_timestamp <<
                   " on height: " << block_height <<
                   " for tx:" << cryptonote::get_transaction_hash(tx));
      return false;
    }

    // check the initial contribution exists

    uint64_t staking_requirement = get_staking_requirement(nettype, block_height, hf_version);
    cryptonote::account_public_address address;

    staking_components stake = {};
    if (!tx_get_staking_components_and_amounts(nettype, hf_version, tx, block_height, &stake))
    {
      LOG_PRINT_L1("Register TX: Had service node registration fields, but could not decode contribution on height: " << block_height << " for tx: " << cryptonote::get_transaction_hash(tx));
      return false;
    }

    const uint64_t min_transfer = get_min_node_contribution(hf_version, staking_requirement, info.total_reserved, info.total_num_locked_contributions());
    if (stake.transferred < min_transfer)
    {
      LOG_PRINT_L1("Register TX: Contribution transferred: " << stake.transferred << " didn't meet the minimum transfer requirement: " << min_transfer << " on height: " << block_height << " for tx: " << cryptonote::get_transaction_hash(tx));
      return false;
    }

    size_t total_num_of_addr = contributor_args.addresses.size();
    if (std::find(contributor_args.addresses.begin(), contributor_args.addresses.end(), stake.address) == contributor_args.addresses.end())
      total_num_of_addr++;

    if (total_num_of_addr > MAX_NUMBER_OF_CONTRIBUTORS)
    {
      LOG_PRINT_L1("Register TX: Number of participants: " << total_num_of_addr <<
                   " exceeded the max number of contributors: " << MAX_NUMBER_OF_CONTRIBUTORS <<
                   " on height: " << block_height <<
                   " for tx: " << cryptonote::get_transaction_hash(tx));
      return false;
    }

    // don't actually process this contribution now, do it when we fall through later.

    key = service_node_key;

    info.staking_requirement           = staking_requirement;
    info.operator_address              = contributor_args.addresses[0];
    info.portions_for_operator         = contributor_args.portions_for_operator;
    info.registration_height           = block_height;
    info.registration_hf_version       = hf_version;
    info.last_reward_block_height      = block_height;
    info.last_reward_transaction_index = index;
    info.swarm_id                      = UNASSIGNED_SWARM_ID;
    info.last_ip_change_height         = block_height;
    info.version                       = get_min_service_node_info_version_for_hf(hf_version);

    for (size_t i = 0; i < contributor_args.addresses.size(); i++)
    {
      // Check for duplicates
      auto iter = std::find(contributor_args.addresses.begin(), contributor_args.addresses.begin() + i, contributor_args.addresses[i]);
      if (iter != contributor_args.addresses.begin() + i)
      {
        LOG_PRINT_L1("Register TX: There was a duplicate participant for service node on height: " << block_height << " for tx: " << cryptonote::get_transaction_hash(tx));
        return false;
      }

      uint64_t hi, lo, resulthi, resultlo;
      lo = mul128(info.staking_requirement, contributor_args.portions[i], &hi);
      div128_64(hi, lo, STAKING_PORTIONS, &resulthi, &resultlo);

      info.contributors.emplace_back();
      auto &contributor = info.contributors.back();
      contributor.reserved                         = resultlo;
      contributor.address                          = contributor_args.addresses[i];
      info.total_reserved += resultlo;
    }

    return true;
  }

  bool service_node_list::state_t::process_registration_tx(cryptonote::network_type nettype, const cryptonote::block &block, const cryptonote::transaction& tx, uint32_t index, const service_node_keys *my_keys)
  {
    uint8_t const hf_version       = block.major_version;
    uint64_t const block_timestamp = block.timestamp;
    uint64_t const block_height    = cryptonote::get_block_height(block);

    crypto::public_key key;
    auto info_ptr = std::make_shared<service_node_info>();
    service_node_info &info = *info_ptr;
    if (!is_registration_tx(nettype, hf_version, tx, block_timestamp, block_height, index, key, info))
      return false;

    if (hf_version >= cryptonote::network_version_11_infinite_staking)
    {
      // NOTE(sispop): Grace period is not used anymore with infinite staking. So, if someone somehow reregisters, we just ignore it
      const auto iter = service_nodes_infos.find(key);
      if (iter != service_nodes_infos.end())
        return false;

      // Explicitly reset any stored proof to 0, and store it just in case this is a
      // re-registration: we want to wipe out any data from the previous registration.
      if (sn_list && !sn_list->m_rescanning)
      {
        auto &proof = sn_list->proofs[key];
        proof = {};
        proof.store(key, sn_list->m_blockchain);
      }

      if (my_keys && my_keys->pub == key) MGINFO_GREEN("Service node registered (yours): " << key << " on height: " << block_height);
      else                                LOG_PRINT_L1("New service node registered: "     << key << " on height: " << block_height);
    }
    else
    {
      // NOTE: A node doesn't expire until registration_height + lock blocks excess now which acts as the grace period
      // So it is possible to find the node still in our list.
      bool registered_during_grace_period = false;
      const auto iter = service_nodes_infos.find(key);
      if (iter != service_nodes_infos.end())
      {
        if (hf_version >= cryptonote::network_version_10_bulletproofs)
        {
          service_node_info const &old_info = *iter->second;
          uint64_t expiry_height = old_info.registration_height + staking_num_lock_blocks(nettype);
          if (block_height < expiry_height)
            return false;

          // NOTE: Node preserves its position in list if it reregisters during grace period.
          registered_during_grace_period = true;
          info.last_reward_block_height = old_info.last_reward_block_height;
          info.last_reward_transaction_index = old_info.last_reward_transaction_index;
        }
        else
        {
          return false;
        }
      }

      if (my_keys && my_keys->pub == key)
      {
        if (registered_during_grace_period)
        {
          MGINFO_GREEN("Service node re-registered (yours): " << key << " at block height: " << block_height);
        }
        else
        {
          MGINFO_GREEN("Service node registered (yours): " << key << " at block height: " << block_height);
        }
      }
      else
      {
        LOG_PRINT_L1("New service node registered: " << key << " at block height: " << block_height);
      }
    }

    service_nodes_infos[key] = std::move(info_ptr);
    return true;
  }

  bool service_node_list::state_t::process_contribution_tx(cryptonote::network_type nettype, const cryptonote::block &block, const cryptonote::transaction& tx, uint32_t index)
  {
    uint64_t const block_height = cryptonote::get_block_height(block);
    uint8_t const hf_version    = block.major_version;

    staking_components stake = {};
    if (!tx_get_staking_components_and_amounts(nettype, hf_version, tx, block_height, &stake))
    {
      if (stake.service_node_pubkey)
        LOG_PRINT_L1("TX: Could not decode contribution for service node: " << stake.service_node_pubkey << " on height: " << block_height << " for tx: " << cryptonote::get_transaction_hash(tx));
      return false;
    }

    auto iter = service_nodes_infos.find(stake.service_node_pubkey);
    if (iter == service_nodes_infos.end())
    {
      LOG_PRINT_L1("TX: Contribution received for service node: "
                   << stake.service_node_pubkey << ", but could not be found in the service node list on height: "
                   << block_height << " for tx: " << cryptonote::get_transaction_hash(tx)
                   << "\n"
                      "This could mean that the service node was deregistered before the contribution was processed.");
      return false;
    }

    const service_node_info& curinfo = *iter->second;
    if (curinfo.is_fully_funded())
    {
      LOG_PRINT_L1("TX: Service node: " << stake.service_node_pubkey
                                        << " is already fully funded, but contribution received on height: "
                                        << block_height << " for tx: " << cryptonote::get_transaction_hash(tx));
      return false;
    }

    if (!cryptonote::get_tx_secret_key_from_tx_extra(tx.extra, stake.tx_key))
    {
      LOG_PRINT_L1("TX: Failed to get tx secret key from contribution received on height: "  << block_height << " for tx: " << cryptonote::get_transaction_hash(tx));
      return false;
    }

    auto &contributors = curinfo.contributors;
    bool new_contributor = true;
    size_t contributor_position = 0;
    for (size_t i = 0; i < contributors.size(); i++)
      if (contributors[i].address == stake.address){
        contributor_position = i;
        new_contributor = false;
        break;
      }

    // Check node contributor counts
    {
      bool too_many_contributions = false;
      if (hf_version >= cryptonote::network_version_11_infinite_staking)
        // As of HF11 we allow up to 4 stakes total.
        too_many_contributions = curinfo.total_num_locked_contributions() + stake.locked_contributions.size() > MAX_NUMBER_OF_CONTRIBUTORS;
      else
        // Before HF11 we allowed up to 4 contributors, but each can contribute multiple times
        too_many_contributions = new_contributor && contributors.size() >= MAX_NUMBER_OF_CONTRIBUTORS;

      if (too_many_contributions)
      {
        LOG_PRINT_L1("TX: Already hit the max number of contributions: "
                     << MAX_NUMBER_OF_CONTRIBUTORS
                     << " for contributor: " << cryptonote::get_account_address_as_str(nettype, false, stake.address)
                     << " on height: " << block_height << " for tx: " << cryptonote::get_transaction_hash(tx));
        return false;
      }
    }

    // Check that the contribution is large enough
    {
      const uint64_t min_contribution =
        (!new_contributor && hf_version < cryptonote::network_version_11_infinite_staking)
        ? 1 // Follow-up contributions from an existing contributor could be any size before HF11
        : get_min_node_contribution(hf_version, curinfo.staking_requirement, curinfo.total_reserved, curinfo.total_num_locked_contributions());

      if (stake.transferred < min_contribution)
      {
        LOG_PRINT_L1("TX: Amount " << stake.transferred << " did not meet min " << min_contribution
                                   << " for service node: " << stake.service_node_pubkey << " on height: "
                                   << block_height << " for tx: " << cryptonote::get_transaction_hash(tx));
        return false;
      }
    }

    //
    // Successfully Validated
    //

    auto &info = duplicate_info(iter->second);
    if (new_contributor)
    {
      contributor_position = info.contributors.size();
      info.contributors.emplace_back();
      info.contributors.back().address = stake.address;
    }
    service_node_info::contributor_t& contributor = info.contributors[contributor_position];

    // In this action, we cannot
    // increase total_reserved so much that it is >= staking_requirement
    uint64_t can_increase_reserved_by = info.staking_requirement - info.total_reserved;
    uint64_t max_amount               = contributor.reserved + can_increase_reserved_by;
    stake.transferred = std::min(max_amount - contributor.amount, stake.transferred);

    contributor.amount     += stake.transferred;
    info.total_contributed += stake.transferred;

    if (contributor.amount > contributor.reserved)
    {
      info.total_reserved += contributor.amount - contributor.reserved;
      contributor.reserved = contributor.amount;
    }

    info.last_reward_block_height = block_height;
    info.last_reward_transaction_index = index;

    if (hf_version >= cryptonote::network_version_11_infinite_staking)
      for (const auto &contribution : stake.locked_contributions)
        contributor.locked_contributions.push_back(contribution);

    LOG_PRINT_L1("Contribution of " << stake.transferred << " received for service node " << stake.service_node_pubkey);
    if (info.is_fully_funded()) {
      info.active_since_height = block_height;
      return true;
    }
    return false;
  }

  bool service_node_list::block_added(const cryptonote::block& block, const std::vector<cryptonote::transaction>& txs, cryptonote::checkpoint_t const *checkpoint)
  {
    if (block.major_version < cryptonote::network_version_9_service_nodes)
      return true;

    std::lock_guard lock(m_sn_mutex);
    process_block(block, txs);

    if (block.major_version >= cryptonote::network_version_13_enforce_checkpoints && checkpoint)
    {
      std::shared_ptr<const quorum> quorum = get_quorum(quorum_type::checkpointing, checkpoint->height);
      if (!quorum)
      {
        LOG_PRINT_L1("Failed to get testing quorum checkpoint for block: " << cryptonote::get_block_hash(block));
        return false;
      }

      if (!service_nodes::verify_checkpoint(block.major_version, *checkpoint, *quorum))
      {
        LOG_PRINT_L1("Service node checkpoint failed verification for block: " << cryptonote::get_block_hash(block));
        return false;
      }
    }

    return true;
  }

  static std::vector<size_t> generate_shuffled_service_node_index_list(
      size_t list_size,
      crypto::hash const &block_hash,
      quorum_type type,
      size_t sublist_size  = 0,
      size_t sublist_up_to = 0)
  {
    std::vector<size_t> result(list_size);
    std::iota(result.begin(), result.end(), 0);

    uint64_t seed = 0;
    std::memcpy(&seed, block_hash.data, std::min(sizeof(seed), sizeof(block_hash.data)));
    boost::endian::little_to_native_inplace(seed);

    seed += static_cast<uint64_t>(type);

    //       Shuffle 2
    //       |=================================|
    //       |                                 |
    // Shuffle 1                               |
    // |==============|                        |
    // |     |        |                        |
    // |sublist_size  |                        |
    // |     |    sublist_up_to                |
    // 0     N        Y                        Z
    // [.......................................]

    // If we have a list [0,Z) but we need a shuffled sublist of the first N values that only
    // includes values from [0,Y) then we do this using two shuffles: first of the [0,Y) sublist,
    // then of the [N,Z) sublist (which is already partially shuffled, but that doesn't matter).  We
    // reuse the same seed for both partial shuffles, but again, that isn't an issue.
    if ((0 < sublist_size && sublist_size < list_size) && (0 < sublist_up_to && sublist_up_to < list_size)) {
      assert(sublist_size <= sublist_up_to); // Can't select N random items from M items when M < N
      tools::shuffle_portable(result.begin(), result.begin() + sublist_up_to, seed);
      tools::shuffle_portable(result.begin() + sublist_size, result.end(), seed);
    }
    else {
      tools::shuffle_portable(result.begin(), result.end(), seed);
    }
    return result;
  }

  static quorum_manager generate_quorums(cryptonote::network_type nettype, uint8_t hf_version, service_node_list::state_t const &state)
  {
    quorum_manager result = {};
    assert(state.block_hash != crypto::null_hash);

    // The two quorums here have different selection criteria: the entire checkpoint quorum and the
    // state change *validators* want only active service nodes, but the state change *workers*
    // (i.e. the nodes to be tested) also include decommissioned service nodes.  (Prior to v12 there
    // are no decommissioned nodes, so this distinction is irrelevant for network concensus).
    auto active_snode_list = state.active_service_nodes_infos();
    decltype(active_snode_list) decomm_snode_list;
    if (hf_version >= cryptonote::network_version_12_checkpointing)
      decomm_snode_list = state.decommissioned_service_nodes_infos();

    quorum_type const max_quorum_type = max_quorum_type_for_hf(hf_version);
    for (int type_int = 0; type_int <= (int)max_quorum_type; type_int++)
    {
      auto type             = static_cast<quorum_type>(type_int);
      size_t num_validators = 0, num_workers = 0;
      auto quorum           = std::make_shared<service_nodes::quorum>();
      std::vector<size_t> pub_keys_indexes;

      if (type == quorum_type::obligations)
      {
        size_t total_nodes         = active_snode_list.size() + decomm_snode_list.size();
        num_validators             = std::min(active_snode_list.size(), STATE_CHANGE_QUORUM_SIZE);
        pub_keys_indexes           = generate_shuffled_service_node_index_list(total_nodes, state.block_hash, type, num_validators, active_snode_list.size());
        result.obligations         = quorum;
        size_t num_remaining_nodes = total_nodes - num_validators;
        num_workers                = std::min(num_remaining_nodes, std::max(STATE_CHANGE_MIN_NODES_TO_TEST, num_remaining_nodes/STATE_CHANGE_NTH_OF_THE_NETWORK_TO_TEST));
      }
      else if (type == quorum_type::checkpointing)
      {
        // Checkpoint quorums only exist every CHECKPOINT_INTERVAL blocks, but the height that gets
        // used to generate the quorum (i.e. the `height` variable here) is actually `H -
        // REORG_SAFETY_BUFFER_BLOCKS_POST_HF12`, where H is divisible by CHECKPOINT_INTERVAL, but
        // REORG_SAFETY_BUFFER_BLOCKS_POST_HF12 is not (it equals 11).  Hence the addition here to
        // "undo" the lag before checking to see if we're on an interval multiple:
        if ((state.height + REORG_SAFETY_BUFFER_BLOCKS_POST_HF12) % CHECKPOINT_INTERVAL != 0)
          continue; // Not on an interval multiple: no checkpointing quorum is defined.

        size_t total_nodes = active_snode_list.size();

        // TODO(sispop): Soft fork, remove when testnet gets reset
        if (nettype == cryptonote::TESTNET && state.height < 85357)
          total_nodes = active_snode_list.size() + decomm_snode_list.size();

        if (total_nodes >= CHECKPOINT_QUORUM_SIZE)
        {
          pub_keys_indexes = generate_shuffled_service_node_index_list(total_nodes, state.block_hash, type);
          num_validators   = std::min(pub_keys_indexes.size(), CHECKPOINT_QUORUM_SIZE);
        }
        result.checkpointing = quorum;
      }
      else if (type == quorum_type::blink)
      {
        if (state.height % BLINK_QUORUM_INTERVAL != 0)
          continue;

        // Further filter the active SN list for the blink quorum to only include SNs that are not
        // scheduled to finish unlocking between the quorum height and a few blocks after the
        // associated blink height.
        active_snode_list.erase(std::remove_if(active_snode_list.begin(), active_snode_list.end(),
            [active_until = state.height + BLINK_EXPIRY_BUFFER](auto &info) {
              auto ruh = info.second->requested_unlock_height;
              return ruh != KEY_IMAGE_AWAITING_UNLOCK_HEIGHT && ruh <= active_until;
            }),
            active_snode_list.end()
        );
        size_t total_nodes = active_snode_list.size();

        if (total_nodes >= BLINK_MIN_VOTES)
        {
          pub_keys_indexes = generate_shuffled_service_node_index_list(total_nodes, state.block_hash, type);
          num_validators = std::min<size_t>(pub_keys_indexes.size(), BLINK_SUBQUORUM_SIZE);
        }
        // Otherwise leave empty to signal that there aren't enough SNs to form a usable quorum (to
        // distinguish it from an invalid height, which gets left as a nullptr)
        result.blink = quorum;
      }
      else
      {
        MERROR("Unhandled quorum type enum with value: " << type_int);
        continue;
      }

      quorum->validators.reserve(num_validators);
      quorum->workers.reserve(num_workers);

      size_t i = 0;
      for (; i < num_validators; i++)
      {
        quorum->validators.push_back(active_snode_list[pub_keys_indexes[i]].first);
      }

      for (; i < num_validators + num_workers; i++)
      {
        size_t j = pub_keys_indexes[i];
        if (j < active_snode_list.size())
          quorum->workers.push_back(active_snode_list[j].first);
        else
          quorum->workers.push_back(decomm_snode_list[j - active_snode_list.size()].first);
      }
    }

    return result;
  }

  void service_node_list::state_t::update_from_block(cryptonote::BlockchainDB const &db,
                                                     cryptonote::network_type nettype,
                                                     state_set const &state_history,
                                                     state_set const &state_archive,
                                                     std::unordered_map<crypto::hash, state_t> const &alt_states,
                                                     const cryptonote::block &block,
                                                     const std::vector<cryptonote::transaction> &txs,
                                                     const service_node_keys *my_keys)
  {
    ++height;
    bool need_swarm_update = false;
    uint64_t block_height  = cryptonote::get_block_height(block);
    assert(height == block_height);
    quorums                  = {};
    block_hash               = cryptonote::get_block_hash(block);
    uint8_t const hf_version = block.major_version;

    //
    // Remove expired blacklisted key images
    //
    if (hf_version >= cryptonote::network_version_11_infinite_staking)
    {
      for (auto entry = key_image_blacklist.begin(); entry != key_image_blacklist.end();)
      {
        if (block_height >= entry->unlock_height)
          entry = key_image_blacklist.erase(entry);
        else
          entry++;
      }
    }

    //
    // Expire Nodes
    //
    for (const crypto::public_key& pubkey : get_expired_nodes(db, nettype, block.major_version, block_height))
    {
      auto i = service_nodes_infos.find(pubkey);
      if (i != service_nodes_infos.end())
      {
        if (my_keys && my_keys->pub == pubkey) MGINFO_GREEN("Service node expired (yours): " << pubkey << " at block height: " << block_height);
        else                                   LOG_PRINT_L1("Service node expired: " << pubkey << " at block height: " << block_height);

        need_swarm_update += i->second->is_active();
        service_nodes_infos.erase(i);
      }
    }

    //
    // Advance the list to the next candidate for a reward
    //
    {
      crypto::public_key winner_pubkey = cryptonote::get_service_node_winner_from_tx_extra(block.miner_tx.extra);
      auto it = service_nodes_infos.find(winner_pubkey);
      if (it != service_nodes_infos.end())
      {
        // set the winner as though it was re-registering at transaction index=UINT32_MAX for this block
        auto &info = duplicate_info(it->second);
        info.last_reward_block_height = block_height;
        info.last_reward_transaction_index = UINT32_MAX;
      }
    }

    //
    // Process TXs in the Block
    //
    cryptonote::txtype max_tx_type     = cryptonote::transaction::get_max_type_for_hf(hf_version);
    cryptonote::txtype staking_tx_type = (max_tx_type < cryptonote::txtype::stake) ? cryptonote::txtype::standard : cryptonote::txtype::stake;
    for (uint32_t index = 0; index < txs.size(); ++index)
    {
      const cryptonote::transaction& tx = txs[index];
      if (tx.type == staking_tx_type)
      {
        process_registration_tx(nettype, block, tx, index, my_keys);
        need_swarm_update += process_contribution_tx(nettype, block, tx, index);
      }
      else if (tx.type == cryptonote::txtype::state_change)
      {
        need_swarm_update += process_state_change_tx(state_history, state_archive, alt_states, nettype, block, tx, my_keys);
      }
      else if (tx.type == cryptonote::txtype::key_image_unlock)
      {
        process_key_image_unlock_tx(nettype, block_height, tx);
      }
    }

    if (need_swarm_update)
    {
      crypto::hash const block_hash = cryptonote::get_block_hash(block);
      uint64_t seed = 0;
      std::memcpy(&seed, block_hash.data, sizeof(seed));

      /// Gather existing swarms from infos
      swarm_snode_map_t existing_swarms;
      for (const auto &key_info : active_service_nodes_infos())
        existing_swarms[key_info.second->swarm_id].push_back(key_info.first);

      calc_swarm_changes(existing_swarms, seed);

      /// Apply changes
      for (const auto& [swarm_id, snodes] : existing_swarms) {
        for (const auto& snode : snodes) {
          auto& sn_info_ptr = service_nodes_infos.at(snode);
          if (sn_info_ptr->swarm_id == swarm_id) continue; /// nothing changed for this snode
          duplicate_info(sn_info_ptr).swarm_id = swarm_id;
        }
      }
    }

    quorums = generate_quorums(nettype, hf_version, *this);
  }

  void service_node_list::process_block(const cryptonote::block& block, const std::vector<cryptonote::transaction>& txs)
  {
    uint64_t block_height = cryptonote::get_block_height(block);
    uint8_t hf_version    = block.major_version;

    if (hf_version < 9)
      return;

    // Cull old history
    uint64_t cull_height = short_term_state_cull_height(hf_version, block_height);
    {
      auto end_it = m_transient.state_history.upper_bound(cull_height);
      for (auto it = m_transient.state_history.begin(); it != end_it; it++)
      {
        if (m_store_quorum_history)
          m_transient.old_quorum_states.emplace_back(it->height, it->quorums);

        uint64_t next_long_term_state         = ((it->height / STORE_LONG_TERM_STATE_INTERVAL) + 1) * STORE_LONG_TERM_STATE_INTERVAL;
        uint64_t dist_to_next_long_term_state = next_long_term_state - it->height;
        bool need_quorum_for_future_states    = (dist_to_next_long_term_state <= VOTE_LIFETIME + VOTE_OR_TX_VERIFY_HEIGHT_BUFFER);
        if ((it->height % STORE_LONG_TERM_STATE_INTERVAL) == 0 || need_quorum_for_future_states)
        {
          m_transient.state_added_to_archive = true;
          if (need_quorum_for_future_states) // Preserve just quorum
          {
            state_t &state            = const_cast<state_t &>(*it); // safe: set order only depends on state_t.height
            state.service_nodes_infos = {};
            state.key_image_blacklist = {};
            state.only_loaded_quorums = true;
          }
          m_transient.state_archive.emplace_hint(m_transient.state_archive.end(), std::move(*it));
        }

      }
      m_transient.state_history.erase(m_transient.state_history.begin(), end_it);

      if (m_transient.old_quorum_states.size() > m_store_quorum_history)
        m_transient.old_quorum_states.erase(m_transient.old_quorum_states.begin(), m_transient.old_quorum_states.begin() + (m_transient.old_quorum_states.size() -  m_store_quorum_history));
    }

    // Cull alt state history
    for (auto it = m_transient.alt_state.begin(); it != m_transient.alt_state.end(); )
    {
      state_t const &alt_state = it->second;
      if (alt_state.height < cull_height) it = m_transient.alt_state.erase(it);
      else it++;
    }

    cryptonote::network_type nettype = m_blockchain.nettype();
    m_transient.state_history.insert(m_transient.state_history.end(), m_state);
    m_state.update_from_block(m_blockchain.get_db(), nettype, m_transient.state_history, m_transient.state_archive, {}, block, txs, m_service_node_keys);
  }

  void service_node_list::blockchain_detached(uint64_t height, bool /*by_pop_blocks*/)
  {
    std::lock_guard lock(m_sn_mutex);

    uint64_t revert_to_height = height - 1;
    bool reinitialise         = false;
    bool using_archive        = false;
    {
      auto it = m_transient.state_history.find(revert_to_height); // Try finding detached height directly
      reinitialise = (it == m_transient.state_history.end() || it->only_loaded_quorums);
      if (!reinitialise)
        m_transient.state_history.erase(std::next(it), m_transient.state_history.end());
    }

    // TODO(sispop): We should loop through the prev 10k heights for robustness, but avoid for v4.0.5. Already enough changes going in
    if (reinitialise) // Try finding the next closest old state at 10k intervals
    {
      uint64_t prev_interval = revert_to_height - (revert_to_height % STORE_LONG_TERM_STATE_INTERVAL);
      auto it                = m_transient.state_archive.find(prev_interval);
      reinitialise           = (it == m_transient.state_archive.end() || it->only_loaded_quorums);
      if (!reinitialise)
      {
        m_transient.state_history.clear();
        m_transient.state_archive.erase(std::next(it), m_transient.state_archive.end());
        using_archive = true;
      }
    }

    if (reinitialise)
    {
      m_transient.state_history.clear();
      m_transient.state_archive.clear();
      init();
      return;
    }

    auto &history = (using_archive) ? m_transient.state_archive : m_transient.state_history;
    auto it = std::prev(history.end());
    m_state = std::move(*it);
    history.erase(it);
  }

  std::vector<crypto::public_key> service_node_list::state_t::get_expired_nodes(cryptonote::BlockchainDB const &db,
                                                                               cryptonote::network_type nettype,
                                                                               uint8_t hf_version,
                                                                               uint64_t block_height) const
  {
    std::vector<crypto::public_key> expired_nodes;
    uint64_t const lock_blocks = staking_num_lock_blocks(nettype);

    // TODO(sispop): This should really use the registration height instead of getting the block and expiring nodes.
    // But there's something subtly off when using registration height causing syncing problems.
    if (hf_version == cryptonote::network_version_9_service_nodes)
    {
      if (block_height <= lock_blocks)
        return expired_nodes;

      const uint64_t expired_nodes_block_height = block_height - lock_blocks;
      cryptonote::block block                   = {};
      try
      {
        block = db.get_block_from_height(expired_nodes_block_height);
      }
      catch (std::exception const &e)
      {
        LOG_ERROR("Failed to get historical block to find expired nodes in v9: " << e.what());
        return expired_nodes;
      }

      if (block.major_version < cryptonote::network_version_9_service_nodes)
        return expired_nodes;

      for (crypto::hash const &hash : block.tx_hashes)
      {
        cryptonote::transaction tx;
        if (!db.get_tx(hash, tx))
        {
          LOG_ERROR("Failed to get historical tx to find expired service nodes in v9");
          continue;
        }

        uint32_t index = 0;
        crypto::public_key key;
        service_node_info info = {};
        if (is_registration_tx(nettype, cryptonote::network_version_9_service_nodes, tx, block.timestamp, expired_nodes_block_height, index, key, info))
          expired_nodes.push_back(key);
        index++;
      }

    }
    else
    {
      for (auto it = service_nodes_infos.begin(); it != service_nodes_infos.end(); it++)
      {
        crypto::public_key const &snode_key = it->first;
        const service_node_info &info       = *it->second;
        if (info.registration_hf_version >= cryptonote::network_version_11_infinite_staking)
        {
          if (info.requested_unlock_height != KEY_IMAGE_AWAITING_UNLOCK_HEIGHT && block_height > info.requested_unlock_height)
            expired_nodes.push_back(snode_key);
        }
        else // Version 10 Bulletproofs
        {
          /// Note: this code exhibits a subtle unintended behaviour: a snode that
          /// registered in hardfork 9 and was scheduled for deregistration in hardfork 10
          /// will have its life is slightly prolonged by the "grace period", although it might
          /// look like we use the registration height to determine the expiry height.
          uint64_t node_expiry_height = info.registration_height + lock_blocks + STAKING_REQUIREMENT_LOCK_BLOCKS_EXCESS;
          if (block_height > node_expiry_height)
            expired_nodes.push_back(snode_key);
        }
      }
    }

    return expired_nodes;
  }

  block_winner service_node_list::state_t::get_block_winner() const
  {
    block_winner result           = {};
    service_node_info const *info = nullptr;
    {
      auto oldest_waiting = std::make_tuple(std::numeric_limits<uint64_t>::max(), std::numeric_limits<uint32_t>::max(), crypto::null_pkey);
      for (const auto &info_it : service_nodes_infos)
      {
        const auto &sninfo = *info_it.second;
        if (sninfo.is_active())
        {
          auto waiting_since = std::make_tuple(sninfo.last_reward_block_height, sninfo.last_reward_transaction_index, info_it.first);
          if (waiting_since < oldest_waiting)
          {
            oldest_waiting = waiting_since;
            info           = &sninfo;
          }
        }
      }
      result.key = std::get<2>(oldest_waiting);
    }

    if (result.key == crypto::null_pkey)
    {
      result = service_nodes::null_block_winner;
      return result;
    }

    // Add contributors and their portions to winners.
    result.payouts.reserve(info->contributors.size());
    const uint64_t remaining_portions = STAKING_PORTIONS - info->portions_for_operator;
    for (const auto& contributor : info->contributors)
    {
      uint64_t hi, lo, resulthi, resultlo;
      lo = mul128(contributor.amount, remaining_portions, &hi);
      div128_64(hi, lo, info->staking_requirement, &resulthi, &resultlo);

      if (contributor.address == info->operator_address)
        resultlo += info->portions_for_operator;
      result.payouts.push_back({contributor.address, resultlo});
    }
    return result;
  }

  template <typename T>
  static constexpr bool within_one(T a, T b) {
      return (a > b ? a - b : b - a) <= T{1};
  }

  bool service_node_list::validate_miner_tx(const crypto::hash& prev_id, const cryptonote::transaction& miner_tx, uint64_t height, int hf_version, cryptonote::block_reward_parts const &reward_parts) const
  {
    std::lock_guard lock(m_sn_mutex);
    if (hf_version < 9)
      return true;

    // NOTE(sispop): Service node reward distribution is calculated from the
    // original amount, i.e. 50% of the original base reward goes to service
    // nodes not 50% of the reward after removing the governance component (the
    // adjusted base reward post hardfork 10).
    uint64_t base_reward = reward_parts.original_base_reward;
    uint64_t total_service_node_reward = cryptonote::service_node_reward_formula(base_reward, hf_version);

    block_winner winner                    = m_state.get_block_winner();
    crypto::public_key check_winner_pubkey = cryptonote::get_service_node_winner_from_tx_extra(miner_tx.extra);
    if (winner.key != check_winner_pubkey)
    {
      MERROR("Service node reward winner is incorrect! Expected " << winner.key << ", block has " << check_winner_pubkey);
      return false;
    }

    if ((miner_tx.vout.size() - 1) < winner.payouts.size())
    {
      MERROR("Service node reward specifies more winners than available outputs: " << (miner_tx.vout.size() - 1) << ", winners: " << winner.payouts.size());
      return false;
    }

    for (size_t i = 0; i < winner.payouts.size(); i++)
    {
      size_t vout_index          = i + 1;
      payout_entry const &payout = winner.payouts[i];
      uint64_t reward            = cryptonote::get_portion_of_reward(payout.portions, total_service_node_reward);

      // Because FP math is involved in reward calculations (and compounded by CPUs, compilers,
      // expression contraction, and RandomX fiddling with the rounding modes) we can end up with a
      // 1 ULP difference in the reward calculations.
      // TODO(sispop): eliminate all FP math from reward calculations
      if (!within_one(miner_tx.vout[vout_index].amount, reward))
      {
        MERROR("Service node reward amount incorrect. Should be " << cryptonote::print_money(reward) << ", is: " << cryptonote::print_money(miner_tx.vout[vout_index].amount));
        return false;
      }

      if (!std::holds_alternative<cryptonote::txout_to_key>(miner_tx.vout[vout_index].target))
      {
        MERROR("Service node output target type should be txout_to_key");
        return false;
      }

      crypto::key_derivation derivation{};
      crypto::public_key out_eph_public_key{};
      cryptonote::keypair gov_key = cryptonote::get_deterministic_keypair_from_height(height);

      bool r = crypto::generate_key_derivation(payout.address.m_view_public_key, gov_key.sec, derivation);
      CHECK_AND_ASSERT_MES(r, false, "while creating outs: failed to generate_key_derivation(" << payout.address.m_view_public_key << ", " << gov_key.sec << ")");
      r = crypto::derive_public_key(derivation, vout_index, payout.address.m_spend_public_key, out_eph_public_key);
      CHECK_AND_ASSERT_MES(r, false, "while creating outs: failed to derive_public_key(" << derivation << ", " << vout_index << ", "<< payout.address.m_spend_public_key << ")");

      if (std::get<cryptonote::txout_to_key>(miner_tx.vout[vout_index].target).key != out_eph_public_key)
      {
        MERROR("Invalid service node reward output");
        return false;
      }
    }

    return true;
  }

  bool service_node_list::alt_block_added(cryptonote::block const &block, std::vector<cryptonote::transaction> const &txs, cryptonote::checkpoint_t const *checkpoint)
  {
    if (block.major_version < cryptonote::network_version_9_service_nodes)
      return true;

    uint64_t block_height         = cryptonote::get_block_height(block);
    state_t const *starting_state = nullptr;
    crypto::hash const block_hash = get_block_hash(block);

    auto it = m_transient.alt_state.find(block_hash);
    if (it != m_transient.alt_state.end()) return true; // NOTE: Already processed alt-state for this block

    // NOTE: Check if alt block forks off some historical state on the canonical chain
    if (!starting_state)
    {
      auto it = m_transient.state_history.find(block_height - 1);
      if (it != m_transient.state_history.end())
        if (block.prev_id == it->block_hash) starting_state = &(*it);
    }

    // NOTE: Check if alt block forks off some historical alt state on an alt chain
    if (!starting_state)
    {
      auto it = m_transient.alt_state.find(block.prev_id);
      if (it != m_transient.alt_state.end()) starting_state = &it->second;
    }

    if (!starting_state)
    {
      LOG_PRINT_L1("Received alt block but couldn't find parent state in historical state");
      return false;
    }

    if (starting_state->block_hash != block.prev_id)
    {
      LOG_PRINT_L1("Unexpected state_t's hash: " << starting_state->block_hash
                                                 << ", does not match the block prev hash: " << block.prev_id);
      return false;
    }

    state_t alt_state = *starting_state;
    alt_state.update_from_block(m_blockchain.get_db(), m_blockchain.nettype(), m_transient.state_history, m_transient.state_archive, m_transient.alt_state, block, txs, m_service_node_keys);
    auto alt_it = m_transient.alt_state.find(block_hash);
    if (alt_it != m_transient.alt_state.end())
      alt_it->second = std::move(alt_state);
    else
      m_transient.alt_state.emplace(block_hash, std::move(alt_state));

    if (checkpoint)
    {
      std::vector<std::shared_ptr<const service_nodes::quorum>> alt_quorums;
      std::shared_ptr<const quorum> quorum = get_quorum(quorum_type::checkpointing, checkpoint->height, false, &alt_quorums);
      if (!quorum)
        return false;

      if (!service_nodes::verify_checkpoint(block.major_version, *checkpoint, *quorum))
      {
        bool verified_on_alt_quorum = false;
        for (std::shared_ptr<const service_nodes::quorum> alt_quorum : alt_quorums)
        {
          if (service_nodes::verify_checkpoint(block.major_version, *checkpoint, *alt_quorum))
          {
            verified_on_alt_quorum = true;
            break;
          }
        }

        if (!verified_on_alt_quorum)
            return false;
      }
    }

    return true;
  }

  //////////////////////////////////////////////////////////////////////////////////////////////////////////////////////////////

  static service_node_list::quorum_for_serialization serialize_quorum_state(uint8_t hf_version, uint64_t height, quorum_manager const &quorums)
  {
    service_node_list::quorum_for_serialization result = {};
    result.height                                      = height;
    if (quorums.obligations)   result.quorums[static_cast<uint8_t>(quorum_type::obligations)] = *quorums.obligations;
    if (quorums.checkpointing) result.quorums[static_cast<uint8_t>(quorum_type::checkpointing)] = *quorums.checkpointing;
    return result;
  }

  static service_node_list::state_serialized serialize_service_node_state_object(uint8_t hf_version, service_node_list::state_t const &state, bool only_serialize_quorums = false)
  {
    service_node_list::state_serialized result = {};
    result.version                             = service_node_list::state_serialized::get_version(hf_version);
    result.height                              = state.height;
    result.quorums                             = serialize_quorum_state(hf_version, state.height, state.quorums);
    result.only_stored_quorums                 = state.only_loaded_quorums || only_serialize_quorums;

    if (only_serialize_quorums)
     return result;

    result.infos.reserve(state.service_nodes_infos.size());
    for (const auto &kv_pair : state.service_nodes_infos)
      result.infos.emplace_back(kv_pair);

    result.key_image_blacklist = state.key_image_blacklist;
    result.block_hash          = state.block_hash;
    return result;
  }

  bool service_node_list::store()
  {
    if (!m_blockchain.has_db())
        return false; // Haven't been initialized yet

    uint8_t hf_version = m_blockchain.get_current_hard_fork_version();
    if (hf_version < cryptonote::network_version_9_service_nodes)
      return true;

    data_for_serialization *data[] = {&m_transient.cache_long_term_data, &m_transient.cache_short_term_data};
    auto const serialize_version   = data_for_serialization::get_version(hf_version);
    std::lock_guard lock(m_sn_mutex);

    for (data_for_serialization *serialize_entry : data)
    {
      if (serialize_entry->version != serialize_version) m_transient.state_added_to_archive = true;
      serialize_entry->version = serialize_version;
      serialize_entry->clear();
    }

    m_transient.cache_short_term_data.quorum_states.reserve(m_transient.old_quorum_states.size());
    for (const quorums_by_height &entry : m_transient.old_quorum_states)
      m_transient.cache_short_term_data.quorum_states.push_back(serialize_quorum_state(hf_version, entry.height, entry.quorums));


    if (m_transient.state_added_to_archive)
    {
      for (auto const &it : m_transient.state_archive)
        m_transient.cache_long_term_data.states.push_back(serialize_service_node_state_object(hf_version, it));
    }

    // NOTE: A state_t may reference quorums up to (VOTE_LIFETIME
    // + VOTE_OR_TX_VERIFY_HEIGHT_BUFFER) blocks back. So in the
    // (MAX_SHORT_TERM_STATE_HISTORY | 2nd oldest checkpoint) window of states we store, the
    // first (VOTE_LIFETIME + VOTE_OR_TX_VERIFY_HEIGHT_BUFFER) states we only
    // store their quorums, such that the following states have quorum
    // information preceeding it.

    uint64_t const max_short_term_height = short_term_state_cull_height(hf_version, (m_state.height - 1)) + VOTE_LIFETIME + VOTE_OR_TX_VERIFY_HEIGHT_BUFFER;
    for (auto it = m_transient.state_history.begin();
         it != m_transient.state_history.end() && it->height <= max_short_term_height;
         it++)
    {
      // TODO(sispop): There are 2 places where we convert a state_t to be a serialized state_t without quorums. We should only do this in one location for clarity.
      m_transient.cache_short_term_data.states.push_back(serialize_service_node_state_object(hf_version, *it, it->height < max_short_term_height /*only_serialize_quorums*/));
    }

    m_transient.cache_data_blob.clear();
    if (m_transient.state_added_to_archive)
    {
      serialization::binary_string_archiver ba;
      try {
        serialization::serialize(ba, m_transient.cache_long_term_data);
      } catch (const std::exception& e) {
        LOG_ERROR("Failed to store service node info: failed to serialize long term data: " << e.what());
        return false;
      }
      m_transient.cache_data_blob.append(ba.str());
      {
        auto &db = m_blockchain.get_db();
        cryptonote::db_wtxn_guard txn_guard{db};
        db.set_service_node_data(m_transient.cache_data_blob, true /*long_term*/);
      }
    }

    m_transient.cache_data_blob.clear();
    {
      serialization::binary_string_archiver ba;
      try {
        serialization::serialize(ba, m_transient.cache_short_term_data);
      } catch (const std::exception& e) {
        LOG_ERROR("Failed to store service node info: failed to serialize short term data: " << e.what());
        return false;
      }
      m_transient.cache_data_blob.append(ba.str());
      {
        auto &db = m_blockchain.get_db();
        cryptonote::db_wtxn_guard txn_guard{db};
        db.set_service_node_data(m_transient.cache_data_blob, false /*long_term*/);
      }
    }

    m_transient.state_added_to_archive = false;
    return true;
  }

  static crypto::hash hash_uptime_proof(const cryptonote::NOTIFY_UPTIME_PROOF::request &proof, uint8_t hf_version)
  {
    auto buf = tools::memcpy_le(proof.pubkey.data, proof.timestamp, proof.public_ip, proof.storage_port, proof.pubkey_ed25519.data, proof.qnet_port, proof.storage_lmq_port);
    size_t buf_size = buf.size();

    if (hf_version < cryptonote::network_version_15_lns) // TODO - can be removed post-HF15
      buf_size -= sizeof(proof.storage_lmq_port);

    crypto::hash result;
    crypto::cn_fast_hash(buf.data(), buf_size, result);
    return result;
  }

  cryptonote::NOTIFY_UPTIME_PROOF::request service_node_list::generate_uptime_proof(
      uint32_t public_ip, uint16_t storage_port, uint16_t storage_lmq_port, uint16_t quorumnet_port) const
  {
    assert(m_service_node_keys);
    const auto& keys = *m_service_node_keys;
    cryptonote::NOTIFY_UPTIME_PROOF::request result = {};
    result.snode_version                            = SISPOP_VERSION;
    result.timestamp                                = time(nullptr);
    result.pubkey                                   = keys.pub;
    result.public_ip                                = public_ip;
    result.storage_port                             = storage_port;
    result.storage_lmq_port                         = storage_lmq_port;
    result.qnet_port                                = quorumnet_port;
    result.pubkey_ed25519                           = keys.pub_ed25519;

    crypto::hash hash = hash_uptime_proof(result, m_blockchain.get_current_hard_fork_version());
    crypto::generate_signature(hash, keys.pub, keys.key, result.sig);
    crypto_sign_detached(result.sig_ed25519.data, NULL, reinterpret_cast<unsigned char *>(hash.data), sizeof(hash.data), keys.key_ed25519.data);
    return result;
  }

#ifdef __cpp_lib_erase_if // # (C++20)
  using std::erase_if;
#else
  template <typename Container, typename Predicate>
  static void erase_if(Container &c, Predicate pred) {
    for (auto it = c.begin(), last = c.end(); it != last; ) {
      if (pred(*it))
        it = c.erase(it);
      else
        ++it;
    }
  }
#endif

  template <typename T>
  static bool update_val(T &val, const T &to) {
    if (val != to) {
      val = to;
      return true;
    }
    return false;
  }

  void proof_info::store(const crypto::public_key &pubkey, cryptonote::Blockchain &blockchain)
  {
    std::unique_lock lock{blockchain};
    auto &db = blockchain.get_db();
    db.set_service_node_proof(pubkey, *this);
  }

  bool proof_info::update(uint64_t ts,
                          uint32_t ip,
                          uint16_t s_port,
                          uint16_t s_lmq_port,
                          uint16_t q_port,
                          std::array<uint16_t, 3> ver,
                          const crypto::ed25519_public_key& pk_ed,
                          const crypto::x25519_public_key& pk_x2)
  {
    bool update_db = false;
    update_db |= update_val(timestamp, ts);
    update_db |= update_val(public_ip, ip);
    update_db |= update_val(storage_port, s_port);
    update_db |= update_val(storage_lmq_port, s_lmq_port);
    update_db |= update_val(quorumnet_port, q_port);
    update_db |= update_val(version, ver);
    update_db |= update_val(pubkey_ed25519, pk_ed);
    effective_timestamp = timestamp;
    pubkey_x25519 = pk_x2;

    // Track an IP change (so that the obligations quorum can penalize for IP changes)
    // We only keep the two most recent because all we really care about is whether it had more than one
    //
    // If we already know about the IP, update its timestamp:
    auto now = std::time(nullptr);
    if (public_ips[0].first && public_ips[0].first == public_ip)
      public_ips[0].second = now;
    else if (public_ips[1].first && public_ips[1].first == public_ip)
      public_ips[1].second = now;
    // Otherwise replace whichever IP has the older timestamp
    else if (public_ips[0].second > public_ips[1].second)
      public_ips[1] = {public_ip, now};
    else
      public_ips[0] = {public_ip, now};

    return update_db;
  };

  void proof_info::update_pubkey(const crypto::ed25519_public_key &pk) {
    if (pk == pubkey_ed25519)
      return;
    if (pk && 0 == crypto_sign_ed25519_pk_to_curve25519(pubkey_x25519.data, pk.data)) {
      pubkey_ed25519 = pk;
    } else {
      MWARNING("Failed to derive x25519 pubkey from ed25519 pubkey " << pubkey_ed25519);
      pubkey_x25519 = crypto::x25519_public_key::null();
      pubkey_ed25519 = crypto::ed25519_public_key::null();
    }
  }

#define REJECT_PROOF(log) do { LOG_PRINT_L2("Rejecting uptime proof from " << proof.pubkey << ": " log); return false; } while (0)

  bool service_node_list::handle_uptime_proof(cryptonote::NOTIFY_UPTIME_PROOF::request const &proof, bool &my_uptime_proof_confirmation)
  {
    uint8_t const hf_version = m_blockchain.get_current_hard_fork_version();
    auto& netconf = get_config(m_blockchain.nettype());
    auto now = std::chrono::system_clock::now();

    // Validate proof version, timestamp range,
    auto time_deviation = now - std::chrono::system_clock::from_time_t(proof.timestamp);
    if (time_deviation > netconf.UPTIME_PROOF_TOLERANCE || time_deviation < -netconf.UPTIME_PROOF_TOLERANCE)
      REJECT_PROOF("timestamp is too far from now");

    for (auto const &min : MIN_UPTIME_PROOF_VERSIONS)
      if (hf_version >= min.hardfork && proof.snode_version < min.version)
        REJECT_PROOF("v" << min.version[0] << "." << min.version[1] << "." << min.version[2] << "+ sispop version is required for v" << std::to_string(hf_version) << "+ network proofs");

    if (!debug_allow_local_ips && !epee::net_utils::is_ip_public(proof.public_ip))
      REJECT_PROOF("public_ip is not actually public");

    //
    // Validate proof signature
    //
    crypto::hash hash = hash_uptime_proof(proof, hf_version);

    if (!crypto::check_signature(hash, proof.pubkey, proof.sig))
      REJECT_PROOF("signature validation failed");

    crypto::x25519_public_key derived_x25519_pubkey = crypto::x25519_public_key::null();
    if (hf_version >= HF_VERSION_ED25519_KEY)
    {
      if (!proof.pubkey_ed25519)
        REJECT_PROOF("required ed25519 auxiliary pubkey " << epee::string_tools::pod_to_hex(proof.pubkey_ed25519) << " not included in proof");

      if (0 != crypto_sign_verify_detached(proof.sig_ed25519.data, reinterpret_cast<unsigned char *>(hash.data), sizeof(hash.data), proof.pubkey_ed25519.data))
        REJECT_PROOF("ed25519 signature validation failed");

      if (0 != crypto_sign_ed25519_pk_to_curve25519(derived_x25519_pubkey.data, proof.pubkey_ed25519.data)
          || !derived_x25519_pubkey)
        REJECT_PROOF("invalid ed25519 pubkey included in proof (x25519 derivation failed)");
    }
    if (hf_version >= cryptonote::network_version_14_blink)
    {
      if (proof.qnet_port == 0)
        REJECT_PROOF("invalid quorumnet port in uptime proof");
    }

    auto locks = tools::unique_locks(m_blockchain, m_sn_mutex, m_x25519_map_mutex);
    auto it = m_state.service_nodes_infos.find(proof.pubkey);
    if (it == m_state.service_nodes_infos.end())
      REJECT_PROOF("no such service node is currently registered");

    auto &iproof = proofs[proof.pubkey];


    if (now <= std::chrono::system_clock::from_time_t(iproof.timestamp) + std::chrono::seconds{netconf.UPTIME_PROOF_FREQUENCY} / 2)
      REJECT_PROOF("already received one uptime proof for this node recently");

    if (m_service_node_keys && proof.pubkey == m_service_node_keys->pub)
    {
      my_uptime_proof_confirmation = true;
      MGINFO("Received uptime-proof confirmation back from network for Service Node (yours): " << proof.pubkey);
    }
    else
    {
      my_uptime_proof_confirmation = false;
      LOG_PRINT_L2("Accepted uptime proof from " << proof.pubkey);

      if (m_service_node_keys && proof.pubkey_ed25519 == m_service_node_keys->pub_ed25519)
        MGINFO_RED("Uptime proof from SN " << proof.pubkey << " is not us, but is using our ed/x25519 keys; "
            "this is likely to lead to deregistration of one or both service nodes.");
    }

    auto old_x25519 = iproof.pubkey_x25519;
    if (iproof.update(std::chrono::system_clock::to_time_t(now), proof.public_ip, proof.storage_port, proof.storage_lmq_port, proof.qnet_port, proof.snode_version, proof.pubkey_ed25519, derived_x25519_pubkey))
      iproof.store(proof.pubkey, m_blockchain);

    if (now - x25519_map_last_pruned >= X25519_MAP_PRUNING_INTERVAL)
    {
      time_t cutoff = std::chrono::system_clock::to_time_t(now - X25519_MAP_PRUNING_LAG);
      erase_if(x25519_to_pub, [&cutoff](auto &x) { return x.second.second < cutoff; });
      x25519_map_last_pruned = now;
    }

    if (old_x25519 && old_x25519 != derived_x25519_pubkey)
      x25519_to_pub.erase(old_x25519);

    if (derived_x25519_pubkey)
      x25519_to_pub[derived_x25519_pubkey] = {proof.pubkey, std::chrono::system_clock::to_time_t(now)};

    if (derived_x25519_pubkey && (old_x25519 != derived_x25519_pubkey))
      x25519_pkey = derived_x25519_pubkey;

    return true;
  }

#undef REJECT_PROOF
#define REJECT_PROOF(log) do { LOG_PRINT_L2("Rejecting uptime proof from " << proof->pubkey << ": " log); return false; } while (0)

  bool service_node_list::handle_btencoded_uptime_proof(std::unique_ptr<uptime_proof::Proof> proof, bool &my_uptime_proof_confirmation, crypto::x25519_public_key &x25519_pkey)
  {
    uint8_t const hf_version = m_blockchain.get_current_hard_fork_version();
    auto& netconf = get_config(m_blockchain.nettype());
    auto now = std::chrono::system_clock::now();

    // Validate proof version, timestamp range,
    auto time_deviation = now - std::chrono::system_clock::from_time_t(proof->timestamp);
    if (time_deviation > netconf.UPTIME_PROOF_TOLERANCE || time_deviation < -netconf.UPTIME_PROOF_TOLERANCE)
      REJECT_PROOF("timestamp is too far from now");

    for (auto const &min : MIN_UPTIME_PROOF_VERSIONS)
      if (hf_version >= min.hardfork && proof->version < min.version)
        REJECT_PROOF("v" << min.version[0] << "." << min.version[1] << "." << min.version[2] << "+ oxen version is required for v" << std::to_string(hf_version) << "+ network proofs");

    if (!debug_allow_local_ips && !epee::net_utils::is_ip_public(proof->public_ip))
      REJECT_PROOF("public_ip is not actually public");

    //
    // Validate proof signature
    //
    crypto::hash hash = proof->hash_uptime_proof();

    if (!crypto::check_signature(hash, proof->pubkey, proof->sig))
      REJECT_PROOF("signature validation failed");

    crypto::x25519_public_key derived_x25519_pubkey = crypto::x25519_public_key::null();
    if (!proof->pubkey_ed25519)
      REJECT_PROOF("required ed25519 auxiliary pubkey " << proof->pubkey_ed25519 << " not included in proof");

    if (0 != crypto_sign_verify_detached(proof->sig_ed25519.data, reinterpret_cast<unsigned char *>(hash.data), sizeof(hash.data), proof->pubkey_ed25519.data))
      REJECT_PROOF("ed25519 signature validation failed");

    if (0 != crypto_sign_ed25519_pk_to_curve25519(derived_x25519_pubkey.data, proof->pubkey_ed25519.data)
        || !derived_x25519_pubkey)
      REJECT_PROOF("invalid ed25519 pubkey included in proof (x25519 derivation failed)");

    if (proof->qnet_port == 0)
      REJECT_PROOF("invalid quorumnet port in uptime proof");

    auto locks = tools::unique_locks(m_blockchain, m_sn_mutex, m_x25519_map_mutex);
    auto it = m_state.service_nodes_infos.find(proof->pubkey);
    if (it == m_state.service_nodes_infos.end())
      REJECT_PROOF("no such service node is currently registered");

    auto &iproof = proofs[proof->pubkey];

    if (now <= std::chrono::system_clock::from_time_t(iproof.timestamp) + std::chrono::seconds{netconf.UPTIME_PROOF_FREQUENCY} / 2)
      REJECT_PROOF("already received one uptime proof for this node recently");

    if (m_service_node_keys && proof->pubkey == m_service_node_keys->pub)
    {
      my_uptime_proof_confirmation = true;
      MGINFO("Received uptime-proof confirmation back from network for Service Node (yours): " << proof->pubkey);
    }
    else
    {
      my_uptime_proof_confirmation = false;
      LOG_PRINT_L2("Accepted uptime proof from " << proof->pubkey);

      if (m_service_node_keys && proof->pubkey_ed25519 == m_service_node_keys->pub_ed25519)
        MGINFO_RED("Uptime proof from SN " << proof->pubkey << " is not us, but is using our ed/x25519 keys; "
            "this is likely to lead to deregistration of one or both service nodes.");
    }

    auto old_x25519 = iproof.pubkey_x25519;
    if (iproof.update(std::chrono::system_clock::to_time_t(now), std::move(proof), derived_x25519_pubkey))
    {
      iproof.store(iproof.proof->pubkey, m_blockchain);
    }

    if (now - x25519_map_last_pruned >= X25519_MAP_PRUNING_INTERVAL)
    {
      time_t cutoff = std::chrono::system_clock::to_time_t(now - X25519_MAP_PRUNING_LAG);
      erase_if(x25519_to_pub, [&cutoff](const decltype(x25519_to_pub)::value_type &x) { return x.second.second < cutoff; });
      x25519_map_last_pruned = now;
    }

    if (old_x25519 && old_x25519 != derived_x25519_pubkey)
      x25519_to_pub.erase(old_x25519);

    if (derived_x25519_pubkey)
      x25519_to_pub[derived_x25519_pubkey] = {iproof.proof->pubkey, std::chrono::system_clock::to_time_t(now)};

    if (derived_x25519_pubkey && (old_x25519 != derived_x25519_pubkey))
      x25519_pkey = derived_x25519_pubkey;

    return true;
  }

  void service_node_list::cleanup_proofs()
  {
    MDEBUG("Cleaning up expired SN proofs");
    auto locks = tools::unique_locks(m_sn_mutex, m_blockchain);
    uint64_t now = std::time(nullptr);
    auto& db = m_blockchain.get_db();
    cryptonote::db_wtxn_guard guard{db};
    for (auto it = proofs.begin(); it != proofs.end(); )
    {
      auto& pubkey = it->first;
      auto& proof = it->second;
      // 6h here because there's no harm in leaving proofs around a bit longer (they aren't big, and
      // we only store one per SN), and it's possible that we could reorg a few blocks and resurrect
      // a service node but don't want to prematurely expire the proof.
      if (!m_state.service_nodes_infos.count(pubkey) && proof.timestamp + 6*60*60 < now)
      {
        db.remove_service_node_proof(pubkey);
        it = proofs.erase(it);
      }
      else
        ++it;
    }
  }

  crypto::public_key service_node_list::get_pubkey_from_x25519(const crypto::x25519_public_key &x25519) const {
    std::shared_lock lock{m_x25519_map_mutex};
    auto it = x25519_to_pub.find(x25519);
    if (it != x25519_to_pub.end())
      return it->second.first;
    return crypto::null_pkey;
  }

  void service_node_list::initialize_x25519_map() {
    auto locks = tools::unique_locks(m_sn_mutex, m_x25519_map_mutex);

    auto now = std::time(nullptr);
    for (const auto &pk_info : m_state.service_nodes_infos)
    {
      auto it = proofs.find(pk_info.first);
      if (it == proofs.end())
       continue;
      if (const auto &x2_pk = it->second.pubkey_x25519)
        x25519_to_pub.emplace(x2_pk, std::make_pair(pk_info.first, now));
    }
  }

  std::string service_node_list::remote_lookup(std::string_view xpk) {
    if (xpk.size() != sizeof(crypto::x25519_public_key))
      return "";
    crypto::x25519_public_key x25519_pub;
    std::memcpy(x25519_pub.data, xpk.data(), xpk.size());

    auto pubkey = get_pubkey_from_x25519(x25519_pub);
    if (!pubkey) {
      MDEBUG("no connection available: could not find primary pubkey from x25519 pubkey " << x25519_pub);
      return "";
    }

    bool found = false;
    uint32_t ip = 0;
    uint16_t port = 0;
    for_each_service_node_info_and_proof(&pubkey, &pubkey + 1, [&](auto&, auto&, auto& proof) {
        found = true;
        ip = proof.public_ip;
        port = proof.quorumnet_port;
    });

    if (!found) {
      MDEBUG("no connection available: primary pubkey " << pubkey << " is not registered");
      return "";
    }
    if (!(ip && port)) {
      MDEBUG("no connection available: service node " << pubkey << " has no associated ip and/or port");
      return "";
    }

    return "tcp://" + epee::string_tools::get_ip_string_from_int32(ip) + ":" + std::to_string(port);
  }

  void service_node_list::record_checkpoint_vote(crypto::public_key const &pubkey, uint64_t height, bool voted)
  {
    std::lock_guard lock(m_sn_mutex);
    if (!m_state.service_nodes_infos.count(pubkey))
      return;

    auto &info = proofs[pubkey];
    info.votes[info.vote_index].height = height;
    info.votes[info.vote_index].voted  = voted;
    info.vote_index                    = (info.vote_index + 1) % info.votes.size();
  }

  std::optional<bool> proof_info::ss_reachable(const std::chrono::steady_clock::time_point& now) const {
    if (ss_last_reachable >= ss_last_unreachable)
      return true;
    if (ss_last_unreachable > now - config::SS_MAX_FAILURE_VALIDITY)
      return false;
    // Last result was a failure, but it was a while ago, so we don't know for sure that it isn't
    // reachable now:
    return std::nullopt;
  }

  bool proof_info::ss_unreachable_for(std::chrono::seconds threshold, const std::chrono::steady_clock::time_point& now) const {
    if (auto maybe_reachable = ss_reachable(now); !maybe_reachable /*stale*/ || *maybe_reachable /*good*/)
      return false;
    if (ss_first_unreachable > now - threshold)
      return false; // Unreachable, but for less than the grace time
    return true;
  }

  bool service_node_list::set_storage_server_peer_reachable(crypto::public_key const &pubkey, bool reachable)
  {
    std::lock_guard lock(m_sn_mutex);

    if (!m_state.service_nodes_infos.count(pubkey)) {
      MDEBUG("Dropping SS reachable report: " << pubkey << " is not a registered SN pubkey");
      return false;
    }

    MDEBUG("Received " << (reachable ? "reachable" : "UNREACHABLE") << " report for SN " << pubkey);

    const auto now = std::chrono::steady_clock::now();
    proof_info& info = proofs[pubkey];
    if (reachable) {
      info.ss_last_reachable = now;
      info.ss_first_unreachable = NEVER;
    } else {
      info.ss_last_unreachable = now;
      if (info.ss_first_unreachable == NEVER)
        info.ss_first_unreachable = now;
    }

    return true;
  }

  static quorum_manager quorum_for_serialization_to_quorum_manager(service_node_list::quorum_for_serialization const &source)
  {
    quorum_manager result = {};
    result.obligations = std::make_shared<quorum>(source.quorums[static_cast<uint8_t>(quorum_type::obligations)]);

    // Don't load any checkpoints that shouldn't exist (see the comment in generate_quorums as to why the `+BUFFER` term is here).
    if ((source.height + REORG_SAFETY_BUFFER_BLOCKS_POST_HF12) % CHECKPOINT_INTERVAL == 0)
      result.checkpointing = std::make_shared<quorum>(source.quorums[static_cast<uint8_t>(quorum_type::checkpointing)]);

    return result;
  }

  service_node_list::state_t::state_t(service_node_list* snl, state_serialized &&state)
  : height{state.height}
  , key_image_blacklist{std::move(state.key_image_blacklist)}
  , only_loaded_quorums{state.only_stored_quorums}
  , block_hash{state.block_hash}
  , sn_list{snl}
  {
    if (!sn_list)
      throw std::logic_error("Cannot deserialize a state_t without a service_node_list");
    if (state.version == state_serialized::version_t::version_0)
      block_hash = sn_list->m_blockchain.get_block_id_by_height(height);

    for (auto &pubkey_info : state.infos)
    {
      using version_t = service_node_info::version_t;
      auto &info = const_cast<service_node_info &>(*pubkey_info.info);
      if (info.version < version_t::v1_add_registration_hf_version)
      {
        info.version = version_t::v1_add_registration_hf_version;
        info.registration_hf_version = sn_list->m_blockchain.get_hard_fork_version(pubkey_info.info->registration_height);
      }
      if (info.version < version_t::v4_noproofs)
      {
        // Nothing to do here (the missing data will be generated in the new proofs db via uptime proofs).
        info.version = version_t::v4_noproofs;
      }
      // Make sure we handled any future state version upgrades:
      assert(info.version == tools::enum_top<decltype(info.version)>);
      service_nodes_infos.emplace(std::move(pubkey_info.pubkey), std::move(pubkey_info.info));
    }
    quorums = quorum_for_serialization_to_quorum_manager(state.quorums);
  }

  bool service_node_list::load(const uint64_t current_height)
  {
    LOG_PRINT_L1("service_node_list::load()");
    reset(false);
    if (!m_blockchain.has_db())
    {
      return false;
    }

    // NOTE: Deserialize long term state history
    uint64_t bytes_loaded = 0;
    auto &db = m_blockchain.get_db();
    cryptonote::db_rtxn_guard txn_guard{db};
    std::string blob;
    if (db.get_service_node_data(blob, true /*long_term*/))
    {
      bytes_loaded += blob.size();
      data_for_serialization data_in = {};
      bool success = false;
      try {
        serialization::parse_binary(blob, data_in);
        success = true;
      } catch (...) {}

      if (success && data_in.states.size())
      {
        // NOTE: Previously the quorum for the next state is derived from the
        // state that's been updated from the next block. This is fixed in
        // version_1.

        // So, copy the quorum from (state.height-1) to (state.height), all
        // states need to have their (height-1) which means we're missing the
        // 10k-th interval and need to generate it based on the last state.

        if (data_in.states[0].version == state_serialized::version_t::version_0)
        {
          size_t const last_index = data_in.states.size() - 1;
          if ((data_in.states.back().height % STORE_LONG_TERM_STATE_INTERVAL) != 0)
          {
            LOG_PRINT_L0("Last serialised quorum height: " << data_in.states.back().height
                                                           << " in archive is unexpectedly not a multiple of: "
                                                           << STORE_LONG_TERM_STATE_INTERVAL << ", regenerating state");
            return false;
          }

          for (size_t i = data_in.states.size() - 1; i >= 1; i--)
          {
            state_serialized &serialized_entry      = data_in.states[i];
            state_serialized &prev_serialized_entry = data_in.states[i - 1];

            if ((prev_serialized_entry.height % STORE_LONG_TERM_STATE_INTERVAL) == 0)
            {
              // NOTE: drop this entry, we have insufficient data to derive
              // sadly, do this as a one off and if we ever need this data we
              // need to do a full rescan.
              continue;
            }

            state_t entry{this, std::move(serialized_entry)};
            entry.height--;
            entry.quorums = quorum_for_serialization_to_quorum_manager(prev_serialized_entry.quorums);

            if ((serialized_entry.height % STORE_LONG_TERM_STATE_INTERVAL) == 0)
            {
              state_t long_term_state                  = entry;
              cryptonote::block const &block           = db.get_block_from_height(long_term_state.height + 1);
              std::vector<cryptonote::transaction> txs = db.get_tx_list(block.tx_hashes);
              long_term_state.update_from_block(db, m_blockchain.nettype(), {} /*state_history*/, {} /*state_archive*/, {} /*alt_states*/, block, txs, nullptr /*my_keys*/);

              entry.service_nodes_infos                = {};
              entry.key_image_blacklist                = {};
              entry.only_loaded_quorums                = true;
              m_transient.state_archive.emplace_hint(m_transient.state_archive.begin(), std::move(long_term_state));
            }
            m_transient.state_archive.emplace_hint(m_transient.state_archive.begin(), std::move(entry));
          }
        }
        else
        {
          for (state_serialized &entry : data_in.states)
            m_transient.state_archive.emplace_hint(m_transient.state_archive.end(), this, std::move(entry));
        }
      }
    }

    // NOTE: Deserialize short term state history
    if (!db.get_service_node_data(blob, false))
      return false;

    bytes_loaded += blob.size();
    data_for_serialization data_in = {};
    try {
      serialization::parse_binary(blob, data_in);
    } catch (const std::exception& e) {
      LOG_ERROR("Failed to parse service node data from blob: " << e.what());
      return false;
    }

    if (data_in.states.empty())
      return false;

    {
      const uint64_t hist_state_from_height = current_height - m_store_quorum_history;
      uint64_t last_loaded_height = 0;
      for (auto &states : data_in.quorum_states)
      {
        if (states.height < hist_state_from_height)
          continue;

        quorums_by_height entry = {};
        entry.height            = states.height;
        entry.quorums           = quorum_for_serialization_to_quorum_manager(states);

        if (states.height <= last_loaded_height)
        {
          LOG_PRINT_L0("Serialised quorums is not stored in ascending order by height in DB, failed to load from DB");
          return false;
        }
        last_loaded_height = states.height;
        m_transient.old_quorum_states.push_back(entry);
      }
    }

    {
      assert(data_in.states.size() > 0);
      size_t const last_index = data_in.states.size() - 1;
      if (data_in.states[last_index].only_stored_quorums)
      {
        LOG_PRINT_L0("Unexpected last serialized state only has quorums loaded");
        return false;
      }

      if (data_in.states[0].version == state_serialized::version_t::version_0)
      {
        for (size_t i = last_index; i >= 1; i--)
        {
          state_serialized &serialized_entry      = data_in.states[i];
          state_serialized &prev_serialized_entry = data_in.states[i - 1];
          state_t entry{this, std::move(serialized_entry)};
          entry.quorums = quorum_for_serialization_to_quorum_manager(prev_serialized_entry.quorums);
          entry.height--;
          if (i == last_index) m_state = std::move(entry);
          else                 m_transient.state_archive.emplace_hint(m_transient.state_archive.end(), std::move(entry));
        }
      }
      else
      {
        size_t const last_index  = data_in.states.size() - 1;
        for (size_t i = 0; i < last_index; i++)
        {
          state_serialized &entry = data_in.states[i];
          if (entry.block_hash == crypto::null_hash) entry.block_hash = m_blockchain.get_block_id_by_height(entry.height);
          m_transient.state_history.emplace_hint(m_transient.state_history.end(), this, std::move(entry));
        }

        m_state = {this, std::move(data_in.states[last_index])};
      }
    }

    // NOTE: Load uptime proof data
    proofs = db.get_all_service_node_proofs();
    if (m_service_node_keys)
    {
      // Reset our own proof timestamp to zero so that we aggressively try to resend proofs on
      // startup (in case we are restarting because the last proof that we think went out didn't
      // actually make it to the network).
      auto &mine = proofs[m_service_node_keys->pub];
      mine.timestamp = mine.effective_timestamp = 0;
    }

    initialize_x25519_map();

    MGINFO("Service node data loaded successfully, height: " << m_state.height);
    MGINFO(m_state.service_nodes_infos.size()
           << " nodes and " << m_transient.state_history.size() << " recent states loaded, " << m_transient.state_archive.size()
           << " historical states loaded, (" << tools::get_human_readable_bytes(bytes_loaded) << ")");

    LOG_PRINT_L1("service_node_list::load() returning success");
    return true;
  }

  void service_node_list::reset(bool delete_db_entry)
  {
    m_transient = {};
    m_state     = state_t{this};

    if (m_blockchain.has_db() && delete_db_entry)
    {
      cryptonote::db_wtxn_guard txn_guard{m_blockchain.get_db()};
      m_blockchain.get_db().clear_service_node_data();
    }

    uint64_t hardfork_9_from_height = 0;
    {
      uint32_t window, votes, threshold;
      uint8_t voting;
      m_blockchain.get_hard_fork_voting_info(9, window, votes, threshold, hardfork_9_from_height, voting);
    }
    m_state.height = hardfork_9_from_height - 1;
  }

  size_t service_node_info::total_num_locked_contributions() const
  {
    size_t result = 0;
    for (service_node_info::contributor_t const &contributor : this->contributors)
      result += contributor.locked_contributions.size();
    return result;
  }

  contributor_args_t convert_registration_args(cryptonote::network_type nettype,
                                               const std::vector<std::string> &args,
                                               uint64_t staking_requirement,
                                               uint8_t hf_version)
  {
    contributor_args_t result = {};
    if (args.size() % 2 == 0 || args.size() < 3)
    {
      result.err_msg = tr("Usage: <operator cut> <address> <fraction> [<address> <fraction> [...]]]");
      return result;
    }

    if ((args.size()-1)/ 2 > MAX_NUMBER_OF_CONTRIBUTORS)
    {
      result.err_msg = tr("Exceeds the maximum number of contributors, which is ") + std::to_string(MAX_NUMBER_OF_CONTRIBUTORS);
      return result;
    }

    try
    {
      result.portions_for_operator = boost::lexical_cast<uint64_t>(args[0]);
      if (result.portions_for_operator > STAKING_PORTIONS)
      {
        result.err_msg = tr("Invalid portion amount: ") + args[0] + tr(". Must be between 0 and ") + std::to_string(STAKING_PORTIONS);
        return result;
      }
    }
    catch (const std::exception &e)
    {
      result.err_msg = tr("Invalid portion amount: ") + args[0] + tr(". Must be between 0 and ") + std::to_string(STAKING_PORTIONS);
      return result;
    }

    struct addr_to_portion_t
    {
      cryptonote::address_parse_info info;
      uint64_t portions;
    };

    std::vector<addr_to_portion_t> addr_to_portions;
    size_t const OPERATOR_ARG_INDEX     = 1;
    for (size_t i = OPERATOR_ARG_INDEX, num_contributions = 0;
         i < args.size();
         i += 2, ++num_contributions)
    {
      cryptonote::address_parse_info info;
      if (!cryptonote::get_account_address_from_str(info, nettype, args[i]))
      {
        result.err_msg = tr("Failed to parse address: ") + args[i];
        return result;
      }

      if (info.has_payment_id)
      {
        result.err_msg = tr("Can't use a payment id for staking tx");
        return result;
      }

      if (info.is_subaddress)
      {
        result.err_msg = tr("Can't use a subaddress for staking tx");
        return result;
      }

      try
      {
        uint64_t num_portions = boost::lexical_cast<uint64_t>(args[i+1]);
        addr_to_portions.push_back({info, num_portions});
      }
      catch (const std::exception &e)
      {
        result.err_msg = tr("Invalid amount for contributor: ") + args[i] + tr(", with portion amount that could not be converted to a number: ") + args[i+1];
        return result;
      }
    }

    //
    // FIXME(doyle): FIXME(sispop) !!!!!!!!!!!!!!!!!!!!!!!!!!!!!!!!!!!!!!!!!!!!!!!!!!!!!!!!!!!!!!!
    // This is temporary code to redistribute the insufficient portion dust
    // amounts between contributors. It should be removed in HF12.
    //
    std::array<uint64_t, MAX_NUMBER_OF_CONTRIBUTORS> excess_portions;
    std::array<uint64_t, MAX_NUMBER_OF_CONTRIBUTORS> min_contributions;
    {
      // NOTE: Calculate excess portions from each contributor
      uint64_t sispop_reserved = 0;
      for (size_t index = 0; index < addr_to_portions.size(); ++index)
      {
        addr_to_portion_t const &addr_to_portion = addr_to_portions[index];
        uint64_t min_contribution_portions       = service_nodes::get_min_node_contribution_in_portions(hf_version, staking_requirement, sispop_reserved, index);
        uint64_t sispop_amount                     = service_nodes::portions_to_amount(staking_requirement, addr_to_portion.portions);
        sispop_reserved                           += sispop_amount;

        uint64_t excess = 0;
        if (addr_to_portion.portions > min_contribution_portions)
          excess = addr_to_portion.portions - min_contribution_portions;

        min_contributions[index] = min_contribution_portions;
        excess_portions[index]   = excess;
      }
    }

    uint64_t portions_left  = STAKING_PORTIONS;
    uint64_t total_reserved = 0;
    for (size_t i = 0; i < addr_to_portions.size(); ++i)
    {
      addr_to_portion_t &addr_to_portion = addr_to_portions[i];
      uint64_t min_portions = get_min_node_contribution_in_portions(hf_version, staking_requirement, total_reserved, i);

      uint64_t portions_to_steal = 0;
      if (addr_to_portion.portions < min_portions)
      {
          // NOTE: Steal dust portions from other contributor if we fall below
          // the minimum by a dust amount.
          uint64_t needed             = min_portions - addr_to_portion.portions;
          const uint64_t FUDGE_FACTOR = 10;
          const uint64_t DUST_UNIT    = (STAKING_PORTIONS / staking_requirement);
          const uint64_t DUST         = DUST_UNIT * FUDGE_FACTOR;
          if (needed > DUST)
            continue;

          for (size_t sub_index = 0; sub_index < addr_to_portions.size(); sub_index++)
          {
            if (i == sub_index) continue;
            uint64_t &contributor_excess = excess_portions[sub_index];
            if (contributor_excess > 0)
            {
              portions_to_steal = std::min(needed, contributor_excess);
              addr_to_portion.portions += portions_to_steal;
              contributor_excess -= portions_to_steal;
              needed -= portions_to_steal;
              result.portions[sub_index] -= portions_to_steal;

              if (needed == 0)
                break;
            }
          }

          // NOTE: Operator is sending in the minimum amount and it falls below
          // the minimum by dust, just increase the portions so it passes
          if (needed > 0 && addr_to_portions.size() < MAX_NUMBER_OF_CONTRIBUTORS)
            addr_to_portion.portions += needed;
      }

      if (addr_to_portion.portions < min_portions || (addr_to_portion.portions - portions_to_steal) > portions_left)
      {
        result.err_msg = tr("Invalid amount for contributor: ") + args[i] + tr(", with portion amount: ") + args[i+1] + tr(". The contributors must each have at least 25%, except for the last contributor which may have the remaining amount");
        return result;
      }

      if (min_portions == UINT64_MAX)
      {
        result.err_msg = tr("Too many contributors specified, you can only split a node with up to: ") + std::to_string(MAX_NUMBER_OF_CONTRIBUTORS) + tr(" people.");
        return result;
      }

      portions_left -= addr_to_portion.portions;
      portions_left += portions_to_steal;
      result.addresses.push_back(addr_to_portion.info.address);
      result.portions.push_back(addr_to_portion.portions);
      uint64_t sispop_amount = service_nodes::portions_to_amount(addr_to_portion.portions, staking_requirement);
      total_reserved      += sispop_amount;
    }

    result.success = true;
    return result;
  }

  bool make_registration_cmd(cryptonote::network_type nettype,
      uint8_t hf_version,
      uint64_t staking_requirement,
      const std::vector<std::string>& args,
      const service_node_keys &keys,
      std::string &cmd,
      bool make_friendly)
  {

    contributor_args_t contributor_args = convert_registration_args(nettype, args, staking_requirement, hf_version);
    if (!contributor_args.success)
    {
      MERROR(tr("Could not convert registration args, reason: ") << contributor_args.err_msg);
      return false;
    }

    uint64_t exp_timestamp = time(nullptr) + STAKING_AUTHORIZATION_EXPIRATION_WINDOW;

    crypto::hash hash;
    bool hashed = cryptonote::get_registration_hash(contributor_args.addresses, contributor_args.portions_for_operator, contributor_args.portions, exp_timestamp, hash);
    if (!hashed)
    {
      MERROR(tr("Could not make registration hash from addresses and portions"));
      return false;
    }

    crypto::signature signature;
    crypto::generate_signature(hash, keys.pub, keys.key, signature);

    std::stringstream stream;
    if (make_friendly)
    {
      stream << tr("Run this command in the wallet that will fund this registration:\n\n");
    }

    stream << "register_service_node";
    for (size_t i = 0; i < args.size(); ++i)
    {
      stream << " " << args[i];
    }

    stream << " " << exp_timestamp << " ";
    stream << epee::string_tools::pod_to_hex(keys.pub) << " ";
    stream << epee::string_tools::pod_to_hex(signature);

    if (make_friendly)
    {
      stream << "\n\n";
      time_t tt = exp_timestamp;

      struct tm tm;
      epee::misc_utils::get_gmt_time(tt, tm);

      char buffer[128];
      strftime(buffer, sizeof(buffer), "%Y-%m-%d %I:%M:%S %p UTC", &tm);
      stream << tr("This registration expires at ") << buffer << tr(".\n");
      stream << tr("This should be in about 2 weeks, if it isn't, check this computer's clock.\n");
      stream << tr("Please submit your registration into the blockchain before this time or it will be invalid.");
    }

    cmd = stream.str();
    return true;
  }

  bool service_node_info::can_be_voted_on(uint64_t height) const
  {
    // If the SN expired and was reregistered since the height we'll be voting on it prematurely
    if (!this->is_fully_funded() || this->registration_height >= height) return false;
    if (this->is_decommissioned() && this->last_decommission_height >= height) return false;

    if (this->is_active())
    {
      // NOTE: This cast is safe. The definition of is_active() is that active_since_height >= 0
      assert(this->active_since_height >= 0);
      if (static_cast<uint64_t>(this->active_since_height) >= height) return false;
    }

    return true;
  }

  bool service_node_info::can_transition_to_state(uint8_t hf_version, uint64_t height, new_state proposed_state) const
  {
    if (hf_version >= cryptonote::network_version_13_enforce_checkpoints)
    {
      if (!can_be_voted_on(height))
        return false;

      if (proposed_state == new_state::deregister)
      {
        if (height <= this->registration_height)
          return false;
      }
      else if (proposed_state == new_state::ip_change_penalty)
      {
        if (height <= this->last_ip_change_height)
          return false;
      }

      if (this->is_decommissioned())
      {
        return proposed_state != new_state::decommission && proposed_state != new_state::ip_change_penalty;
      }

      return (proposed_state != new_state::recommission);
    }
    else
    {
      if (proposed_state == new_state::deregister)
      {
        if (height < this->registration_height) return false;
      }

      if (this->is_decommissioned())
      {
        return proposed_state != new_state::decommission && proposed_state != new_state::ip_change_penalty;
      }
      else
      {
        return (proposed_state != new_state::recommission);
      }
    }
  }

}
<|MERGE_RESOLUTION|>--- conflicted
+++ resolved
@@ -457,7 +457,7 @@
     // R := TX Public Key
     // G := Elliptic Curve
 
-    // In Loki we pack into the tx extra information to reveal information about the TX
+    // In sispop we pack into the tx extra information to reveal information about the TX
     // A := Public View Key (we pack contributor into tx extra, 'parsed_contribution.address')
     // r := TX Secret Key   (we pack secret key into tx extra,  'parsed_contribution.tx_key`)
 
@@ -849,166 +849,10 @@
     return false;
   }
 
-<<<<<<< HEAD
-  static bool get_contribution(cryptonote::network_type nettype, int hf_version, const cryptonote::transaction& tx, uint64_t block_height, parsed_tx_contribution &parsed_contribution)
-  {
-    if (!cryptonote::get_service_node_contributor_from_tx_extra(tx.extra, parsed_contribution.address))
-      return false;
-
-    if (!cryptonote::get_tx_secret_key_from_tx_extra(tx.extra, parsed_contribution.tx_key))
-    {
-      LOG_PRINT_L1("TX: There was a service node contributor but no secret key in the tx extra on height: " << block_height << " for tx: " << get_transaction_hash(tx));
-      return false;
-    }
-
-    // A cryptonote transaction is constructed as follows
-    // P = Hs(aR)G + B
-
-    // P := Stealth Address
-    // a := Receiver's secret view key
-    // B := Receiver's public spend key
-    // R := TX Public Key
-    // G := Elliptic Curve
-
-    // In Sispop we pack into the tx extra information to reveal information about the TX
-    // A := Public View Key (we pack contributor into tx extra, 'parsed_contribution.address')
-    // r := TX Secret Key   (we pack secret key into tx extra,  'parsed_contribution.tx_key`)
-
-    // Calulate 'Derivation := Hs(Ar)G'
-    crypto::key_derivation derivation;
-    if (!crypto::generate_key_derivation(parsed_contribution.address.m_view_public_key, parsed_contribution.tx_key, derivation))
-    {
-      LOG_PRINT_L1("TX: Failed to generate key derivation on height: " << block_height << " for tx: " << get_transaction_hash(tx));
-      return false;
-    }
-
-    hw::device& hwdev               = hw::get_device("default");
-    parsed_contribution.transferred = 0;
-
-    if (hf_version >= cryptonote::network_version_11_infinite_staking)
-    {
-      // In Infinite Staking, we lock the key image that would be generated if
-      // you tried to send your stake and prevent it from being transacted on
-      // the network whilst you are a Service Node. To do this, we calculate
-      // the future key image that would be generated when they user tries to
-      // spend the staked funds. A key image is derived from the ephemeral, one
-      // time transaction private key, 'x' in the Cryptonote Whitepaper.
-
-      // This is only possible to generate if they are the staking to themselves
-      // as you need the recipients private keys to generate the key image that
-      // would be generated, when they want to spend it in the future.
-
-      cryptonote::tx_extra_tx_key_image_proofs key_image_proofs;
-      if (!get_tx_key_image_proofs_from_tx_extra(tx.extra, key_image_proofs))
-      {
-        LOG_PRINT_L1("TX: Didn't have key image proofs in the tx_extra, rejected on height: " << block_height << " for tx: " << get_transaction_hash(tx));
-        return false;
-      }
-
-      for (size_t output_index = 0; output_index < tx.vout.size(); ++output_index)
-      {
-        uint64_t transferred = get_tx_output_amount(tx, output_index, derivation, hwdev);
-        if (transferred == 0)
-          continue;
-
-        // So prove that the destination stealth address can be decoded using the
-        // staker's packed address, which means that the recipient of the
-        // contribution is themselves (and hence they have the necessary secrets
-        // to generate the future key image).
-
-        // i.e Verify the packed information is valid by computing the stealth
-        // address P' (which should equal P if matching) using
-
-        // 'Derivation := Hs(Ar)G' (we calculated earlier) instead of 'Hs(aR)G'
-        // P' = Hs(Ar)G + B
-        //    = Hs(aR)G + B
-        //    = Derivation + B
-        //    = P
-
-        crypto::public_key ephemeral_pub_key;
-        {
-          // P' := Derivation + B
-          if (!hwdev.derive_public_key(derivation, output_index, parsed_contribution.address.m_spend_public_key, ephemeral_pub_key))
-          {
-            LOG_PRINT_L1("TX: Could not derive TX ephemeral key on height: " << block_height << " for tx: " << get_transaction_hash(tx) << " for output: " << output_index);
-            continue;
-          }
-
-          // Stealth address public key should match the public key referenced in the TX only if valid information is given.
-          const auto& out_to_key = boost::get<cryptonote::txout_to_key>(tx.vout[output_index].target);
-          if (out_to_key.key != ephemeral_pub_key)
-          {
-            LOG_PRINT_L1("TX: Derived TX ephemeral key did not match tx stored key on height: " << block_height << " for tx: " << get_transaction_hash(tx) << " for output: " << output_index);
-            continue;
-          }
-        }
-
-        // To prevent the staker locking any arbitrary key image, the provided
-        // key image is included and verified in a ring signature which
-        // guarantees that 'the staker proves that he knows such 'x' (one time
-        // ephemeral secret key) and that (the future key image) P = xG'.
-        // Consequently the key image is not falsified and actually the future
-        // key image.
-
-        // The signer can try falsify the key image, but the equation used to
-        // construct the key image is re-derived by the verifier, false key
-        // images will not match the re-derived key image.
-        crypto::public_key const *ephemeral_pub_key_ptr = &ephemeral_pub_key;
-        for (auto proof = key_image_proofs.proofs.begin(); proof != key_image_proofs.proofs.end(); proof++)
-        {
-          if (!crypto::check_ring_signature((const crypto::hash &)(proof->key_image), proof->key_image, &ephemeral_pub_key_ptr, 1, &proof->signature))
-            continue;
-
-          parsed_contribution.locked_contributions.emplace_back(
-              service_node_info::contribution_t::version_t::v0,
-              ephemeral_pub_key,
-              proof->key_image,
-              transferred
-          );
-
-          parsed_contribution.transferred += transferred;
-          key_image_proofs.proofs.erase(proof);
-          break;
-        }
-      }
-    }
-    else
-    {
-      // Pre Infinite Staking, we only need to prove the amount sent is
-      // sufficient to become a contributor to the Service Node and that there
-      // is sufficient lock time on the staking output.
-      for (size_t i = 0; i < tx.vout.size(); i++)
-      {
-        bool has_correct_unlock_time = false;
-        {
-          uint64_t unlock_time = tx.unlock_time;
-          if (tx.version >= cryptonote::txversion::v3_per_output_unlock_times)
-            unlock_time = tx.output_unlock_times[i];
-
-          uint64_t min_height = block_height + staking_num_lock_blocks(nettype);
-          has_correct_unlock_time = unlock_time < CRYPTONOTE_MAX_BLOCK_NUMBER && unlock_time >= min_height;
-        }
-
-        if (has_correct_unlock_time)
-          parsed_contribution.transferred += get_tx_output_amount(tx, i, derivation, hwdev);
-      }
-    }
-
-    return true;
-  }
-
-=======
->>>>>>> 5da9b81e
   bool is_registration_tx(cryptonote::network_type nettype, uint8_t hf_version, const cryptonote::transaction& tx, uint64_t block_timestamp, uint64_t block_height, uint32_t index, crypto::public_key& key, service_node_info& info)
   {
     contributor_args_t contributor_args = {};
     crypto::public_key service_node_key;
-<<<<<<< HEAD
-    std::vector<cryptonote::account_public_address> service_node_addresses;
-    std::vector<uint64_t> service_node_portions;
-    uint64_t portions_for_operator;
-=======
->>>>>>> 5da9b81e
     uint64_t expiration_timestamp{0};
     crypto::signature signature;
 
