--- conflicted
+++ resolved
@@ -947,20 +947,13 @@
           additional_tx_keys.push_back(keypair::generate(sender_account_keys.get_device()).sec);
       }
 
-      bool r = construct_tx_with_tx_key(sender_account_keys, subaddresses, sources, destinations, change_addr, extra, tx, unlock_time, tx_key, additional_tx_keys, rct, rct_config, msout);
+      bool r = construct_tx_with_tx_key(sender_account_keys, subaddresses, sources, destinations, change_addr, extra, tx, unlock_time, tx_key, additional_tx_keys, rct_config, msout, true /*shuffle_outs*/, tx_params);
       hwdev.close_tx();
       return r;
     } catch(...) {
       hwdev.close_tx();
       throw;
     }
-<<<<<<< HEAD
-
-    bool r = construct_tx_with_tx_key(sender_account_keys, subaddresses, sources, destinations, change_addr, extra, tx, unlock_time, tx_key, additional_tx_keys, rct_config, msout, true /*shuffle_outs*/, tx_params);
-    hwdev.close_tx();
-    return r;
-=======
->>>>>>> 7caa2b0d
   }
   //---------------------------------------------------------------
   bool construct_tx(const account_keys& sender_account_keys, std::vector<tx_source_entry> &sources, const std::vector<tx_destination_entry>& destinations, const boost::optional<cryptonote::tx_destination_entry>& change_addr, const std::vector<uint8_t> &extra, transaction& tx, uint64_t unlock_time, const loki_construct_tx_params &tx_params)
