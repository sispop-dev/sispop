// Copyright (c) 2014-2019, The Monero Project
//
// All rights reserved.
//
// Redistribution and use in source and binary forms, with or without modification, are
// permitted provided that the following conditions are met:
//
// 1. Redistributions of source code must retain the above copyright notice, this list of
//    conditions and the following disclaimer.
//
// 2. Redistributions in binary form must reproduce the above copyright notice, this list
//    of conditions and the following disclaimer in the documentation and/or other
//    materials provided with the distribution.
//
// 3. Neither the name of the copyright holder nor the names of its contributors may be
//    used to endorse or promote products derived from this software without specific
//    prior written permission.
//
// THIS SOFTWARE IS PROVIDED BY THE COPYRIGHT HOLDERS AND CONTRIBUTORS "AS IS" AND ANY
// EXPRESS OR IMPLIED WARRANTIES, INCLUDING, BUT NOT LIMITED TO, THE IMPLIED WARRANTIES OF
// MERCHANTABILITY AND FITNESS FOR A PARTICULAR PURPOSE ARE DISCLAIMED. IN NO EVENT SHALL
// THE COPYRIGHT HOLDER OR CONTRIBUTORS BE LIABLE FOR ANY DIRECT, INDIRECT, INCIDENTAL,
// SPECIAL, EXEMPLARY, OR CONSEQUENTIAL DAMAGES (INCLUDING, BUT NOT LIMITED TO,
// PROCUREMENT OF SUBSTITUTE GOODS OR SERVICES; LOSS OF USE, DATA, OR PROFITS; OR BUSINESS
// INTERRUPTION) HOWEVER CAUSED AND ON ANY THEORY OF LIABILITY, WHETHER IN CONTRACT,
// STRICT LIABILITY, OR TORT (INCLUDING NEGLIGENCE OR OTHERWISE) ARISING IN ANY WAY OUT OF
// THE USE OF THIS SOFTWARE, EVEN IF ADVISED OF THE POSSIBILITY OF SUCH DAMAGE.
//
// Parts of this file are originally copyright (c) 2012-2013 The Cryptonote developers

#pragma once

#include <ctime>
#include <future>
#include <chrono>
#include <mutex>

#include <boost/program_options/options_description.hpp>
#include <boost/program_options/variables_map.hpp>
#include <lokimq/lokimq.h>

#include "cryptonote_protocol/cryptonote_protocol_handler_common.h"
#include "storages/portable_storage_template_helper.h"
#include "common/download.h"
#include "common/command_line.h"
#include "tx_pool.h"
#include "blockchain.h"
#include "service_node_voting.h"
#include "service_node_list.h"
#include "service_node_quorum_cop.h"
#include "cryptonote_basic/miner.h"
#include "cryptonote_basic/connection_context.h"
#include "warnings.h"
#include "crypto/hash.h"
PUSH_WARNINGS
DISABLE_VS_WARNINGS(4355)

#include "common/sispop_integration_test_hooks.h"
namespace cryptonote
{
  using namespace std::literals;

   struct test_options {
     std::vector<std::pair<uint8_t, uint64_t>> hard_forks;
     size_t long_term_block_weight_window;
   };

  extern const command_line::arg_descriptor<std::string, false, true, 2> arg_data_dir;
  extern const command_line::arg_descriptor<bool, false> arg_testnet_on;
  extern const command_line::arg_descriptor<bool, false> arg_stagenet_on;
  extern const command_line::arg_descriptor<bool, false> arg_regtest_on;
  extern const command_line::arg_descriptor<difficulty_type> arg_fixed_difficulty;
  extern const command_line::arg_descriptor<bool> arg_dev_allow_local;
  extern const command_line::arg_descriptor<bool> arg_offline;
  extern const command_line::arg_descriptor<size_t> arg_block_download_max_size;
  extern const command_line::arg_descriptor<uint64_t> arg_recalculate_difficulty;

  // Function pointers that are set to throwing stubs and get replaced by the actual functions in
  // cryptonote_protocol/quorumnet.cpp's quorumnet::init_core_callbacks().  This indirection is here
  // so that core doesn't need to link against cryptonote_protocol (plus everything it depends on).

<<<<<<< HEAD
  // Starts the quorumnet listener.  Return an opaque pointer (void *) that gets passed into all the
  // other callbacks below so that the callbacks can recast it into whatever it should be.  `bind`
  // will be null if the quorumnet object is started in remote-only (non-listening) mode, which only
  // happens on-demand when running in non-SN mode.
  extern void *(*quorumnet_new)(core &core, const std::string &bind);
  // Stops the quorumnet listener; is expected to delete the object and reset the pointer to nullptr.
  extern void (*quorumnet_delete)(void *&self);
  // Called when a block is added to let SispopMQ update the active set of SNs
  extern void (*quorumnet_refresh_sns)(void* self);
=======
  // Initializes quorumnet state (for service nodes only).  This is called after the LokiMQ object
  // has been set up but before it starts listening.  Return an opaque pointer (void *) that gets
  // passed into all the other callbacks below so that the callbacks can recast it into whatever it
  // should be.
  extern void* (*quorumnet_new)(core& core);
  // Destroys the quorumnet state; called on shutdown *after* the LokiMQ object has been destroyed.
  // Should destroy the state object and set the pointer reference to nullptr.
  extern void (*quorumnet_delete)(void*& self);
>>>>>>> 5da9b81e
  // Relays votes via quorumnet.
  extern void (*quorumnet_relay_obligation_votes)(void *self, const std::vector<service_nodes::quorum_vote_t> &votes);
  // Sends a blink tx to the current blink quorum, returns a future that can be used to wait for the
  // result.
  extern std::future<std::pair<blink_result, std::string>> (*quorumnet_send_blink)(core& core, const std::string& tx_blob);
  extern bool init_core_callback_complete;


  /************************************************************************/
  /*                                                                      */
  /************************************************************************/

   /**
    * @brief handles core cryptonote functionality
    *
    * This class coordinates cryptonote functionality including, but not
    * limited to, communication among the Blockchain, the transaction pool,
    * any miners, and the network.
    */
   class core: public i_miner_handler
   {
   public:

      /**
       * @brief constructor
       *
       * sets member variables into a usable state
       *
       * @param pprotocol pre-constructed protocol object to store and use
       */
     core();

     // Non-copyable:
     core(const core &) = delete;
     core &operator=(const core &) = delete;

     // Default virtual destructor
     virtual ~core() = default;

     /**
      * @brief calls various idle routines
      *
      * @note see miner::on_idle and tx_memory_pool::on_idle
      *
      * @return true
      */
     bool on_idle();

     /**
      * @brief handles an incoming uptime proof
      *
      * Parses an incoming uptime proof
      *
      * @return true if we haven't seen it before and thus need to relay.
      */
     bool handle_uptime_proof(const NOTIFY_UPTIME_PROOF::request &proof, bool &my_uptime_proof_confirmation);

     /**
      * @brief handles an incoming transaction
      *
      * Parses an incoming transaction and, if nothing is obviously wrong,
      * passes it along to the transaction pool
      *
      * @param tx_blob the tx to handle
      * @param tvc metadata about the transaction's validity
      * @param opts tx pool options for accepting this tx
      *
      * @return true if the transaction was accepted (or already exists), false otherwise
      */
     bool handle_incoming_tx(const blobdata& tx_blob, tx_verification_context& tvc, const tx_pool_options &opts);

     /**
      * Returned type of parse_incoming_txs() that provides details about which transactions failed
      * and why.  This is passed on to handle_parsed_txs() (potentially after modification such as
      * setting `approved_blink`) to handle_parsed_txs() to actually insert the transactions.
      */
     struct tx_verification_batch_info {
       tx_verification_context tvc{}; // Verification information
       bool parsed = false; // Will be true if we were able to at least parse the transaction
       bool result = false; // Indicates that the transaction was parsed and passed some basic checks
       bool already_have = false; // Indicates that the tx was found to already exist (in mempool or blockchain)
       bool approved_blink = false; // Can be set between the parse and handle calls to make this a blink tx (that replaces conflicting non-blink txes)
       const blobdata *blob = nullptr; // Will be set to a pointer to the incoming blobdata (i.e. string). caller must keep it alive!
       crypto::hash tx_hash; // The transaction hash (only set if `parsed`)
       transaction tx; // The parsed transaction (only set if `parsed`)
     };

     /// Returns an RAII unique lock holding the incoming tx mutex.
     auto incoming_tx_lock() { return std::unique_lock{m_incoming_tx_lock}; }

     /**
      * @brief parses a list of incoming transactions
      *
      * Parses incoming transactions and checks them for structural validity and whether they are
      * already seen.  The result is intended to be passed onto handle_parsed_txs (possibly with a
      * remove_conflicting_txs() first).
      *
      * m_incoming_tx_lock must already be held (i.e. via incoming_tx_lock()), and should be held
      * until the returned value is passed on to handle_parsed_txs.
      *
      * @param tx_blobs the txs to parse.  References to these blobs are stored inside the returned
      * vector: THE CALLER MUST ENSURE THE BLOBS PERSIST UNTIL THE RETURNED VECTOR IS PASSED OFF TO
      * HANDLE_INCOMING_TXS()!
      *
      * @return vector of tx_verification_batch_info structs for the given transactions.
      */
     std::vector<tx_verification_batch_info> parse_incoming_txs(const std::vector<blobdata>& tx_blobs, const tx_pool_options &opts);

     /**
      * @brief handles parsed incoming transactions
      *
      * Takes parsed incoming tx info (as returned by parse_incoming_txs) and attempts to insert any
      * valid, not-already-seen transactions into the mempool.  Returns the indices of any
      * transactions that failed insertion.
      *
      * m_incoming_tx_lock should already be held (i.e. via incoming_tx_lock()) from before the call to
      * parse_incoming_txs.
      *
      * @param tx_info the parsed transaction information to insert; transactions that have already
      * been detected as failed (`!info.result`) are not inserted but still treated as failures for
      * the return value.  Already existing txs (`info.already_have`) are ignored without triggering
      * a failure return.  `tvc` subelements in this vector are updated when insertion into the pool
      * is attempted (see tx_memory_pool::add_tx).
      *
      * @param opts tx pool options for accepting these transactions
      *
      * @param blink_rollback_height pointer to a uint64_t value to set to a rollback height *if*
      * one of the incoming transactions is tagged as a blink tx and that tx conflicts with a
      * recently mined, but not yet immutable block.  *Required* for blink handling (of tx_info
      * values with `.approved_blink` set) to be done.
      *
      * @return false if any transactions failed verification, true otherwise.  (To determine which
      * ones failed check the `tvc` values).
      */
     bool handle_parsed_txs(std::vector<tx_verification_batch_info> &parsed_txs, const tx_pool_options &opts, uint64_t *blink_rollback_height = nullptr);

     /**
      * Wrapper that does a parse + handle when nothing is needed between the parsing the handling.
      *
      * Both operations are performed under the required incoming transaction lock.
      *
      * @param tx_blobs see parse_incoming_txs
      * @param opts tx pool options for accepting these transactions
      *
      * @return vector of parsed transactions information with individual transactions results
      * available via the .tvc element members.
      */
     std::vector<tx_verification_batch_info> handle_incoming_txs(const std::vector<blobdata>& tx_blobs, const tx_pool_options &opts);

     /**
      * @brief parses and filters received blink transaction signatures
      *
      * This takes a vector of blink transaction metadata (typically from a p2p peer) and returns a
      * vector of blink_txs with signatures applied for any transactions that do not already have
      * stored blink signatures and can have applicable blink signatures (i.e. not in an immutable
      * mined block).
      *
      * Note that this does not require that enough valid signatures are present: the caller should
      * check `->approved()` on the return blinks to validate blink with valid signature sets.
      *
      * @param blinks vector of serializable_blink_metadata
      *
      * @return pair: `.first` is a vector of blink_tx shared pointers of any blink info that isn't
      * already stored and isn't for a known, immutable transaction.  `.second` is an unordered_set
      * of unknown (i.e.  neither on the chain or in the pool) transaction hashes.  Returns empty
      * containers if blinks are not yet enabled on the blockchain.
      */
     std::pair<std::vector<std::shared_ptr<blink_tx>>, std::unordered_set<crypto::hash>>
     parse_incoming_blinks(const std::vector<serializable_blink_metadata> &blinks);

     /**
      * @brief adds incoming blinks into the blink pool.
      *
      * This is for use with mempool txes or txes in recently mined blocks, though this is not
      * checked.  In the given input, only blinks with `approved()` status will be added; any
      * without full approval will be skipped.  Any blinks that are already stored will also be
      * skipped.  Typically this is used after `parse_incoming_blinks`.
      *
      * @param blinks vector of blinks, typically from parse_incoming_blinks.
      *
      * @return the number of blinks that were added.  Note that 0 is *not* an error value: it is
      * possible for no blinks to be added if all already exist.
      */
     int add_blinks(const std::vector<std::shared_ptr<blink_tx>> &blinks);

     /**
      * @brief handles an incoming blink transaction by dispatching it to the service node network
      * via quorumnet.  If this node is not a service node this will start up quorumnet in
      * remote-only mode the first time it is called.
      *
      * @param tx_blob the transaction data
      *
      * @returns a pair of a blink result value: rejected, accepted, or timeout; and a rejection
      * reason as returned by one of the blink quorum nodes.
      */
     std::future<std::pair<blink_result, std::string>> handle_blink_tx(const std::string &tx_blob);

     /**
      * @brief handles an incoming block
      *
      * periodic update to checkpoints is triggered here
      * Attempts to add the block to the Blockchain and, on success,
      * optionally updates the miner's block template.
      *
      * @param block_blob the block to be added
      * @param block the block to be added, or NULL
      * @param bvc return-by-reference metadata context about the block's validity
      * @param update_miner_blocktemplate whether or not to update the miner's block template
      *
      * @return false if loading new checkpoints fails, or the block is not
      * added, otherwise true
      */
     bool handle_incoming_block(const blobdata& block_blob, const block *b, block_verification_context& bvc, checkpoint_t *checkpoint, bool update_miner_blocktemplate = true);

     /**
      * @copydoc Blockchain::prepare_handle_incoming_blocks
      *
      * @note see Blockchain::prepare_handle_incoming_blocks
      */
     bool prepare_handle_incoming_blocks(const std::vector<block_complete_entry> &blocks_entry, std::vector<block> &blocks);

     /**
      * @copydoc Blockchain::cleanup_handle_incoming_blocks
      *
      * @note see Blockchain::cleanup_handle_incoming_blocks
      */
     bool cleanup_handle_incoming_blocks(bool force_sync = false);
     	     	
     /**
      * @brief check the size of a block against the current maximum
      *
      * @param block_blob the block to check
      *
      * @return whether or not the block is too big
      */
     bool check_incoming_block_size(const blobdata& block_blob) const;

     /// Called (from service_node_quorum_cop) to tell quorumnet that it need to refresh its list of
     /// active SNs.
     void update_lmq_sns();

     /**
      * @brief get the cryptonote protocol instance
      *
      * @return the instance
      */
     i_cryptonote_protocol* get_protocol(){return m_pprotocol;}

     //-------------------- i_miner_handler -----------------------

     /**
      * @brief stores and relays a block found by a miner
      *
      * Updates the miner's target block, attempts to store the found
      * block in Blockchain, and -- on success -- relays that block to
      * the network.
      *
      * @param b the block found
      * @param bvc returns the block verification flags
      *
      * @return true if the block was added to the main chain, otherwise false
      */
     virtual bool handle_block_found(block& b, block_verification_context &bvc);

     /**
      * @copydoc Blockchain::create_block_template
      *
      * @note see Blockchain::create_block_template
      */
     virtual bool get_block_template(block& b, const account_public_address& adr, difficulty_type& diffic, uint64_t& height, uint64_t& expected_reward, const blobdata& ex_nonce);
     virtual bool get_block_template(block& b, const crypto::hash *prev_block, const account_public_address& adr, difficulty_type& diffic, uint64_t& height, uint64_t& expected_reward, const blobdata& ex_nonce);

     /**
      * @brief called when a transaction is relayed; return the hash of the parsed tx, or null_hash
      * on parse failure.
      */
     virtual crypto::hash on_transaction_relayed(const cryptonote::blobdata& tx);

     /**
      * @brief gets the miner instance
      *
      * @return a reference to the miner instance
      */
     miner& get_miner(){return m_miner;}

     /**
      * @brief gets the miner instance (const)
      *
      * @return a const reference to the miner instance
      */
     const miner& get_miner()const{return m_miner;}

     /**
      * @brief adds command line options to the given options set
      *
      * As of now, there are no command line options specific to core,
      * so this function simply returns.
      *
      * @param desc return-by-reference the command line options set to add to
      */
     static void init_options(boost::program_options::options_description& desc);

     /**
      * @brief initializes the core as needed
      *
      * This function initializes the transaction pool, the Blockchain, and
      * a miner instance with parameters given on the command line (or defaults)
      *
      * @param vm command line parameters
      * @param test_options configuration options for testing
      * @param get_checkpoints if set, will be called to get checkpoints data, must return checkpoints data pointer and size or nullptr if there ain't any checkpoints for specific network type
      *
      * @return false if one of the init steps fails, otherwise true
      */
     bool init(const boost::program_options::variables_map& vm, const test_options *test_options = NULL, const GetCheckpointsCallback& get_checkpoints = nullptr);

     /**
      * @copydoc Blockchain::reset_and_set_genesis_block
      *
      * @note see Blockchain::reset_and_set_genesis_block
      */
     bool set_genesis_block(const block& b);

     /**
      * @brief performs safe shutdown steps for core and core components
      *
      * Uninitializes the miner instance, lokimq, transaction pool, and Blockchain
      */
     void deinit();

     /**
      * @brief sets to drop blocks downloaded (for testing)
      */
     void test_drop_download();

     /**
      * @brief sets to drop blocks downloaded below a certain height
      *
      * @param height height below which to drop blocks
      */
     void test_drop_download_height(uint64_t height);

     /**
      * @brief gets whether or not to drop blocks (for testing)
      *
      * @return whether or not to drop blocks
      */
     bool get_test_drop_download() const;

     /**
      * @brief gets whether or not to drop blocks
      *
      * If the current blockchain height <= our block drop threshold
      * and test drop blocks is set, return true
      *
      * @return see above
      */
     bool get_test_drop_download_height() const;

     /**
      * @copydoc Blockchain::get_current_blockchain_height
      *
      * @note see Blockchain::get_current_blockchain_height()
      */
     uint64_t get_current_blockchain_height() const;

     /**
      * @brief get the hash and height of the most recent block
      *
      * @param height return-by-reference height of the block
      * @param top_id return-by-reference hash of the block
      */
     void get_blockchain_top(uint64_t& height, crypto::hash& top_id) const;

     /**
      * @copydoc Blockchain::get_blocks(uint64_t, size_t, std::vector<std::pair<cryptonote::blobdata,block>>&, std::vector<transaction>&) const
      *
      * @note see Blockchain::get_blocks(uint64_t, size_t, std::vector<std::pair<cryptonote::blobdata,block>>&, std::vector<transaction>&) const
      */
     bool get_blocks(uint64_t start_offset, size_t count, std::vector<std::pair<cryptonote::blobdata,block>>& blocks, std::vector<cryptonote::blobdata>& txs) const;

     /**
      * @copydoc Blockchain::get_blocks(uint64_t, size_t, std::vector<std::pair<cryptonote::blobdata,block>>&) const
      *
      * @note see Blockchain::get_blocks(uint64_t, size_t, std::vector<std::pair<cryptonote::blobdata,block>>&) const
      */
     bool get_blocks(uint64_t start_offset, size_t count, std::vector<std::pair<cryptonote::blobdata,block>>& blocks) const;

     /**
      * @copydoc Blockchain::get_blocks(uint64_t, size_t, std::vector<std::pair<cryptonote::blobdata,block>>&) const
      *
      * @note see Blockchain::get_blocks(uint64_t, size_t, std::vector<std::pair<cryptonote::blobdata,block>>&) const
      */
     bool get_blocks(uint64_t start_offset, size_t count, std::vector<block>& blocks) const;

     /**
      * @copydoc Blockchain::get_blocks(const t_ids_container&, t_blocks_container&, t_missed_container&) const
      *
      * @note see Blockchain::get_blocks(const t_ids_container&, t_blocks_container&, t_missed_container&) const
      */
     template<class t_ids_container, class t_blocks_container, class t_missed_container>
     bool get_blocks(const t_ids_container& block_ids, t_blocks_container& blocks, t_missed_container& missed_bs) const
     {
       return m_blockchain_storage.get_blocks(block_ids, blocks, missed_bs);
     }

     /**
      * @copydoc Blockchain::get_block_id_by_height
      *
      * @note see Blockchain::get_block_id_by_height
      */
     crypto::hash get_block_id_by_height(uint64_t height) const;

     /**
      * @copydoc Blockchain::get_transactions
      *
      * @note see Blockchain::get_transactions
      */
     bool get_transactions(const std::vector<crypto::hash>& txs_ids, std::vector<cryptonote::blobdata>& txs, std::vector<crypto::hash>& missed_txs) const;

     /**
      * @copydoc Blockchain::get_transactions
      *
      * @note see Blockchain::get_transactions
      */
     bool get_split_transactions_blobs(const std::vector<crypto::hash>& txs_ids, std::vector<std::tuple<crypto::hash, cryptonote::blobdata, crypto::hash, cryptonote::blobdata>>& txs, std::vector<crypto::hash>& missed_txs) const;

     /**
      * @copydoc Blockchain::get_transactions
      *
      * @note see Blockchain::get_transactions
      */
     bool get_transactions(const std::vector<crypto::hash>& txs_ids, std::vector<transaction>& txs, std::vector<crypto::hash>& missed_txs) const;

     /**
      * @copydoc Blockchain::get_block_by_hash
      *
      * @note see Blockchain::get_block_by_hash
      */
     bool get_block_by_hash(const crypto::hash &h, block &blk, bool *orphan = NULL) const;

     /**
      * @copydoc Blockchain::get_alternative_blocks
      *
      * @note see Blockchain::get_alternative_blocks(std::vector<block>&) const
      */
     bool get_alternative_blocks(std::vector<block>& blocks) const;

     /**
      * @copydoc Blockchain::get_alternative_blocks_count
      *
      * @note see Blockchain::get_alternative_blocks_count() const
      */
     size_t get_alternative_blocks_count() const;

     /**
      * Returns a short daemon status summary string.  Used when built with systemd support and
      * running as a Type=notify daemon.
      */
     std::string get_status_string() const;

     /**
      * @brief set the pointer to the cryptonote protocol object to use
      *
      * @param pprotocol the pointer to set ours as
      */
     void set_cryptonote_protocol(i_cryptonote_protocol* pprotocol);


     /**
      * @copydoc Blockchain::get_total_transactions
      *
      * @note see Blockchain::get_total_transactions
      */
     size_t get_blockchain_total_transactions() const;

     /**
      * @copydoc Blockchain::have_block
      *
      * @note see Blockchain::have_block
      */
     bool have_block(const crypto::hash& id) const;

     /**
      * @copydoc Blockchain::find_blockchain_supplement(const std::list<crypto::hash>&, NOTIFY_RESPONSE_CHAIN_ENTRY::request&) const
      *
      * @note see Blockchain::find_blockchain_supplement(const std::list<crypto::hash>&, NOTIFY_RESPONSE_CHAIN_ENTRY::request&) const
      */
     bool find_blockchain_supplement(const std::list<crypto::hash>& qblock_ids, NOTIFY_RESPONSE_CHAIN_ENTRY::request& resp) const;

     /**
      * @copydoc Blockchain::find_blockchain_supplement(const uint64_t, const std::list<crypto::hash>&, std::vector<std::pair<cryptonote::blobdata, std::vector<cryptonote::blobdata> > >&, uint64_t&, uint64_t&, size_t) const
      *
      * @note see Blockchain::find_blockchain_supplement(const uint64_t, const std::list<crypto::hash>&, std::vector<std::pair<cryptonote::blobdata, std::vector<transaction> > >&, uint64_t&, uint64_t&, size_t) const
      */
     bool find_blockchain_supplement(const uint64_t req_start_block, const std::list<crypto::hash>& qblock_ids, std::vector<std::pair<std::pair<cryptonote::blobdata, crypto::hash>, std::vector<std::pair<crypto::hash, cryptonote::blobdata> > > >& blocks, uint64_t& total_height, uint64_t& start_height, bool pruned, bool get_miner_tx_hash, size_t max_count) const;

     /**
      * @copydoc Blockchain::get_tx_outputs_gindexs
      *
      * @note see Blockchain::get_tx_outputs_gindexs
      */
     bool get_tx_outputs_gindexs(const crypto::hash& tx_id, std::vector<uint64_t>& indexs) const;
     bool get_tx_outputs_gindexs(const crypto::hash& tx_id, size_t n_txes, std::vector<std::vector<uint64_t>>& indexs) const;

     /**
      * @copydoc Blockchain::get_tail_id
      *
      * @note see Blockchain::get_tail_id
      */
     crypto::hash get_tail_id() const;

     /**
      * @copydoc Blockchain::get_block_cumulative_difficulty
      *
      * @note see Blockchain::get_block_cumulative_difficulty
      */
     difficulty_type get_block_cumulative_difficulty(uint64_t height) const;

     /**
      * @copydoc Blockchain::get_outs
      *
      * @note see Blockchain::get_outs
      */
     bool get_outs(const rpc::GET_OUTPUTS_BIN::request& req, rpc::GET_OUTPUTS_BIN::response& res) const;

     /**
      * @copydoc Blockchain::get_output_distribution
      *
      * @brief get per block distribution of outputs of a given amount
      */
     bool get_output_distribution(uint64_t amount, uint64_t from_height, uint64_t to_height, uint64_t &start_height, std::vector<uint64_t> &distribution, uint64_t &base) const;

     void get_output_blacklist(std::vector<uint64_t> &blacklist) const;

     /**
      * @copydoc miner::pause
      *
      * @note see miner::pause
      */
     void pause_mine();

     /**
      * @copydoc miner::resume
      *
      * @note see miner::resume
      */
     void resume_mine();

     /**
      * @brief gets the Blockchain instance
      *
      * @return a reference to the Blockchain instance
      */
     Blockchain& get_blockchain_storage(){return m_blockchain_storage;}

     /**
      * @brief gets the Blockchain instance (const)
      *
      * @return a const reference to the Blockchain instance
      */
     const Blockchain& get_blockchain_storage()const{return m_blockchain_storage;}

     /// @brief return a reference to the service node list
     const service_nodes::service_node_list &get_service_node_list() const { return m_service_node_list; }
     /// @brief return a reference to the service node list
     service_nodes::service_node_list &get_service_node_list() { return m_service_node_list; }

     /// @brief return a reference to the tx pool
     const tx_memory_pool &get_pool() const { return m_mempool; }
     /// @brief return a reference to the service node list
     tx_memory_pool &get_pool() { return m_mempool; }

     /// Returns a reference to the LokiMQ object.  Must not be called before init(), and should not
     /// be used for any lmq communication until after start_lokimq() has been called.
     lokimq::LokiMQ& get_lmq() { return *m_lmq; }

     /**
      * @copydoc miner::on_synchronized
      *
      * @note see miner::on_synchronized
      */
     void on_synchronized();

     /**
      * @copydoc Blockchain::safesyncmode
      *
      * 2note see Blockchain::safesyncmode
      */
     void safesyncmode(const bool onoff);

     /**
      * @brief sets the target blockchain height
      *
      * @param target_blockchain_height the height to set
      */
     void set_target_blockchain_height(uint64_t target_blockchain_height);

     /**
      * @brief gets the target blockchain height
      *
      * @param target_blockchain_height the target height
      */
     uint64_t get_target_blockchain_height() const;

     /**
      * @brief returns the newest hardfork version known to the blockchain
      *
      * @return the version
      */
     uint8_t get_ideal_hard_fork_version() const;

     /**
      * @brief return the ideal hard fork version for a given block height
      *
      * @return what it says above
      */
     uint8_t get_ideal_hard_fork_version(uint64_t height) const;

     /**
      * @brief return the hard fork version for a given block height
      *
      * @return what it says above
      */
     uint8_t get_hard_fork_version(uint64_t height) const;

     /**
      * @brief return the earliest block a given version may activate
      *
      * @return what it says above
      */
     uint64_t get_earliest_ideal_height_for_version(uint8_t version) const;

     /**
      * @brief gets start_time
      *
      */
     std::time_t get_start_time() const;

     /**
      * @brief tells the Blockchain to update its checkpoints
      *
      * This function will check if enough time has passed since the last
      * time checkpoints were updated and tell the Blockchain to update
      * its checkpoints if it is time.  If updating checkpoints fails,
      * the daemon is told to shut down.
      *
      * @note see Blockchain::update_checkpoints_from_json_file()
      */
     bool update_checkpoints_from_json_file();

     /**
      * @brief tells the daemon to wind down operations and stop running
      *
      * Currently this function raises SIGTERM, allowing the installed signal
      * handlers to do the actual stopping.
      */
     void graceful_exit();

     /**
      * @brief stops the daemon running
      *
      * @note see graceful_exit()
      */
     void stop();

     /**
      * @copydoc Blockchain::have_tx_keyimg_as_spent
      *
      * @note see Blockchain::have_tx_keyimg_as_spent
      */
     bool is_key_image_spent(const crypto::key_image& key_im) const;

     /**
      * @brief check if multiple key images are spent
      *
      * plural version of is_key_image_spent()
      *
      * @param key_im list of key images to check
      * @param spent return-by-reference result for each image checked
      *
      * @return true
      */
     bool are_key_images_spent(const std::vector<crypto::key_image>& key_im, std::vector<bool> &spent) const;

     /**
      * @brief check if multiple key images are spent in the transaction pool
      *
      * @param key_im list of key images to check
      * @param spent return-by-reference result for each image checked
      *
      * @return true
      */
     bool are_key_images_spent_in_pool(const std::vector<crypto::key_image>& key_im, std::vector<bool> &spent) const;

     /**
      * @brief get the number of blocks to sync in one go
      *
      * @return the number of blocks to sync in one go
      */
     size_t get_block_sync_size(uint64_t height) const;

     /**
      * @brief get the sum of coinbase tx amounts between blocks
      *
      * @return the number of blocks to sync in one go
      */
     std::tuple<uint64_t, uint64_t, uint64_t> get_coinbase_tx_sum(const uint64_t start_offset, const size_t count);

     /**
      * @brief get the network type we're on
      *
      * @return which network are we on?
      */
     network_type get_nettype() const { return m_nettype; };

     bool is_update_available() const { return m_update_available; }
     /**
      * Returns the config settings for the network we are on.
      */
     constexpr const network_config& get_net_config() const { return get_config(m_nettype); }

     /**
      * @brief get whether transaction relay should be padded
      *
      * @return whether transaction relay should be padded
      */
     bool pad_transactions() const { return m_pad_transactions; }

     /**
      * @brief check a set of hashes against the precompiled hash set
      *
      * @return number of usable blocks
      */
     uint64_t prevalidate_block_hashes(uint64_t height, const std::vector<crypto::hash> &hashes);

     /**
      * @brief get free disk space on the blockchain partition
      *
      * @return free space in bytes
      */
     uint64_t get_free_space() const;

     /**
      * @brief get whether the core is running offline
      *
      * @return whether the core is running offline
      */
     bool offline() const { return m_offline; }

     /**
      * @brief Get the deterministic quorum of service node's public keys responsible for the specified quorum type
      *
      * @param type The quorum type to retrieve
      * @param height Block height to deterministically recreate the quorum list from (note that for
      * a checkpointing quorum this value is automatically reduced by the correct buffer size).
      * @param include_old whether to look in the old quorum states (does nothing unless running with --store-full-quorum-history)
      * @return Null shared ptr if quorum has not been determined yet or is not defined for height
      */
     std::shared_ptr<const service_nodes::quorum> get_quorum(service_nodes::quorum_type type, uint64_t height, bool include_old = false, std::vector<std::shared_ptr<const service_nodes::quorum>> *alt_states = nullptr) const;

     /**
      * @brief Get a non owning reference to the list of blacklisted key images
      */
     const std::vector<service_nodes::key_image_blacklist_entry> &get_service_node_blacklisted_key_images() const;

     /**
      * @brief get a snapshot of the service node list state at the time of the call.
      *
      * @param service_node_pubkeys pubkeys to search, if empty this indicates get all the pubkeys
      *
      * @return all the service nodes that can be matched from pubkeys in param
      */
     std::vector<service_nodes::service_node_pubkey_info> get_service_node_list_state(const std::vector<crypto::public_key>& service_node_pubkeys = {}) const;

     /**
       * @brief get whether `pubkey` is known as a service node.
       *
       * @param pubkey the public key to test
       * @param require_active if true also require that the service node is active (fully funded
       * and not decommissioned).
       *
       * @return whether `pubkey` is known as a (optionally active) service node
       */
     bool is_service_node(const crypto::public_key& pubkey, bool require_active) const;

     /**
      * @brief Add a service node vote
      *
      * @param vote The vote for deregistering a service node.

      * @return
      */
     bool add_service_node_vote(const service_nodes::quorum_vote_t& vote, vote_verification_context &vvc);

     using service_keys = service_nodes::service_node_keys;

     /**
      * @brief Returns true if this node is operating in service node mode.
      *
      * Note that this does not mean the node is currently a registered service node, only that it
      * is capable of performing service node duties if a registration hits the network.
      */
     bool service_node() const { return m_service_node; }

     /**
      * @brief Get the service keys for this node.
      *
      * Note that these exists even if the node is not currently operating as a service node as they
      * can be used for services other than service nodes (e.g. authenticated public RPC).
      *
      * @return reference to service keys.
      */
     const service_keys& get_service_keys() const { return m_service_keys; }

     /**
      * @brief attempts to submit an uptime proof to the network, if this is running in service node mode
      *
      * @return true
      */
     bool submit_uptime_proof();

     /** Called to signal that a significant service node application ping has arrived (either the
      * first, or the first after a long time).  This triggers a check and attempt to send an uptime
      * proof soon (i.e. at the next idle loop).
      */
     void reset_proof_interval();

     /*
      * @brief get the blockchain pruning seed
      *
      * @return the blockchain pruning seed
      */
     uint32_t get_blockchain_pruning_seed() const;

     /**
      * @brief prune the blockchain
      *
      * @param pruning_seed the seed to use to prune the chain (0 for default, highly recommended)
      *
      * @return true iff success
      */
     bool prune_blockchain(uint32_t pruning_seed = 0);

     /**
      * @brief incrementally prunes blockchain
      *
      * @return true on success, false otherwise
      */
     bool update_blockchain_pruning();

     /**
      * @brief checks the blockchain pruning if enabled
      *
      * @return true on success, false otherwise
      */
     bool check_blockchain_pruning();

     /**
      * @brief attempt to relay the pooled checkpoint votes
      *
      * @return true, necessary for binding this function to a periodic invoker
      */
     bool relay_service_node_votes();

     /**
      * @brief sets the given votes to relayed; generally called automatically when
      * relay_service_node_votes() is called.
      */
     void set_service_node_votes_relayed(const std::vector<service_nodes::quorum_vote_t> &votes);

     bool has_block_weights(uint64_t height, uint64_t nblocks) const;

     /**
      * @brief flushes the bad txs cache
      */
     void flush_bad_txs_cache();

     /**
      * @brief flushes the invalid block cache
      */
     void flush_invalid_blocks();

     /**
      * @brief Record if the service node has checkpointed at this point in time
      */
     void record_checkpoint_vote(crypto::public_key const &pubkey, uint64_t height, bool voted) { m_service_node_list.record_checkpoint_vote(pubkey, height, voted); }

     /**
      * @brief Record the reachability status of node's storage server
      */
     bool set_storage_server_peer_reachable(crypto::public_key const &pubkey, bool value);

     /// Time point at which the storage server and sispopnet last pinged us
     std::atomic<time_t> m_last_storage_server_ping, m_last_sispopnet_ping;
     std::atomic<uint16_t> m_storage_lmq_port;

     uint32_t sn_public_ip() const { return m_sn_public_ip; }
     uint16_t storage_port() const { return m_storage_port; }
     uint16_t quorumnet_port() const { return m_quorumnet_port; }

     /**
      * @brief attempts to relay any transactions in the mempool which need it
      *
      * @return true
      */
     bool relay_txpool_transactions();

     std::mutex              m_long_poll_mutex;
     std::condition_variable m_long_poll_wake_up_clients;
 private:

     /**
      * @copydoc Blockchain::add_new_block
      *
      * @note see Blockchain::add_new_block
      */
     bool add_new_block(const block& b, block_verification_context& bvc, checkpoint_t const *checkpoint);

     /**
      * @brief validates some simple properties of a transaction
      *
      * Currently checks: tx has inputs,
      *                   tx inputs all of supported type(s),
      *                   tx outputs valid (type, key, amount),
      *                   input and output total amounts don't overflow,
      *                   output amount <= input amount,
      *                   tx not too large,
      *                   each input has a different key image.
      *
      * @param tx the transaction to check
      * @param kept_by_block if the transaction has been in a block
      *
      * @return true if all the checks pass, otherwise false
      */
     bool check_tx_semantic(const transaction& tx, bool kept_by_block) const;
     void set_semantics_failed(const crypto::hash &tx_hash);

     void parse_incoming_tx_pre(tx_verification_batch_info &tx_info);
     void parse_incoming_tx_accumulated_batch(std::vector<tx_verification_batch_info> &tx_info, bool kept_by_block);

     /**
      * @brief act on a set of command line options given
      *
      * @param vm the command line options
      *
      * @return true
      */
     bool handle_command_line(const boost::program_options::variables_map& vm);

     /**
      * @brief verify that each input key image in a transaction is unique
      *
      * @param tx the transaction to check
      *
      * @return false if any key image is repeated, otherwise true
      */
     bool check_tx_inputs_keyimages_diff(const transaction& tx) const;

     /**
      * @brief verify that each ring uses distinct members
      *
      * @param tx the transaction to check
      *
      * @return false if any ring uses duplicate members, true otherwise
      */
     bool check_tx_inputs_ring_members_diff(const transaction& tx) const;

     /**
      * @brief verify that each input key image in a transaction is in
      * the valid domain
      *
      * @param tx the transaction to check
      *
      * @return false if any key image is not in the valid domain, otherwise true
      */
     bool check_tx_inputs_keyimages_domain(const transaction& tx) const;

     /**
      * @brief checks HardFork status and prints messages about it
      *
      * Checks the status of HardFork and logs/prints if an update to
      * the daemon is necessary.
      *
      * @note see Blockchain::get_hard_fork_state and HardFork::State
      *
      * @return true
      */
     bool check_fork_time();

     /**
      * @brief checks DNS versions
      *
      * @return true on success, false otherwise
      */
     bool check_updates();

     /**
      * @brief checks free disk space
      *
      * @return true on success, false otherwise
      */
     bool check_disk_space();

     /**
      * @brief Initializes service keys by loading or creating.  An Ed25519 key (from which we also
      * get an x25519 key) is always created; the Monero SN keypair is only created when running in
      * Service Node mode (as it is only used to sign registrations and uptime proofs); otherwise
      * the pair will be set to the null keys.
      *
      * @return true on success, false otherwise
      */
     bool init_service_keys();

     /**
      * Checks the given x25519 pubkey against the configured access lists and, if allowed, returns
      * the access level; otherwise returns `denied`.
      */
<<<<<<< HEAD
     sispopmq::AuthLevel lmq_check_access(const crypto::x25519_public_key& pubkey) const;

     /**
      * @brief Initializes sispopmq object, called during init().
      *
      * Does not start it: this gets called to initialize it, then it gets configured with endpoints
      * and listening addresses, then finally a call to `start_sispopmq()` should happen to actually
      * start it.
      */
     void init_sispopmq(const boost::program_options::variables_map& vm);

 public:
     /**
      * @brief Starts sispopmq listening.
      *
      * Called after all sispopmq initialization is done.
      */
     void start_sispopmq();
=======
     lokimq::AuthLevel lmq_check_access(const crypto::x25519_public_key& pubkey) const;

     /**
      * @brief Initializes LokiMQ object, called during init().
      *
      * Does not start it: this gets called to initialize it, then it gets configured with endpoints
      * and listening addresses, then finally a call to `start_lokimq()` should happen to actually
      * start it.
      */
     void init_lokimq(const boost::program_options::variables_map& vm);

 public:
     /**
      * @brief Starts LokiMQ listening.
      *
      * Called after all LokiMQ initialization is done.
      */
     void start_lokimq();
>>>>>>> 5da9b81e

     /**
      * Returns whether to allow the connection and, if so, at what authentication level.
      */
<<<<<<< HEAD
     sispopmq::AuthLevel lmq_allow(std::string_view ip, std::string_view x25519_pubkey, sispopmq::AuthLevel default_auth);
=======
     lokimq::AuthLevel lmq_allow(std::string_view ip, std::string_view x25519_pubkey, lokimq::AuthLevel default_auth);
>>>>>>> 5da9b81e

     /**
      * @brief Internal use only!
      *
<<<<<<< HEAD
      * This returns a mutable reference to the internal auth level map that sispopmq uses, for
      * internal use only.
      */
     std::unordered_map<crypto::x25519_public_key, sispopmq::AuthLevel>& _lmq_auth_level_map() { return m_lmq_auth; }
=======
      * This returns a mutable reference to the internal auth level map that LokiMQ uses, for
      * internal use only.
      */
     std::unordered_map<crypto::x25519_public_key, lokimq::AuthLevel>& _lmq_auth_level_map() { return m_lmq_auth; }
>>>>>>> 5da9b81e

 private:

     /**
      * @brief do the uptime proof logic and calls for idle loop.
      */
     void do_uptime_proof_call();

     /*
      * @brief checks block rate, and warns if it's too slow
      *
      * @return true on success, false otherwise
      */
     bool check_block_rate();

     bool m_test_drop_download = true; //!< whether or not to drop incoming blocks (for testing)

     uint64_t m_test_drop_download_height = 0; //!< height under which to drop incoming blocks, if doing so

     tx_memory_pool m_mempool; //!< transaction pool instance
     Blockchain m_blockchain_storage; //!< Blockchain instance

     service_nodes::service_node_list m_service_node_list;
     service_nodes::quorum_cop        m_quorum_cop;

     i_cryptonote_protocol* m_pprotocol; //!< cryptonote protocol instance
     cryptonote_protocol_stub m_protocol_stub; //!< cryptonote protocol stub instance

     std::recursive_mutex m_incoming_tx_lock; //!< incoming transaction lock

     //m_miner and m_miner_addres are probably temporary here
     miner m_miner; //!< miner instance

     std::string m_config_folder; //!< folder to look in for configs and other files


<<<<<<< HEAD
     epee::math_helper::periodic_task m_store_blockchain_interval{12h, false}; //!< interval for manual storing of Blockchain, if enabled
     epee::math_helper::periodic_task m_fork_moaner{2h}; //!< interval for checking HardFork status
     epee::math_helper::periodic_task m_txpool_auto_relayer{2min, false}; //!< interval for checking re-relaying txpool transactions
     epee::math_helper::periodic_task m_check_updates_interval{12h}; //!< interval for checking for new versions
     epee::math_helper::periodic_task m_check_disk_space_interval{10min}; //!< interval for checking for disk space
     epee::math_helper::periodic_task m_check_uptime_proof_interval{get_net_config().UPTIME_PROOF_CHECK_INTERVAL};
     epee::math_helper::periodic_task m_block_rate_interval{90s, false}; //!< interval for checking block rate
     epee::math_helper::periodic_task m_check_uptime_proof_interval{30s};
     epee::math_helper::periodic_task m_blockchain_pruning_interval{5h}; //!< interval for incremental blockchain pruning
     epee::math_helper::periodic_task m_service_node_vote_relayer{2min, false};
     epee::math_helper::periodic_task m_sn_proof_cleanup_interval{1h, false};
     epee::math_helper::periodic_task m_systemd_notify_interval{10s};
=======
     tools::periodic_task m_store_blockchain_interval{12h, false}; //!< interval for manual storing of Blockchain, if enabled
     tools::periodic_task m_fork_moaner{2h}; //!< interval for checking HardFork status
     tools::periodic_task m_txpool_auto_relayer{2min, false}; //!< interval for checking re-relaying txpool transactions
     tools::periodic_task m_check_updates_interval{12h}; //!< interval for checking for new versions
     tools::periodic_task m_check_disk_space_interval{10min}; //!< interval for checking for disk space
     tools::periodic_task m_check_uptime_proof_interval{std::chrono::seconds{UPTIME_PROOF_TIMER_SECONDS}}; //!< interval for checking our own uptime proof
     tools::periodic_task m_block_rate_interval{90s, false}; //!< interval for checking block rate
     tools::periodic_task m_blockchain_pruning_interval{5h}; //!< interval for incremental blockchain pruning
     tools::periodic_task m_service_node_vote_relayer{2min, false};
     tools::periodic_task m_sn_proof_cleanup_interval{1h, false};
     tools::periodic_task m_systemd_notify_interval{10s};
>>>>>>> 5da9b81e

     std::atomic<bool> m_starter_message_showed; //!< has the "daemon will sync now" message been shown?

     uint64_t m_target_blockchain_height; //!< blockchain height target

     network_type m_nettype; //!< which network are we on?

     std::atomic<bool> m_update_available;

     std::string m_checkpoints_path; //!< path to json checkpoints file
     time_t m_last_json_checkpoints_update; //!< time when json checkpoints were last updated

     std::atomic_flag m_checkpoints_updating; //!< set if checkpoints are currently updating to avoid multiple threads attempting to update at once

     bool m_service_node; // True if running in service node mode
     service_keys m_service_keys; // Always set, even for non-SN mode -- these can be used for public lokimq rpc

     /// Service Node's public IP and storage server port (http and sispopmq)
     uint32_t m_sn_public_ip;
     uint16_t m_storage_port;
     uint16_t m_quorumnet_port;

     /// LokiMQ main object.  Gets created during init().
     std::unique_ptr<lokimq::LokiMQ> m_lmq;

     // Internal opaque data object managed by cryptonote_protocol/quorumnet.cpp.  void pointer to
     // avoid linking issues (protocol does not link against core).
     void* m_quorumnet_state = nullptr;

     /// Stores x25519 -> access level for LMQ authentication.
     /// Not to be modified after the LMQ listener starts.
     std::unordered_map<crypto::x25519_public_key, lokimq::AuthLevel> m_lmq_auth;

     size_t block_sync_size;

     time_t start_time;

     std::unordered_set<crypto::hash> bad_semantics_txes[2];
     std::mutex bad_semantics_txes_lock;

     enum {
       UPDATES_DISABLED,
       UPDATES_NOTIFY,
       UPDATES_DOWNLOAD,
       UPDATES_UPDATE,
     } check_updates_level;

     tools::download_async_handle m_update_download;
     size_t m_last_update_length;
     std::mutex m_update_mutex;

     bool m_offline;
     bool m_pad_transactions;

     std::shared_ptr<tools::Notify> m_block_rate_notify;

   };
}

POP_WARNINGS<|MERGE_RESOLUTION|>--- conflicted
+++ resolved
@@ -37,7 +37,7 @@
 
 #include <boost/program_options/options_description.hpp>
 #include <boost/program_options/variables_map.hpp>
-#include <lokimq/lokimq.h>
+#include <sispopmq/sispopmq.h>
 
 #include "cryptonote_protocol/cryptonote_protocol_handler_common.h"
 #include "storages/portable_storage_template_helper.h"
@@ -79,26 +79,14 @@
   // cryptonote_protocol/quorumnet.cpp's quorumnet::init_core_callbacks().  This indirection is here
   // so that core doesn't need to link against cryptonote_protocol (plus everything it depends on).
 
-<<<<<<< HEAD
-  // Starts the quorumnet listener.  Return an opaque pointer (void *) that gets passed into all the
-  // other callbacks below so that the callbacks can recast it into whatever it should be.  `bind`
-  // will be null if the quorumnet object is started in remote-only (non-listening) mode, which only
-  // happens on-demand when running in non-SN mode.
-  extern void *(*quorumnet_new)(core &core, const std::string &bind);
-  // Stops the quorumnet listener; is expected to delete the object and reset the pointer to nullptr.
-  extern void (*quorumnet_delete)(void *&self);
-  // Called when a block is added to let SispopMQ update the active set of SNs
-  extern void (*quorumnet_refresh_sns)(void* self);
-=======
-  // Initializes quorumnet state (for service nodes only).  This is called after the LokiMQ object
+  // Initializes quorumnet state (for service nodes only).  This is called after the SispopMQ object
   // has been set up but before it starts listening.  Return an opaque pointer (void *) that gets
   // passed into all the other callbacks below so that the callbacks can recast it into whatever it
   // should be.
   extern void* (*quorumnet_new)(core& core);
-  // Destroys the quorumnet state; called on shutdown *after* the LokiMQ object has been destroyed.
+  // Destroys the quorumnet state; called on shutdown *after* the SispopMQ object has been destroyed.
   // Should destroy the state object and set the pointer reference to nullptr.
   extern void (*quorumnet_delete)(void*& self);
->>>>>>> 5da9b81e
   // Relays votes via quorumnet.
   extern void (*quorumnet_relay_obligation_votes)(void *self, const std::vector<service_nodes::quorum_vote_t> &votes);
   // Sends a blink tx to the current blink quorum, returns a future that can be used to wait for the
@@ -425,7 +413,7 @@
      /**
       * @brief performs safe shutdown steps for core and core components
       *
-      * Uninitializes the miner instance, lokimq, transaction pool, and Blockchain
+      * Uninitializes the miner instance, sispopmq, transaction pool, and Blockchain
       */
      void deinit();
 
@@ -672,9 +660,9 @@
      /// @brief return a reference to the service node list
      tx_memory_pool &get_pool() { return m_mempool; }
 
-     /// Returns a reference to the LokiMQ object.  Must not be called before init(), and should not
-     /// be used for any lmq communication until after start_lokimq() has been called.
-     lokimq::LokiMQ& get_lmq() { return *m_lmq; }
+     /// Returns a reference to the SispopMQ object.  Must not be called before init(), and should not
+     /// be used for any lmq communication until after start_sispopmq() has been called.
+     sispopmq::SispopMQ& get_lmq() { return *m_lmq; }
 
      /**
       * @copydoc miner::on_synchronized
@@ -1117,11 +1105,10 @@
       * Checks the given x25519 pubkey against the configured access lists and, if allowed, returns
       * the access level; otherwise returns `denied`.
       */
-<<<<<<< HEAD
      sispopmq::AuthLevel lmq_check_access(const crypto::x25519_public_key& pubkey) const;
 
      /**
-      * @brief Initializes sispopmq object, called during init().
+      * @brief Initializes SispopMQ object, called during init().
       *
       * Does not start it: this gets called to initialize it, then it gets configured with endpoints
       * and listening addresses, then finally a call to `start_sispopmq()` should happen to actually
@@ -1131,55 +1118,24 @@
 
  public:
      /**
-      * @brief Starts sispopmq listening.
-      *
-      * Called after all sispopmq initialization is done.
+      * @brief Starts SispopMQ listening.
+      *
+      * Called after all SispopMQ initialization is done.
       */
      void start_sispopmq();
-=======
-     lokimq::AuthLevel lmq_check_access(const crypto::x25519_public_key& pubkey) const;
-
-     /**
-      * @brief Initializes LokiMQ object, called during init().
-      *
-      * Does not start it: this gets called to initialize it, then it gets configured with endpoints
-      * and listening addresses, then finally a call to `start_lokimq()` should happen to actually
-      * start it.
-      */
-     void init_lokimq(const boost::program_options::variables_map& vm);
-
- public:
-     /**
-      * @brief Starts LokiMQ listening.
-      *
-      * Called after all LokiMQ initialization is done.
-      */
-     void start_lokimq();
->>>>>>> 5da9b81e
 
      /**
       * Returns whether to allow the connection and, if so, at what authentication level.
       */
-<<<<<<< HEAD
      sispopmq::AuthLevel lmq_allow(std::string_view ip, std::string_view x25519_pubkey, sispopmq::AuthLevel default_auth);
-=======
-     lokimq::AuthLevel lmq_allow(std::string_view ip, std::string_view x25519_pubkey, lokimq::AuthLevel default_auth);
->>>>>>> 5da9b81e
 
      /**
       * @brief Internal use only!
       *
-<<<<<<< HEAD
-      * This returns a mutable reference to the internal auth level map that sispopmq uses, for
+      * This returns a mutable reference to the internal auth level map that SispopMQ uses, for
       * internal use only.
       */
      std::unordered_map<crypto::x25519_public_key, sispopmq::AuthLevel>& _lmq_auth_level_map() { return m_lmq_auth; }
-=======
-      * This returns a mutable reference to the internal auth level map that LokiMQ uses, for
-      * internal use only.
-      */
-     std::unordered_map<crypto::x25519_public_key, lokimq::AuthLevel>& _lmq_auth_level_map() { return m_lmq_auth; }
->>>>>>> 5da9b81e
 
  private:
 
@@ -1214,22 +1170,6 @@
      miner m_miner; //!< miner instance
 
      std::string m_config_folder; //!< folder to look in for configs and other files
-
-
-<<<<<<< HEAD
-     epee::math_helper::periodic_task m_store_blockchain_interval{12h, false}; //!< interval for manual storing of Blockchain, if enabled
-     epee::math_helper::periodic_task m_fork_moaner{2h}; //!< interval for checking HardFork status
-     epee::math_helper::periodic_task m_txpool_auto_relayer{2min, false}; //!< interval for checking re-relaying txpool transactions
-     epee::math_helper::periodic_task m_check_updates_interval{12h}; //!< interval for checking for new versions
-     epee::math_helper::periodic_task m_check_disk_space_interval{10min}; //!< interval for checking for disk space
-     epee::math_helper::periodic_task m_check_uptime_proof_interval{get_net_config().UPTIME_PROOF_CHECK_INTERVAL};
-     epee::math_helper::periodic_task m_block_rate_interval{90s, false}; //!< interval for checking block rate
-     epee::math_helper::periodic_task m_check_uptime_proof_interval{30s};
-     epee::math_helper::periodic_task m_blockchain_pruning_interval{5h}; //!< interval for incremental blockchain pruning
-     epee::math_helper::periodic_task m_service_node_vote_relayer{2min, false};
-     epee::math_helper::periodic_task m_sn_proof_cleanup_interval{1h, false};
-     epee::math_helper::periodic_task m_systemd_notify_interval{10s};
-=======
      tools::periodic_task m_store_blockchain_interval{12h, false}; //!< interval for manual storing of Blockchain, if enabled
      tools::periodic_task m_fork_moaner{2h}; //!< interval for checking HardFork status
      tools::periodic_task m_txpool_auto_relayer{2min, false}; //!< interval for checking re-relaying txpool transactions
@@ -1241,7 +1181,6 @@
      tools::periodic_task m_service_node_vote_relayer{2min, false};
      tools::periodic_task m_sn_proof_cleanup_interval{1h, false};
      tools::periodic_task m_systemd_notify_interval{10s};
->>>>>>> 5da9b81e
 
      std::atomic<bool> m_starter_message_showed; //!< has the "daemon will sync now" message been shown?
 
@@ -1257,15 +1196,15 @@
      std::atomic_flag m_checkpoints_updating; //!< set if checkpoints are currently updating to avoid multiple threads attempting to update at once
 
      bool m_service_node; // True if running in service node mode
-     service_keys m_service_keys; // Always set, even for non-SN mode -- these can be used for public lokimq rpc
+     service_keys m_service_keys; // Always set, even for non-SN mode -- these can be used for public sispopmq rpc
 
      /// Service Node's public IP and storage server port (http and sispopmq)
      uint32_t m_sn_public_ip;
      uint16_t m_storage_port;
      uint16_t m_quorumnet_port;
 
-     /// LokiMQ main object.  Gets created during init().
-     std::unique_ptr<lokimq::LokiMQ> m_lmq;
+     /// SispopMQ main object.  Gets created during init().
+     std::unique_ptr<sispopmq::SispopMQ> m_lmq;
 
      // Internal opaque data object managed by cryptonote_protocol/quorumnet.cpp.  void pointer to
      // avoid linking issues (protocol does not link against core).
@@ -1273,7 +1212,7 @@
 
      /// Stores x25519 -> access level for LMQ authentication.
      /// Not to be modified after the LMQ listener starts.
-     std::unordered_map<crypto::x25519_public_key, lokimq::AuthLevel> m_lmq_auth;
+     std::unordered_map<crypto::x25519_public_key, sispopmq::AuthLevel> m_lmq_auth;
 
      size_t block_sync_size;
 
