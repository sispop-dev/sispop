// Copyright (c) 2014-2019, The Monero Project
// Copyright (c)      2018, The Loki Project
//
// All rights reserved.
//
// Redistribution and use in source and binary forms, with or without modification, are
// permitted provided that the following conditions are met:
//
// 1. Redistributions of source code must retain the above copyright notice, this list of
//    conditions and the following disclaimer.
//
// 2. Redistributions in binary form must reproduce the above copyright notice, this list
//    of conditions and the following disclaimer in the documentation and/or other
//    materials provided with the distribution.
//
// 3. Neither the name of the copyright holder nor the names of its contributors may be
//    used to endorse or promote products derived from this software without specific
//    prior written permission.
//
// THIS SOFTWARE IS PROVIDED BY THE COPYRIGHT HOLDERS AND CONTRIBUTORS "AS IS" AND ANY
// EXPRESS OR IMPLIED WARRANTIES, INCLUDING, BUT NOT LIMITED TO, THE IMPLIED WARRANTIES OF
// MERCHANTABILITY AND FITNESS FOR A PARTICULAR PURPOSE ARE DISCLAIMED. IN NO EVENT SHALL
// THE COPYRIGHT HOLDER OR CONTRIBUTORS BE LIABLE FOR ANY DIRECT, INDIRECT, INCIDENTAL,
// SPECIAL, EXEMPLARY, OR CONSEQUENTIAL DAMAGES (INCLUDING, BUT NOT LIMITED TO,
// PROCUREMENT OF SUBSTITUTE GOODS OR SERVICES; LOSS OF USE, DATA, OR PROFITS; OR BUSINESS
// INTERRUPTION) HOWEVER CAUSED AND ON ANY THEORY OF LIABILITY, WHETHER IN CONTRACT,
// STRICT LIABILITY, OR TORT (INCLUDING NEGLIGENCE OR OTHERWISE) ARISING IN ANY WAY OUT OF
// THE USE OF THIS SOFTWARE, EVEN IF ADVISED OF THE POSSIBILITY OF SUCH DAMAGE.
//
// Parts of this file are originally copyright (c) 2012-2013 The Cryptonote developers

#include <algorithm>
#include <cstdio>
#include <boost/filesystem.hpp>
#include <boost/range/adaptor/reversed.hpp>

#include "common/rules.h"
#include "include_base_utils.h"
#include "cryptonote_basic/cryptonote_basic_impl.h"
#include "cryptonote_core/cryptonote_tx_utils.h"
#include "tx_pool.h"
#include "blockchain.h"
#include "blockchain_db/blockchain_db.h"
#include "cryptonote_basic/cryptonote_boost_serialization.h"
#include "cryptonote_config.h"
#include "cryptonote_basic/miner.h"
#include "misc_language.h"
#include "profile_tools.h"
#include "file_io_utils.h"
#include "int-util.h"
#include "common/threadpool.h"
#include "common/boost_serialization_helper.h"
#include "warnings.h"
#include "crypto/hash.h"
#include "cryptonote_core.h"
#include "ringct/rctSigs.h"
#include "common/perf_timer.h"
#include "common/notify.h"
#include "service_node_voting.h"
#include "service_node_list.h"
#include "common/varint.h"
#include "common/pruning.h"
#include "common/lock.h"

#ifdef ENABLE_SYSTEMD
extern "C" {
#  include <systemd/sd-daemon.h>
}
#endif

#undef LOKI_DEFAULT_LOG_CATEGORY
#define LOKI_DEFAULT_LOG_CATEGORY "blockchain"

#define FIND_BLOCKCHAIN_SUPPLEMENT_MAX_SIZE (100*1024*1024) // 100 MB

using namespace crypto;

//#include "serialization/json_archive.h"

/* TODO:
 *  Clean up code:
 *    Possibly change how outputs are referred to/indexed in blockchain and wallets
 *
 */

using namespace cryptonote;
using epee::string_tools::pod_to_hex;

DISABLE_VS_WARNINGS(4267)

#define MERROR_VER(x) MCERROR("verify", x)

// used to overestimate the block reward when estimating a per kB to use
#define BLOCK_REWARD_OVERESTIMATE (10 * 1000000000000)

Blockchain::block_extended_info::block_extended_info(const alt_block_data_t &src, block const &blk, checkpoint_t const *checkpoint)
{
  assert((src.checkpointed) == (checkpoint != nullptr));
  *this                         = {};
  this->bl                      = blk;
  this->checkpointed            = src.checkpointed;
  if (checkpoint) this->checkpoint = *checkpoint;
  this->height                  = src.height;
  this->block_cumulative_weight = src.cumulative_weight;
  this->cumulative_difficulty   = src.cumulative_difficulty;
  this->already_generated_coins = src.already_generated_coins;
}

//------------------------------------------------------------------
Blockchain::Blockchain(tx_memory_pool& tx_pool, service_nodes::service_node_list& service_node_list):
  m_db(), m_tx_pool(tx_pool), m_hardfork(NULL), m_timestamps_and_difficulties_height(0), m_current_block_cumul_weight_limit(0), m_current_block_cumul_weight_median(0),
  m_max_prepare_blocks_threads(4), m_db_sync_on_blocks(true), m_db_sync_threshold(1), m_db_sync_mode(db_async), m_db_default_sync(false), m_fast_sync(true), m_show_time_stats(false), m_sync_counter(0), m_bytes_to_sync(0), m_cancel(false),
  m_long_term_block_weights_window(CRYPTONOTE_LONG_TERM_BLOCK_WEIGHT_WINDOW_SIZE),
  m_long_term_effective_median_block_weight(0),
  m_long_term_block_weights_cache_tip_hash(crypto::null_hash),
  m_long_term_block_weights_cache_rolling_median(CRYPTONOTE_LONG_TERM_BLOCK_WEIGHT_WINDOW_SIZE),
  m_difficulty_for_next_block_top_hash(crypto::null_hash),
  m_difficulty_for_next_block(1),
  m_service_node_list(service_node_list),
  m_btc_valid(false),
  m_batch_success(true),
  m_prepare_height(0)
{
  LOG_PRINT_L3("Blockchain::" << __func__);
}
//------------------------------------------------------------------
Blockchain::~Blockchain()
{
  try { deinit(); }
  catch (const std::exception &e) { /* ignore */ }
}
//------------------------------------------------------------------
bool Blockchain::have_tx(const crypto::hash &id) const
{
  LOG_PRINT_L3("Blockchain::" << __func__);
  // WARNING: this function does not take m_blockchain_lock, and thus should only call read only
  // m_db functions which do not depend on one another (ie, no getheight + gethash(height-1), as
  // well as not accessing class members, even read only (ie, m_invalid_blocks). The caller must
  // lock if it is otherwise needed.
  return m_db->tx_exists(id);
}
//------------------------------------------------------------------
bool Blockchain::have_tx_keyimg_as_spent(const crypto::key_image &key_im) const
{
  LOG_PRINT_L3("Blockchain::" << __func__);
  // WARNING: this function does not take m_blockchain_lock, and thus should only call read only
  // m_db functions which do not depend on one another (ie, no getheight + gethash(height-1), as
  // well as not accessing class members, even read only (ie, m_invalid_blocks). The caller must
  // lock if it is otherwise needed.
  return  m_db->has_key_image(key_im);
}
//------------------------------------------------------------------
// This function makes sure that each "input" in an input (mixins) exists
// and collects the public key for each from the transaction it was included in
// via the visitor passed to it.
template <class visitor_t>
bool Blockchain::scan_outputkeys_for_indexes(const txin_to_key& tx_in_to_key, visitor_t &vis, const crypto::hash &tx_prefix_hash, uint64_t* pmax_related_block_height) const
{
  LOG_PRINT_L3("Blockchain::" << __func__);

  // ND: Disable locking and make method private.
  //auto lock = tools::unique_lock(*this);

  // verify that the input has key offsets (that it exists properly, really)
  if(!tx_in_to_key.key_offsets.size())
    return false;

  // cryptonote_format_utils uses relative offsets for indexing to the global
  // outputs list.  that is to say that absolute offset #2 is absolute offset
  // #1 plus relative offset #2.
  // TODO: Investigate if this is necessary / why this is done.
  std::vector<uint64_t> absolute_offsets = relative_output_offsets_to_absolute(tx_in_to_key.key_offsets);
  std::vector<output_data_t> outputs;

  bool found = false;
  auto it = m_scan_table.find(tx_prefix_hash);
  if (it != m_scan_table.end())
  {
    auto its = it->second.find(tx_in_to_key.k_image);
    if (its != it->second.end())
    {
      outputs = its->second;
      found = true;
    }
  }

  if (!found)
  {
    try
    {
      m_db->get_output_key(epee::span<const uint64_t>(&tx_in_to_key.amount, 1), absolute_offsets, outputs, true);
      if (absolute_offsets.size() != outputs.size())
      {
        MERROR_VER("Output does not exist! amount = " << tx_in_to_key.amount);
        return false;
      }
    }
    catch (...)
    {
      MERROR_VER("Output does not exist! amount = " << tx_in_to_key.amount);
      return false;
    }
  }
  else
  {
    // check for partial results and add the rest if needed;
    if (outputs.size() < absolute_offsets.size() && outputs.size() > 0)
    {
      MDEBUG("Additional outputs needed: " << absolute_offsets.size() - outputs.size());
      std::vector < uint64_t > add_offsets;
      std::vector<output_data_t> add_outputs;
      add_outputs.reserve(absolute_offsets.size() - outputs.size());
      for (size_t i = outputs.size(); i < absolute_offsets.size(); i++)
        add_offsets.push_back(absolute_offsets[i]);
      try
      {
        m_db->get_output_key(epee::span<const uint64_t>(&tx_in_to_key.amount, 1), add_offsets, add_outputs, true);
        if (add_offsets.size() != add_outputs.size())
        {
          MERROR_VER("Output does not exist! amount = " << tx_in_to_key.amount);
          return false;
        }
      }
      catch (...)
      {
        MERROR_VER("Output does not exist! amount = " << tx_in_to_key.amount);
        return false;
      }
      outputs.insert(outputs.end(), add_outputs.begin(), add_outputs.end());
    }
  }

  size_t count = 0;
  for (const uint64_t& i : absolute_offsets)
  {
    try
    {
      output_data_t output_index;
      try
      {
        // get tx hash and output index for output
        if (count < outputs.size())
          output_index = outputs.at(count);
        else
          output_index = m_db->get_output_key(tx_in_to_key.amount, i);

        // call to the passed boost visitor to grab the public key for the output
        if (!vis.handle_output(output_index.unlock_time, output_index.pubkey, output_index.commitment))
        {
          MERROR_VER("Failed to handle_output for output no = " << count << ", with absolute offset " << i);
          return false;
        }
      }
      catch (...)
      {
        MERROR_VER("Output does not exist! amount = " << tx_in_to_key.amount << ", absolute_offset = " << i);
        return false;
      }

      // if on last output and pmax_related_block_height not null pointer
      if(++count == absolute_offsets.size() && pmax_related_block_height)
      {
        // set *pmax_related_block_height to tx block height for this output
        auto h = output_index.height;
        if(*pmax_related_block_height < h)
        {
          *pmax_related_block_height = h;
        }
      }

    }
    catch (const OUTPUT_DNE& e)
    {
      MERROR_VER("Output does not exist: " << e.what());
      return false;
    }
    catch (const TX_DNE& e)
    {
      MERROR_VER("Transaction does not exist: " << e.what());
      return false;
    }

  }

  return true;
}
//------------------------------------------------------------------
uint64_t Blockchain::get_current_blockchain_height() const
{
  LOG_PRINT_L3("Blockchain::" << __func__);
  // WARNING: this function does not take m_blockchain_lock, and thus should only call read only
  // m_db functions which do not depend on one another (ie, no getheight + gethash(height-1), as
  // well as not accessing class members, even read only (ie, m_invalid_blocks). The caller must
  // lock if it is otherwise needed.
  return m_db->height();
}
//------------------------------------------------------------------
bool Blockchain::load_missing_blocks_into_loki_subsystems()
{
  uint64_t const snl_height   = std::max(m_hardfork->get_earliest_ideal_height_for_version(network_version_9_service_nodes), m_service_node_list.height() + 1);
  uint64_t const lns_height   = std::max(m_hardfork->get_earliest_ideal_height_for_version(network_version_15_lns),          m_lns_db.height() + 1);
  uint64_t const end_height   = m_db->height();
  uint64_t const start_height = std::min(end_height, std::min(lns_height, snl_height));

  int64_t const total_blocks = static_cast<int64_t>(end_height) - static_cast<int64_t>(start_height);
  if (total_blocks <= 0) return true;
  if (total_blocks > 1)
    MGINFO("Loading blocks into loki subsystems, scanning blockchain from height: " << start_height << " to: " << end_height << " (snl: " << snl_height << ", lns: " << lns_height << ")");

  using clock                   = std::chrono::steady_clock;
  using work_time               = std::chrono::duration<float>;
  int64_t constexpr BLOCK_COUNT = 1000;
  auto work_start               = clock::now();
  auto scan_start               = work_start;
  work_time lns_duration{}, snl_duration{}, lns_iteration_duration{}, snl_iteration_duration{};

  std::vector<std::pair<cryptonote::blobdata, cryptonote::block>> blocks;
  std::vector<cryptonote::transaction> txs;
  std::vector<crypto::hash> missed_txs;

  for (int64_t block_count = total_blocks,
               index       = 0;
       block_count > 0;
       block_count -= BLOCK_COUNT, index++)
  {
    if (index > 0 && (index % 10 == 0))
    {
      m_service_node_list.store();
      auto duration = work_time{clock::now() - work_start};
      MGINFO("... scanning height " << start_height + (index * BLOCK_COUNT) << " (" << duration.count() << "s) (snl: " << snl_iteration_duration.count() << "s; lns: " << lns_iteration_duration.count() << "s)");
#ifdef ENABLE_SYSTEMD
      // Tell systemd that we're doing something so that it should let us continue starting up
      // (giving us 120s until we have to send the next notification):
      sd_notify(0, ("EXTEND_TIMEOUT_USEC=120000000\nSTATUS=Recanning blockchain; height " + std::to_string(start_height + (index * BLOCK_COUNT))).c_str());
#endif
      work_start = clock::now();

      lns_duration += lns_iteration_duration;
      snl_duration += snl_iteration_duration;
      lns_iteration_duration = snl_iteration_duration = {};
    }

    blocks.clear();
    uint64_t height = start_height + (index * BLOCK_COUNT);
    if (!get_blocks(height, static_cast<uint64_t>(BLOCK_COUNT), blocks))
    {
      LOG_ERROR("Unable to get checkpointed historical blocks for updating loki subsystems");
      return false;
    }

    for (std::pair<cryptonote::blobdata, cryptonote::block> const &pair : blocks)
    {
      cryptonote::block const &blk = pair.second;
      uint64_t block_height        = get_block_height(blk);

      txs.clear();
      missed_txs.clear();
      if (!get_transactions(blk.tx_hashes, txs, missed_txs))
      {
        MERROR("Unable to get transactions for block for updating LNS DB: " << cryptonote::get_block_hash(blk));
        return false;
      }

      if (block_height >= snl_height)
      {
        auto snl_start = clock::now();

        checkpoint_t *checkpoint_ptr = nullptr;
        checkpoint_t checkpoint;
        if (blk.major_version >= cryptonote::network_version_13_enforce_checkpoints && get_checkpoint(block_height, checkpoint))
            checkpoint_ptr = &checkpoint;

        if (!m_service_node_list.block_added(blk, txs, checkpoint_ptr))
        {
          MERROR("Unable to process block for updating service node list: " << cryptonote::get_block_hash(blk));
          return false;
        }
        snl_iteration_duration += clock::now() - snl_start;
      }

      if (m_lns_db.db && (block_height >= lns_height))
      {
        auto lns_start = clock::now();
        if (!m_lns_db.add_block(pair.second, txs))
        {
          MERROR("Unable to process block for updating LNS DB: " << cryptonote::get_block_hash(pair.second));
          return false;
        }
        lns_iteration_duration += clock::now() - lns_start;
      }
    }
  }

  if (total_blocks > 1)
  {
    auto duration = work_time{clock::now() - scan_start};
    MGINFO("Done recalculating loki subsystems (" << duration.count() << "s) (snl: " << snl_duration.count() << "s; lns: " << lns_duration.count() << "s)");
  }

  if (total_blocks > 0)
    m_service_node_list.store();

  return true;
}
//------------------------------------------------------------------
//FIXME: possibly move this into the constructor, to avoid accidentally
//       dereferencing a null BlockchainDB pointer
bool Blockchain::init(BlockchainDB* db, sqlite3 *lns_db, const network_type nettype, bool offline, const cryptonote::test_options *test_options, difficulty_type fixed_difficulty, const GetCheckpointsCallback& get_checkpoints/* = nullptr*/)
{
  LOG_PRINT_L3("Blockchain::" << __func__);

  CHECK_AND_ASSERT_MES(nettype != FAKECHAIN || test_options, false, "fake chain network type used without options");

  auto lock = tools::unique_locks(m_tx_pool, *this);

  if (db == nullptr)
  {
    LOG_ERROR("Attempted to init Blockchain with null DB");
    return false;
  }
  if (!db->is_open())
  {
    LOG_ERROR("Attempted to init Blockchain with unopened DB");
    delete db;
    return false;
  }

  m_db = db;

#if defined(LOKI_ENABLE_INTEGRATION_TEST_HOOKS)
  // NOTE(doyle): Passing in test options in integration mode means we're
  // overriding fork heights for any nettype in our integration tests using
  // a command line argument. So m_nettype should just be nettype. In
  // non-integration test mode passing in test options means you started the
  // daemon with --regtest OR you're running core_tests. So don't run core tests
  // in integration mode or --regtest
  m_nettype = nettype;
#else
  m_nettype = test_options != NULL ? FAKECHAIN : nettype;
#endif

  if (!m_checkpoints.init(m_nettype, m_db))
    throw std::runtime_error("Failed to initialize checkpoints");

  m_offline = offline;
  m_fixed_difficulty = fixed_difficulty;
  if (m_hardfork == nullptr)
    m_hardfork = new HardFork(*db, 7);

  if (test_options) // Fakechain mode or in integration testing mode we're overriding hardfork dates
  {
    for (auto n = 0u; n < test_options->hard_forks.size(); ++n)
    {
      const auto& hf = test_options->hard_forks.at(n);
      m_hardfork->add_fork(hf.first, hf.second, 0, n + 1);
    }
  }
  else
  {
    for (const auto &record : HardFork::get_hardcoded_hard_forks(m_nettype))
    {
      m_hardfork->add_fork(record.version, record.height, record.threshold, record.time);
    }
  }

  m_hardfork->init();

  m_db->set_hard_fork(m_hardfork);

  // if the blockchain is new, add the genesis block
  // this feels kinda kludgy to do it this way, but can be looked at later.
  // TODO: add function to create and store genesis block,
  //       taking testnet into account
  if(!m_db->height())
  {
    MINFO("Blockchain not loaded, generating genesis block.");
    block bl;
    block_verification_context bvc{};
    generate_genesis_block(bl, get_config(m_nettype).GENESIS_TX, get_config(m_nettype).GENESIS_NONCE);
    db_wtxn_guard wtxn_guard(m_db);
    add_new_block(bl, bvc, nullptr /*checkpoint*/);
    CHECK_AND_ASSERT_MES(!bvc.m_verifivation_failed, false, "Failed to add genesis block to blockchain");
  }
  // TODO: if blockchain load successful, verify blockchain against both
  //       hard-coded and runtime-loaded (and enforced) checkpoints.
  else
  {
  }

  if (m_nettype != FAKECHAIN)
  {
    // ensure we fixup anything we found and fix in the future
    m_db->fixup();
  }

  db_rtxn_guard rtxn_guard(m_db);

  // check how far behind we are
  uint64_t top_block_timestamp = m_db->get_top_block_timestamp();
  uint64_t timestamp_diff = time(NULL) - top_block_timestamp;

  // genesis block has no timestamp, could probably change it to have timestamp of 1341378000...
  if(!top_block_timestamp)
    timestamp_diff = time(NULL) - 1341378000;

  // create general purpose async service queue

  m_async_work_idle = std::unique_ptr < boost::asio::io_service::work > (new boost::asio::io_service::work(m_async_service));
  // we only need 1
  m_async_pool.create_thread(boost::bind(&boost::asio::io_service::run, &m_async_service));

#if defined(PER_BLOCK_CHECKPOINT)
  if (m_nettype != FAKECHAIN)
    load_compiled_in_block_hashes(get_checkpoints);
#endif

  MINFO("Blockchain initialized. last block: " << m_db->height() - 1 << ", " << epee::misc_utils::get_time_interval_string(timestamp_diff) << " time ago, current difficulty: " << get_difficulty_for_next_block());

  rtxn_guard.stop();

  uint64_t num_popped_blocks = 0;
  while (!m_db->is_read_only())
  {
    uint64_t top_height;
    const crypto::hash top_id = m_db->top_block_hash(&top_height);
    const block top_block = m_db->get_top_block();
    const uint8_t ideal_hf_version = get_ideal_hard_fork_version(top_height);
    if (ideal_hf_version <= 1 || ideal_hf_version == top_block.major_version)
    {
      if (num_popped_blocks > 0)
        MGINFO("Initial popping done, top block: " << top_id << ", top height: " << top_height << ", block version: " << (uint64_t)top_block.major_version);
      break;
    }
    else
    {
      if (num_popped_blocks == 0)
        MGINFO("Current top block " << top_id << " at height " << top_height << " has version " << (uint64_t)top_block.major_version << " which disagrees with the ideal version " << (uint64_t)ideal_hf_version);
      if (num_popped_blocks % 100 == 0)
        MGINFO("Popping blocks... " << top_height);
      ++num_popped_blocks;
      block popped_block;
      std::vector<transaction> popped_txs;
      try
      {
        m_db->pop_block(popped_block, popped_txs);
      }
      // anything that could cause this to throw is likely catastrophic,
      // so we re-throw
      catch (const std::exception& e)
      {
        MERROR("Error popping block from blockchain: " << e.what());
        throw;
      }
      catch (...)
      {
        MERROR("Error popping block from blockchain, throwing!");
        throw;
      }
    }
  }
  if (num_popped_blocks > 0)
  {
    m_timestamps_and_difficulties_height = 0;
    m_hardfork->reorganize_from_chain_height(get_current_blockchain_height());
    m_tx_pool.on_blockchain_dec();
  }

  if (test_options && test_options->long_term_block_weight_window)
  {
    m_long_term_block_weights_window = test_options->long_term_block_weight_window;
    m_long_term_block_weights_cache_rolling_median = epee::misc_utils::rolling_median_t<uint64_t>(m_long_term_block_weights_window);
  }

  {
    db_txn_guard txn_guard(m_db, m_db->is_read_only());
    if (!update_next_cumulative_weight_limit())
      return false;
  }

  if (lns_db && !m_lns_db.init(this, nettype, lns_db))
  {
    MERROR("LNS failed to initialise");
    return false;
  }

  hook_block_added(m_checkpoints);
  hook_blockchain_detached(m_checkpoints);
  for (InitHook* hook : m_init_hooks)
    hook->init();

  if (!m_db->is_read_only() && !load_missing_blocks_into_loki_subsystems())
  {
    MERROR("Failed to load blocks into loki subsystems");
    return false;
  }

  return true;
}
//------------------------------------------------------------------
bool Blockchain::init(BlockchainDB* db, HardFork*& hf, sqlite3 *lns_db, const network_type nettype, bool offline)
{
  if (hf != nullptr)
    m_hardfork = hf;
  bool res = init(db, lns_db, nettype, offline, NULL);
  if (hf == nullptr)
    hf = m_hardfork;
  return res;
}
//------------------------------------------------------------------
bool Blockchain::store_blockchain()
{
  LOG_PRINT_L3("Blockchain::" << __func__);
  // lock because the rpc_thread command handler also calls this
  auto lock = tools::unique_lock(m_db->m_synchronization_lock);

  TIME_MEASURE_START(save);
  // TODO: make sure sync(if this throws that it is not simply ignored higher
  // up the call stack
  try
  {
    m_db->sync();
  }
  catch (const std::exception& e)
  {
    MERROR(std::string("Error syncing blockchain db: ") + e.what() + "-- shutting down now to prevent issues!");
    throw;
  }
  catch (...)
  {
    MERROR("There was an issue storing the blockchain, shutting down now to prevent issues!");
    throw;
  }

  TIME_MEASURE_FINISH(save);
  if(m_show_time_stats)
    MINFO("Blockchain stored OK, took: " << save << " ms");
  return true;
}
//------------------------------------------------------------------
bool Blockchain::deinit()
{
  LOG_PRINT_L3("Blockchain::" << __func__);

  MTRACE("Stopping blockchain read/write activity");

 // stop async service
  m_async_work_idle.reset();
  m_async_pool.join_all();
  m_async_service.stop();

  // as this should be called if handling a SIGSEGV, need to check
  // if m_db is a NULL pointer (and thus may have caused the illegal
  // memory operation), otherwise we may cause a loop.
  try
  {
    if (m_db)
    {
      m_db->close();
      MTRACE("Local blockchain read/write activity stopped successfully");
    }
  }
  catch (const std::exception& e)
  {
    LOG_ERROR(std::string("Error closing blockchain db: ") + e.what());
  }
  catch (...)
  {
    LOG_ERROR("There was an issue closing/storing the blockchain, shutting down now to prevent issues!");
  }

  delete m_hardfork;
  m_hardfork = NULL;
  delete m_db;
  m_db = NULL;
  return true;
}
//------------------------------------------------------------------
// This function removes blocks from the top of blockchain.
// It starts a batch and calls private method pop_block_from_blockchain().
void Blockchain::pop_blocks(uint64_t nblocks)
{
  uint64_t i = 0;
  auto lock = tools::unique_locks(m_tx_pool, *this);

  bool stop_batch = m_db->batch_start();

  try
  {
    const uint64_t blockchain_height = m_db->height();
    if (blockchain_height > 0)
      nblocks = std::min(nblocks, blockchain_height - 1);

    uint64_t constexpr PERCENT_PER_PROGRESS_UPDATE = 10;
    uint64_t const blocks_per_update               = (nblocks / PERCENT_PER_PROGRESS_UPDATE);

    tools::PerformanceTimer timer;
    for (int progress = 0; i < nblocks; ++i)
    {
      if (nblocks >= BLOCKS_EXPECTED_IN_HOURS(24) && (i != 0 && (i % blocks_per_update == 0)))
      {
        MGINFO("... popping blocks " << (++progress * PERCENT_PER_PROGRESS_UPDATE) << "% completed, height: " << (blockchain_height - i) << " (" << timer.seconds() << "s)");
        timer.reset();
      }

      pop_block_from_blockchain();
    }
  }
  catch (const std::exception& e)
  {
    LOG_ERROR("Error when popping blocks after processing " << i << " blocks: " << e.what());
    if (stop_batch)
      m_db->batch_abort();
    return;
  }

  auto split_height = m_db->height();
  for (BlockchainDetachedHook* hook : m_blockchain_detached_hooks)
    hook->blockchain_detached(split_height, true /*by_pop_blocks*/);
  load_missing_blocks_into_loki_subsystems();

  if (stop_batch)
    m_db->batch_stop();
}
//------------------------------------------------------------------
// This function tells BlockchainDB to remove the top block from the
// blockchain and then returns all transactions (except the miner tx, of course)
// from it to the tx_pool
block Blockchain::pop_block_from_blockchain()
{
  LOG_PRINT_L3("Blockchain::" << __func__);
  auto lock = tools::unique_lock(*this);

  m_timestamps_and_difficulties_height = 0;

  block popped_block;
  std::vector<transaction> popped_txs;

  CHECK_AND_ASSERT_THROW_MES(m_db->height() > 1, "Cannot pop the genesis block");

  try
  {
    m_db->pop_block(popped_block, popped_txs);
  }
  // anything that could cause this to throw is likely catastrophic,
  // so we re-throw
  catch (const std::exception& e)
  {
    LOG_ERROR("Error popping block from blockchain: " << e.what());
    throw;
  }
  catch (...)
  {
    LOG_ERROR("Error popping block from blockchain, throwing!");
    throw;
  }

  // make sure the hard fork object updates its current version
  m_hardfork->on_block_popped(1);
  m_lns_db.block_detach(*this, m_db->height());

  // return transactions from popped block to the tx_pool
  size_t pruned = 0;
  for (transaction& tx : popped_txs)
  {
    if (tx.pruned)
    {
      ++pruned;
      continue;
    }
    if (!is_coinbase(tx))
    {
      cryptonote::tx_verification_context tvc{};

      // FIXME: HardFork
      // Besides the below, popping a block should also remove the last entry
      // in hf_versions.
      uint8_t version = get_ideal_hard_fork_version(m_db->height());

      // We assume that if they were in a block, the transactions are already
      // known to the network as a whole. However, if we had mined that block,
      // that might not be always true. Unlikely though, and always relaying
      // these again might cause a spike of traffic as many nodes re-relay
      // all the transactions in a popped block when a reorg happens.
      bool r = m_tx_pool.add_tx(tx, tvc, tx_pool_options::from_block(), version);
      if (!r)
      {
        LOG_ERROR("Error returning transaction to tx_pool");
      }
    }
  }
  if (pruned)
    MWARNING(pruned << " pruned txes could not be added back to the txpool");

  m_blocks_longhash_table.clear();
  m_scan_table.clear();
  m_blocks_txs_check.clear();

  CHECK_AND_ASSERT_THROW_MES(update_next_cumulative_weight_limit(), "Error updating next cumulative weight limit");
  m_tx_pool.on_blockchain_dec();
  invalidate_block_template_cache();
  return popped_block;
}
//------------------------------------------------------------------
bool Blockchain::reset_and_set_genesis_block(const block& b)
{
  LOG_PRINT_L3("Blockchain::" << __func__);
  auto lock = tools::unique_lock(*this);
  m_timestamps_and_difficulties_height = 0;
  invalidate_block_template_cache();
  m_db->reset();
  m_db->drop_alt_blocks();
  m_hardfork->init();

  for (InitHook* hook : m_init_hooks)
    hook->init();

  db_wtxn_guard wtxn_guard(m_db);
  block_verification_context bvc{};
  add_new_block(b, bvc, nullptr /*checkpoint*/);
  if (!update_next_cumulative_weight_limit())
    return false;
  return bvc.m_added_to_main_chain && !bvc.m_verifivation_failed;
}
//------------------------------------------------------------------
crypto::hash Blockchain::get_tail_id(uint64_t& height) const
{
  LOG_PRINT_L3("Blockchain::" << __func__);
  auto lock = tools::unique_lock(*this);
  return m_db->top_block_hash(&height);
}
//------------------------------------------------------------------
crypto::hash Blockchain::get_tail_id() const
{
  LOG_PRINT_L3("Blockchain::" << __func__);
  // WARNING: this function does not take m_blockchain_lock, and thus should only call read only
  // m_db functions which do not depend on one another (ie, no getheight + gethash(height-1), as
  // well as not accessing class members, even read only (ie, m_invalid_blocks). The caller must
  // lock if it is otherwise needed.
  return m_db->top_block_hash();
}
//------------------------------------------------------------------
/* Builds a list of block hashes representing certain blocks from the blockchain in reverse
 * chronological order; used when synchronizing to verify that a peer's chain matches ours.
 *
 * The blocks chosen for height H, are:
 *   - the most recent 11 (H-1, H-2, ..., H-10, H-11)
 *   - base-2 exponential drop off from there, so: H-13, H-17, H-25, etc... (going down to, at smallest, height 1)
 *   - the genesis block (height 0)
 */
void Blockchain::get_short_chain_history(std::list<crypto::hash>& ids) const
{
  LOG_PRINT_L3("Blockchain::" << __func__);
  auto lock = tools::unique_lock(*this);
  uint64_t sz = m_db->height();
  if(!sz)
    return;

  db_rtxn_guard rtxn_guard(m_db);
  for (uint64_t i = 0, decr = 1, offset = 1; offset < sz; ++i)
  {
    ids.push_back(m_db->get_block_hash_from_height(sz - offset));
    if (i >= 10) decr *= 2;
    offset += decr;
  }
  ids.push_back(m_db->get_block_hash_from_height(0));
}
//------------------------------------------------------------------
crypto::hash Blockchain::get_block_id_by_height(uint64_t height) const
{
  LOG_PRINT_L3("Blockchain::" << __func__);
  // WARNING: this function does not take m_blockchain_lock, and thus should only call read only
  // m_db functions which do not depend on one another (ie, no getheight + gethash(height-1), as
  // well as not accessing class members, even read only (ie, m_invalid_blocks). The caller must
  // lock if it is otherwise needed.
  try
  {
    return m_db->get_block_hash_from_height(height);
  }
  catch (const BLOCK_DNE& e)
  {
  }
  catch (const std::exception& e)
  {
    MERROR(std::string("Something went wrong fetching block hash by height: ") + e.what());
    throw;
  }
  catch (...)
  {
    MERROR(std::string("Something went wrong fetching block hash by height"));
    throw;
  }
  return null_hash;
}
//------------------------------------------------------------------
crypto::hash Blockchain::get_pending_block_id_by_height(uint64_t height) const
{
  if (m_prepare_height && height >= m_prepare_height && height - m_prepare_height < m_prepare_nblocks)
    return (*m_prepare_blocks)[height - m_prepare_height].hash;
  return get_block_id_by_height(height);
}
//------------------------------------------------------------------
bool Blockchain::get_block_by_hash(const crypto::hash &h, block &blk, bool *orphan) const
{
  LOG_PRINT_L3("Blockchain::" << __func__);
  auto lock = tools::unique_lock(*this);

  // try to find block in main chain
  try
  {
    blk = m_db->get_block(h);
    if (orphan)
      *orphan = false;
    return true;
  }
  // try to find block in alternative chain
  catch (const BLOCK_DNE& e)
  {
    alt_block_data_t data;
    cryptonote::blobdata blob;
    if (m_db->get_alt_block(h, &data, &blob, nullptr /*checkpoint*/))
    {
      if (!cryptonote::parse_and_validate_block_from_blob(blob, blk))
      {
        MERROR("Found block " << h << " in alt chain, but failed to parse it");
        throw std::runtime_error("Found block in alt chain, but failed to parse it");
      }
      if (orphan)
        *orphan = true;
      return true;
    }
  }
  catch (const std::exception& e)
  {
    MERROR(std::string("Something went wrong fetching block by hash: ") + e.what());
    throw;
  }
  catch (...)
  {
    MERROR(std::string("Something went wrong fetching block hash by hash"));
    throw;
  }

  return false;
}
//------------------------------------------------------------------
// This function aggregates the cumulative difficulties and timestamps of the
// last DIFFICULTY_BLOCKS_COUNT blocks and passes them to next_difficulty,
// returning the result of that call.  Ignores the genesis block, and can use
// less blocks than desired if there aren't enough.
difficulty_type Blockchain::get_difficulty_for_next_block()
{
  if (m_fixed_difficulty)
  {
    return m_db->height() ? m_fixed_difficulty : 1;
  }

  LOG_PRINT_L3("Blockchain::" << __func__);

  crypto::hash top_hash = get_tail_id();
  {
    auto diff_lock = tools::unique_lock(m_difficulty_lock);
    // we can call this without the blockchain lock, it might just give us
    // something a bit out of date, but that's fine since anything which
    // requires the blockchain lock will have acquired it in the first place,
    // and it will be unlocked only when called from the getinfo RPC
    if (top_hash == m_difficulty_for_next_block_top_hash)
      return m_difficulty_for_next_block;
  }

  auto lock = tools::unique_lock(*this);
  std::vector<uint64_t> timestamps;
  std::vector<difficulty_type> difficulties;
  uint64_t height;
  uint8_t version = get_current_hard_fork_version();
  size_t difficulty_blocks_count = DIFFICULTY_BLOCKS_COUNT_V2;
  top_hash = get_tail_id(height); // get it again now that we have the lock
  ++height; // top block height to blockchain height
  // ND: Speedup
  // 1. Keep a list of the last 735 (or less) blocks that is used to compute difficulty,
  //    then when the next block difficulty is queried, push the latest height data and
  //    pop the oldest one from the list. This only requires 1x read per height instead
  //    of doing 735 (DIFFICULTY_BLOCKS_COUNT).
  if (m_timestamps_and_difficulties_height != 0 && ((height - m_timestamps_and_difficulties_height) == 1) && m_timestamps.size() >= difficulty_blocks_count)
  {
    uint64_t index = height - 1;
    m_timestamps.push_back(m_db->get_block_timestamp(index));
    m_difficulties.push_back(m_db->get_block_cumulative_difficulty(index));

    while (m_timestamps.size() > difficulty_blocks_count)
      m_timestamps.erase(m_timestamps.begin());
    while (m_difficulties.size() > difficulty_blocks_count)
      m_difficulties.erase(m_difficulties.begin());

    m_timestamps_and_difficulties_height = height;
    timestamps = m_timestamps;
    difficulties = m_difficulties;
  }
  else
  {
    uint64_t offset = height - std::min < size_t > (height, static_cast<size_t>(difficulty_blocks_count));
    if (offset == 0)
      ++offset;

    timestamps.clear();
    difficulties.clear();
    if (height > offset)
    {
      timestamps.reserve(height - offset);
      difficulties.reserve(height - offset);
    }
    for (; offset < height; offset++)
    {
      timestamps.push_back(m_db->get_block_timestamp(offset));
      difficulties.push_back(m_db->get_block_cumulative_difficulty(offset));
    }

    m_timestamps_and_difficulties_height = height;
    m_timestamps = timestamps;
    m_difficulties = difficulties;
  }
  size_t target = get_difficulty_target();

  // HF12 switches to RandomX with a likely drastically reduced hashrate versus Turtle, so override
  // difficulty for the first difficulty window blocks:
  uint64_t hf12_height = m_hardfork->get_earliest_ideal_height_for_version(network_version_12_checkpointing);

  difficulty_type diff = next_difficulty_v2(timestamps, difficulties, target, version <= cryptonote::network_version_9_service_nodes,
          height >= hf12_height && height < hf12_height + DIFFICULTY_WINDOW_V2);

  auto diff_lock = tools::unique_lock(m_difficulty_lock);
  m_difficulty_for_next_block_top_hash = top_hash;
  m_difficulty_for_next_block = diff;
  return diff;
}
//------------------------------------------------------------------
std::vector<time_t> Blockchain::get_last_block_timestamps(unsigned int blocks) const
{
  uint64_t height = m_db->height();
  if (blocks > height)
    blocks = height;
  std::vector<time_t> timestamps(blocks);
  while (blocks--)
    timestamps[blocks] = m_db->get_block_timestamp(height - blocks - 1);
  return timestamps;
}
//------------------------------------------------------------------
// This function removes blocks from the blockchain until it gets to the
// position where the blockchain switch started and then re-adds the blocks
// that had been removed.
bool Blockchain::rollback_blockchain_switching(const std::list<block_and_checkpoint>& original_chain, uint64_t rollback_height)
{
  LOG_PRINT_L3("Blockchain::" << __func__);
  auto lock = tools::unique_lock(*this);

  // fail if rollback_height passed is too high
  if (rollback_height > m_db->height())
  {
    return true;
  }

  m_timestamps_and_difficulties_height = 0;

  // remove blocks from blockchain until we get back to where we should be.
  while (m_db->height() != rollback_height)
  {
    pop_block_from_blockchain();
  }

  // Revert all changes from switching to the alt chain before adding the original chain back in
  for (BlockchainDetachedHook* hook : m_blockchain_detached_hooks)
    hook->blockchain_detached(rollback_height, false /*by_pop_blocks*/);
  load_missing_blocks_into_loki_subsystems();

  // make sure the hard fork object updates its current version
  m_hardfork->reorganize_from_chain_height(rollback_height);

  //return back original chain
  for (auto& entry : original_chain)
  {
    block_verification_context bvc{};
    bool r = handle_block_to_main_chain(entry.block, cryptonote::get_block_hash(entry.block), bvc, entry.checkpointed ? &entry.checkpoint : nullptr);
    CHECK_AND_ASSERT_MES(r && bvc.m_added_to_main_chain, false, "PANIC! failed to add (again) block while chain switching during the rollback!");
  }

  m_hardfork->reorganize_from_chain_height(rollback_height);
  MINFO("Rollback to height " << rollback_height << " was successful.");
  if (!original_chain.empty())
  {
    MINFO("Restoration to previous blockchain successful as well.");
  }
  return true;
}
//------------------------------------------------------------------
bool Blockchain::blink_rollback(uint64_t rollback_height)
{
  auto lock = tools::unique_locks(m_tx_pool, *this);
  bool stop_batch = m_db->batch_start();
  MDEBUG("Rolling back to height " << rollback_height);
  bool ret = rollback_blockchain_switching({}, rollback_height);
  if (stop_batch)
    m_db->batch_stop();
  return ret;
}
//------------------------------------------------------------------
// This function attempts to switch to an alternate chain, returning
// boolean based on success therein.
bool Blockchain::switch_to_alternative_blockchain(const std::list<block_extended_info>& alt_chain, bool keep_disconnected_chain)
{
  LOG_PRINT_L3("Blockchain::" << __func__);
  auto lock = tools::unique_lock(*this);

  m_timestamps_and_difficulties_height = 0;

  // if empty alt chain passed (not sure how that could happen), return false
  CHECK_AND_ASSERT_MES(alt_chain.size(), false, "switch_to_alternative_blockchain: empty chain passed");

  // verify that main chain has front of alt chain's parent block
  if (!m_db->block_exists(alt_chain.front().bl.prev_id))
  {
    LOG_ERROR("Attempting to move to an alternate chain, but it doesn't appear to connect to the main chain!");
    return false;
  }

  // pop blocks from the blockchain until the top block is the parent
  // of the front block of the alt chain.
  std::list<block_and_checkpoint> disconnected_chain; // TODO(loki): use a vector and rbegin(), rend() because we don't have push_front
  while (m_db->top_block_hash() != alt_chain.front().bl.prev_id)
  {
    block_and_checkpoint entry = {};
    entry.block                = pop_block_from_blockchain();
    entry.checkpointed         = m_db->get_block_checkpoint(cryptonote::get_block_height(entry.block), entry.checkpoint);
    disconnected_chain.push_front(entry);
  }

  auto split_height = m_db->height();
  for (BlockchainDetachedHook* hook : m_blockchain_detached_hooks)
    hook->blockchain_detached(split_height, false /*by_pop_blocks*/);
  load_missing_blocks_into_loki_subsystems();

  //connecting new alternative chain
  for(auto alt_ch_iter = alt_chain.begin(); alt_ch_iter != alt_chain.end(); alt_ch_iter++)
  {
    const auto &bei = *alt_ch_iter;
    block_verification_context bvc{};

    // add block to main chain
    bool r = handle_block_to_main_chain(bei.bl, cryptonote::get_block_hash(bei.bl), bvc, bei.checkpointed ? &bei.checkpoint : nullptr);

    // if adding block to main chain failed, rollback to previous state and
    // return false
    if(!r || !bvc.m_added_to_main_chain)
    {
      MERROR("Failed to switch to alternative blockchain");
      // rollback_blockchain_switching should be moved to two different
      // functions: rollback and apply_chain, but for now we pretend it is
      // just the latter (because the rollback was done above).
      rollback_blockchain_switching(disconnected_chain, split_height);

      const crypto::hash blkid = cryptonote::get_block_hash(bei.bl);
      add_block_as_invalid(bei.bl);
      MERROR("The block was inserted as invalid while connecting new alternative chain, block_id: " << blkid);
      m_db->remove_alt_block(blkid);
      alt_ch_iter++;

      for(auto alt_ch_to_orph_iter = alt_ch_iter; alt_ch_to_orph_iter != alt_chain.end(); )
      {
        const auto &bei = *alt_ch_to_orph_iter++;
        add_block_as_invalid(bei.bl);
        m_db->remove_alt_block(blkid);
      }
      return false;
    }
  }

  if (keep_disconnected_chain) //pushing old chain as alternative chain
  {
    for (auto &old_ch_ent : disconnected_chain)
    {
      block_verification_context bvc{};
      bool r = handle_alternative_block(old_ch_ent.block, cryptonote::get_block_hash(old_ch_ent.block), bvc, old_ch_ent.checkpointed ? &old_ch_ent.checkpoint : nullptr);
      if (!r)
      {
        MERROR("Failed to push ex-main chain blocks to alternative chain ");
        // previously this would fail the blockchain switching, but I don't
        // think this is bad enough to warrant that.
      }
    }
  }

  //removing alt_chain entries from alternative chains container
  for (const auto &bei: alt_chain)
  {
    m_db->remove_alt_block(cryptonote::get_block_hash(bei.bl));
  }

  m_hardfork->reorganize_from_chain_height(split_height);
  get_block_longhash_reorg(split_height);

  std::shared_ptr<tools::Notify> reorg_notify = m_reorg_notify;
  if (reorg_notify)
    reorg_notify->notify("%s", std::to_string(split_height).c_str(), "%h", std::to_string(m_db->height()).c_str(),
        "%n", std::to_string(m_db->height() - split_height).c_str(), NULL);

  MGINFO_GREEN("REORGANIZE SUCCESS! on height: " << split_height << ", new blockchain size: " << m_db->height());
  return true;
}
//------------------------------------------------------------------
// This function calculates the difficulty target for the block being added to
// an alternate chain.
difficulty_type Blockchain::get_next_difficulty_for_alternative_chain(const std::list<block_extended_info>& alt_chain, uint64_t alt_block_height) const
{
  if (m_fixed_difficulty)
  {
    return m_db->height() ? m_fixed_difficulty : 1;
  }

  LOG_PRINT_L3("Blockchain::" << __func__);
  std::vector<uint64_t> timestamps;
  std::vector<difficulty_type> cumulative_difficulties;
  size_t difficulty_blocks_count = DIFFICULTY_BLOCKS_COUNT_V2;

  // if the alt chain isn't long enough to calculate the difficulty target
  // based on its blocks alone, need to get more blocks from the main chain
  if(alt_chain.size()< difficulty_blocks_count)
  {
    auto lock = tools::unique_lock(*this);

    // Figure out start and stop offsets for main chain blocks
    size_t main_chain_stop_offset = alt_chain.size() ? alt_chain.front().height : alt_block_height;
    size_t main_chain_count = difficulty_blocks_count - std::min(static_cast<size_t>(difficulty_blocks_count), alt_chain.size());
    main_chain_count = std::min(main_chain_count, main_chain_stop_offset);
    size_t main_chain_start_offset = main_chain_stop_offset - main_chain_count;

    if(!main_chain_start_offset)
      ++main_chain_start_offset; //skip genesis block

    // get difficulties and timestamps from relevant main chain blocks
    for(; main_chain_start_offset < main_chain_stop_offset; ++main_chain_start_offset)
    {
      timestamps.push_back(m_db->get_block_timestamp(main_chain_start_offset));
      cumulative_difficulties.push_back(m_db->get_block_cumulative_difficulty(main_chain_start_offset));
    }

    // make sure we haven't accidentally grabbed too many blocks...maybe don't need this check?
    CHECK_AND_ASSERT_MES((alt_chain.size() + timestamps.size()) <= difficulty_blocks_count, false, "Internal error, alt_chain.size()[" << alt_chain.size() << "] + vtimestampsec.size()[" << timestamps.size() << "] NOT <= DIFFICULTY_WINDOW[]" << DIFFICULTY_BLOCKS_COUNT_V2);

    for (const auto &bei : alt_chain)
    {
      timestamps.push_back(bei.bl.timestamp);
      cumulative_difficulties.push_back(bei.cumulative_difficulty);
    }
  }
  // if the alt chain is long enough for the difficulty calc, grab difficulties
  // and timestamps from it alone
  else
  {
    timestamps.resize(static_cast<size_t>(difficulty_blocks_count));
    cumulative_difficulties.resize(static_cast<size_t>(difficulty_blocks_count));
    size_t count = 0;
    size_t max_i = timestamps.size()-1;
    // get difficulties and timestamps from most recent blocks in alt chain
    for (const auto bei: boost::adaptors::reverse(alt_chain))
    {
      timestamps[max_i - count] = bei.bl.timestamp;
      cumulative_difficulties[max_i - count] = bei.cumulative_difficulty;
      count++;
      if(count >= difficulty_blocks_count)
        break;
    }
  }

  // FIXME: This will fail if fork activation heights are subject to voting
  size_t target = DIFFICULTY_TARGET_V2;

  // HF12 switches to RandomX with a likely drastically reduced hashrate versus Turtle, so override
  // difficulty for the first difficulty window blocks:
  uint64_t hf12_height = m_hardfork->get_earliest_ideal_height_for_version(network_version_12_checkpointing);
  uint64_t height = (alt_chain.size() ? alt_chain.front().height : alt_block_height) + alt_chain.size() + 1;

  // calculate the difficulty target for the block and return it
  return next_difficulty_v2(timestamps, cumulative_difficulties, target, get_current_hard_fork_version() <= cryptonote::network_version_9_service_nodes,
      height >= hf12_height && height < hf12_height + DIFFICULTY_WINDOW_V2);
}
//------------------------------------------------------------------
// This function does a sanity check on basic things that all miner
// transactions have in common, such as:
//   one input, of type txin_gen, with height set to the block's height
//   correct miner tx unlock time
//   a non-overflowing tx amount (dubious necessity on this check)
bool Blockchain::prevalidate_miner_transaction(const block& b, uint64_t height, uint8_t hf_version)
{
  LOG_PRINT_L3("Blockchain::" << __func__);
  CHECK_AND_ASSERT_MES(b.miner_tx.vin.size() == 1, false, "coinbase transaction in the block has no inputs");
  CHECK_AND_ASSERT_MES(b.miner_tx.vin[0].type() == typeid(txin_gen), false, "coinbase transaction in the block has the wrong type");
  if(boost::get<txin_gen>(b.miner_tx.vin[0]).height != height)
  {
    MWARNING("The miner transaction in block has invalid height: " << boost::get<txin_gen>(b.miner_tx.vin[0]).height << ", expected: " << height);
    return false;
  }
  MDEBUG("Miner tx hash: " << get_transaction_hash(b.miner_tx));
  CHECK_AND_ASSERT_MES(b.miner_tx.unlock_time == height + CRYPTONOTE_MINED_MONEY_UNLOCK_WINDOW, false, "coinbase transaction transaction has the wrong unlock time=" << b.miner_tx.unlock_time << ", expected " << height + CRYPTONOTE_MINED_MONEY_UNLOCK_WINDOW);

  if (hf_version >= cryptonote::network_version_12_checkpointing)
  {
    if (b.miner_tx.type != txtype::standard)
    {
      MERROR("Coinbase invalid transaction type for coinbase transaction.");
      return false;
    }

    txversion min_version = transaction::get_max_version_for_hf(hf_version);
    txversion max_version = transaction::get_min_version_for_hf(hf_version);
    if (b.miner_tx.version < min_version || b.miner_tx.version > max_version)
    {
      MERROR_VER("Coinbase invalid version: " << b.miner_tx.version << " for hardfork: " << hf_version << " min/max version:  " << min_version << "/" << max_version);
      return false;
    }
  }

  if (hf_version >= HF_VERSION_REJECT_SIGS_IN_COINBASE) // Enforce empty rct signatures for miner transactions,
    CHECK_AND_ASSERT_MES(b.miner_tx.rct_signatures.type == rct::RCTTypeNull, false, "RingCT signatures not allowed in coinbase transactions");

  //check outs overflow
  //NOTE: not entirely sure this is necessary, given that this function is
  //      designed simply to make sure the total amount for a transaction
  //      does not overflow a uint64_t, and this transaction *is* a uint64_t...
  if(!check_outs_overflow(b.miner_tx))
  {
    MERROR("miner transaction has money overflow in block " << get_block_hash(b));
    return false;
  }

  return true;
}
//------------------------------------------------------------------
// This function validates the miner transaction reward
bool Blockchain::validate_miner_transaction(const block& b, size_t cumulative_block_weight, uint64_t fee, uint64_t& base_reward, uint64_t already_generated_coins, uint8_t version)
{
  LOG_PRINT_L3("Blockchain::" << __func__);
  //validate reward
  uint64_t money_in_use = 0;
  for (auto& o: b.miner_tx.vout)
    money_in_use += o.amount;

  if (b.miner_tx.vout.size() == 0) {
    MERROR_VER("miner tx has no outputs");
    return false;
  }

  uint64_t median_weight;
  if (version >= HF_VERSION_EFFECTIVE_SHORT_TERM_MEDIAN_IN_PENALTY)
  {
    median_weight = m_current_block_cumul_weight_median;
  }
  else
  {
    std::vector<uint64_t> last_blocks_weights;
    get_last_n_blocks_weights(last_blocks_weights, CRYPTONOTE_REWARD_BLOCKS_WINDOW);
    median_weight = epee::misc_utils::median(last_blocks_weights);
  }

  uint64_t height                                = cryptonote::get_block_height(b);
  loki_block_reward_context block_reward_context = {};
  block_reward_context.fee                       = fee;
  block_reward_context.height                    = height;
  if (!calc_batched_governance_reward(height, block_reward_context.batched_governance))
  {
    MERROR_VER("Failed to calculate batched governance reward");
    return false;
  }

  block_reward_parts reward_parts;
  if (!get_loki_block_reward(median_weight, cumulative_block_weight, already_generated_coins, version, reward_parts, block_reward_context))
  {
    MERROR_VER("block weight " << cumulative_block_weight << " is bigger than allowed for this blockchain");
    return false;
  }

  for (ValidateMinerTxHook* hook : m_validate_miner_tx_hooks)
  {
    if (!hook->validate_miner_tx(b.prev_id, b.miner_tx, m_db->height(), version, reward_parts))
      return false;
  }

  if (already_generated_coins != 0 && block_has_governance_output(nettype(), b))
  {
    if (version >= network_version_10_bulletproofs && reward_parts.governance_paid == 0)
    {
      MERROR("Governance reward should not be 0 after hardfork v10 if this height has a governance output because it is the batched payout height");
      return false;
    }

    if (b.miner_tx.vout.back().amount != reward_parts.governance_paid)
    {
      MERROR("Governance reward amount incorrect.  Should be: " << print_money(reward_parts.governance_paid) << ", is: " << print_money(b.miner_tx.vout.back().amount));
      return false;
    }

    if (!validate_governance_reward_key(m_db->height(), *cryptonote::get_config(m_nettype, version).GOVERNANCE_WALLET_ADDRESS, b.miner_tx.vout.size() - 1, boost::get<txout_to_key>(b.miner_tx.vout.back().target).key, m_nettype))
    {
      MERROR("Governance reward public key incorrect.");
      return false;
    }
  }

  // +1 here to allow a 1 atomic unit error in the calculation (which can happen because of floating point errors or rounding)
  // TODO(loki): eliminate all floating point math in reward calculations.
  uint64_t max_base_reward = reward_parts.base_miner + reward_parts.governance_paid + reward_parts.service_node_paid + 1;
  uint64_t max_money_in_use = max_base_reward + fee;
  if (money_in_use > max_money_in_use)
  {
    MERROR_VER("coinbase transaction spends too much money (" << print_money(money_in_use) << "). Maximum block reward is "
            << print_money(max_money_in_use) << " (= " << print_money(max_base_reward) << " base + " << print_money(fee) << " fees)");
    return false;
  }

  CHECK_AND_ASSERT_MES(money_in_use >= fee, false, "base reward calculation bug");
  base_reward = money_in_use - fee;

  return true;
}
//------------------------------------------------------------------
// get the block weights of the last <count> blocks, and return by reference <sz>.
void Blockchain::get_last_n_blocks_weights(std::vector<uint64_t>& weights, size_t count) const
{
  LOG_PRINT_L3("Blockchain::" << __func__);
  auto lock = tools::unique_lock(*this);
  auto h = m_db->height();

  // this function is meaningless for an empty blockchain...granted it should never be empty
  if(h == 0)
    return;

  // add weight of last <count> blocks to vector <weights> (or less, if blockchain size < count)
  size_t start_offset = h - std::min<size_t>(h, count);
  weights = m_db->get_block_weights(start_offset, count);
}
//------------------------------------------------------------------
uint64_t Blockchain::get_long_term_block_weight_median(uint64_t start_height, size_t count) const
{
  LOG_PRINT_L3("Blockchain::" << __func__);
  auto lock = tools::unique_lock(*this);

  PERF_TIMER(get_long_term_block_weights);

  CHECK_AND_ASSERT_THROW_MES(count > 0, "count == 0");

  bool cached = false;
  uint64_t blockchain_height = m_db->height();
  uint64_t tip_height = start_height + count - 1;
  crypto::hash tip_hash = crypto::null_hash;
  if (tip_height < blockchain_height && count == (size_t)m_long_term_block_weights_cache_rolling_median.size())
  {
    tip_hash = m_db->get_block_hash_from_height(tip_height);
    cached = tip_hash == m_long_term_block_weights_cache_tip_hash;
  }

  if (cached)
  {
    MTRACE("requesting " << count << " from " << start_height << ", cached");
    return m_long_term_block_weights_cache_rolling_median.median();
  }

  // in the vast majority of uncached cases, most is still cached,
  // as we just move the window one block up:
  if (tip_height > 0 && count == (size_t)m_long_term_block_weights_cache_rolling_median.size() && tip_height < blockchain_height)
  {
    crypto::hash old_tip_hash = m_db->get_block_hash_from_height(tip_height - 1);
    if (old_tip_hash == m_long_term_block_weights_cache_tip_hash)
    {
      MTRACE("requesting " << count << " from " << start_height << ", incremental");
      m_long_term_block_weights_cache_tip_hash = tip_hash;
      m_long_term_block_weights_cache_rolling_median.insert(m_db->get_block_long_term_weight(tip_height));
      return m_long_term_block_weights_cache_rolling_median.median();
    }
  }

  MTRACE("requesting " << count << " from " << start_height << ", uncached");
  std::vector<uint64_t> weights = m_db->get_long_term_block_weights(start_height, count);
  m_long_term_block_weights_cache_tip_hash = tip_hash;
  m_long_term_block_weights_cache_rolling_median.clear();
  for (uint64_t w: weights)
    m_long_term_block_weights_cache_rolling_median.insert(w);
  return m_long_term_block_weights_cache_rolling_median.median();
}
//------------------------------------------------------------------
uint64_t Blockchain::get_current_cumulative_block_weight_limit() const
{
  LOG_PRINT_L3("Blockchain::" << __func__);
  return m_current_block_cumul_weight_limit;
}
//------------------------------------------------------------------
uint64_t Blockchain::get_current_cumulative_block_weight_median() const
{
  LOG_PRINT_L3("Blockchain::" << __func__);
  return m_current_block_cumul_weight_median;
}
//------------------------------------------------------------------
//TODO: This function only needed minor modification to work with BlockchainDB,
//      and *works*.  As such, to reduce the number of things that might break
//      in moving to BlockchainDB, this function will remain otherwise
//      unchanged for the time being.
//
// This function makes a new block for a miner to mine the hash for
bool Blockchain::create_block_template(block& b, const crypto::hash *from_block, const account_public_address& miner_address, difficulty_type& diffic, uint64_t& height, uint64_t& expected_reward, const blobdata& ex_nonce)
{
  LOG_PRINT_L3("Blockchain::" << __func__);
  size_t median_weight;
  uint64_t already_generated_coins;
  uint64_t pool_cookie;

  auto lock = tools::unique_locks(m_tx_pool, *this);
  if (m_btc_valid && !from_block) {
    // The pool cookie is atomic. The lack of locking is OK, as if it changes
    // just as we compare it, we'll just use a slightly old template, but
    // this would be the case anyway if we'd lock, and the change happened
    // just after the block template was created
    if (!memcmp(&miner_address, &m_btc_address, sizeof(cryptonote::account_public_address)) && m_btc_nonce == ex_nonce
      && m_btc_pool_cookie == m_tx_pool.cookie() && m_btc.prev_id == get_tail_id()) {
      MDEBUG("Using cached template");
      const uint64_t now = time(NULL);
      if (m_btc.timestamp < now) // ensures it can't get below the median of the last few blocks
        m_btc.timestamp = now;
      b = m_btc;
      diffic = m_btc_difficulty;
      height = m_btc_height;
      expected_reward = m_btc_expected_reward;
      return true;
    }
    MDEBUG("Not using cached template: address " << (!memcmp(&miner_address, &m_btc_address, sizeof(cryptonote::account_public_address))) << ", nonce " << (m_btc_nonce == ex_nonce) << ", cookie " << (m_btc_pool_cookie == m_tx_pool.cookie()) << ", from_block " << (!!from_block));
    invalidate_block_template_cache();
  }

  if (from_block)
  {
    //build alternative subchain, front -> mainchain, back -> alternative head
    //block is not related with head of main chain
    //first of all - look in alternative chains container
    alt_block_data_t prev_data;
    bool parent_in_alt = m_db->get_alt_block(*from_block, &prev_data, NULL, nullptr /*checkpoint*/);
    bool parent_in_main = m_db->block_exists(*from_block);
    if (!parent_in_alt && !parent_in_main)
    {
      MERROR("Unknown from block");
      return false;
    }

    //we have new block in alternative chain
    std::list<block_extended_info> alt_chain;
    block_verification_context bvc{};
    std::vector<uint64_t> timestamps;
    if (!build_alt_chain(*from_block, alt_chain, timestamps, bvc, nullptr /*num_alt_checkpoints*/, nullptr /*num_checkpoints*/))
      return false;

    if (parent_in_main)
    {
      cryptonote::block prev_block;
      CHECK_AND_ASSERT_MES(get_block_by_hash(*from_block, prev_block), false, "From block not found"); // TODO
      uint64_t from_block_height = cryptonote::get_block_height(prev_block);
      height = from_block_height + 1;
    }
    else
    {
      height = alt_chain.back().height + 1;
    }
    b.major_version = m_hardfork->get_ideal_version(height);
    b.minor_version = m_hardfork->get_ideal_version();
    b.prev_id = *from_block;

    // cheat and use the weight of the block we start from, virtually certain to be acceptable
    // and use 1.9 times rather than 2 times so we're even more sure
    if (parent_in_main)
    {
      median_weight = m_db->get_block_weight(height - 1);
      already_generated_coins = m_db->get_block_already_generated_coins(height - 1);
    }
    else
    {
      median_weight = prev_data.cumulative_weight - prev_data.cumulative_weight / 20;
      already_generated_coins = alt_chain.back().already_generated_coins;
    }

    // FIXME: consider moving away from block_extended_info at some point
    block_extended_info bei{};
    bei.bl = b;
    bei.height = alt_chain.size() ? prev_data.height + 1 : m_db->get_block_height(*from_block) + 1;

    diffic = get_next_difficulty_for_alternative_chain(alt_chain, bei.height);
  }
  else
  {
    height = m_db->height();
    b.major_version = m_hardfork->get_current_version();
    b.minor_version = m_hardfork->get_ideal_version();
    b.prev_id = get_tail_id();
    median_weight = m_current_block_cumul_weight_limit / 2;
    diffic = get_difficulty_for_next_block();
    already_generated_coins = m_db->get_block_already_generated_coins(height - 1);
  }
  b.timestamp = time(NULL);

  uint64_t median_ts;
  if (!check_block_timestamp(b, median_ts))
  {
    b.timestamp = median_ts;
  }

  CHECK_AND_ASSERT_MES(diffic, false, "difficulty overhead.");

  size_t txs_weight;
  uint64_t fee;
  if (!m_tx_pool.fill_block_template(b, median_weight, already_generated_coins, txs_weight, fee, expected_reward, b.major_version, height))
  {
    return false;
  }
  pool_cookie = m_tx_pool.cookie();

  /*
   two-phase miner transaction generation: we don't know exact block weight until we prepare block, but we don't know reward until we know
   block weight, so first miner transaction generated with fake amount of money, and with phase we know think we know expected block weight
   */
  //make blocks coin-base tx looks close to real coinbase tx to get truthful blob weight
  uint8_t hf_version = b.major_version;
  loki_miner_tx_context miner_tx_context(m_nettype, m_service_node_list.get_block_winner());
  if (!calc_batched_governance_reward(height, miner_tx_context.batched_governance))
  {
    LOG_ERROR("Failed to calculate batched governance reward");
    return false;
  }

  bool r = construct_miner_tx(height, median_weight, already_generated_coins, txs_weight, fee, miner_address, b.miner_tx, ex_nonce, hf_version, miner_tx_context);

  CHECK_AND_ASSERT_MES(r, false, "Failed to construct miner tx, first chance");
  size_t cumulative_weight = txs_weight + get_transaction_weight(b.miner_tx);
  for (size_t try_count = 0; try_count != 10; ++try_count)
  {
    r = construct_miner_tx(height, median_weight, already_generated_coins, cumulative_weight, fee, miner_address, b.miner_tx, ex_nonce, hf_version, miner_tx_context);

    CHECK_AND_ASSERT_MES(r, false, "Failed to construct miner tx, second chance");
    size_t coinbase_weight = get_transaction_weight(b.miner_tx);
    if (coinbase_weight > cumulative_weight - txs_weight)
    {
      cumulative_weight = txs_weight + coinbase_weight;
      continue;
    }

    if (coinbase_weight < cumulative_weight - txs_weight)
    {
      size_t delta = cumulative_weight - txs_weight - coinbase_weight;
      b.miner_tx.extra.insert(b.miner_tx.extra.end(), delta, 0);
      //here  could be 1 byte difference, because of extra field counter is varint, and it can become from 1-byte len to 2-bytes len.
      if (cumulative_weight != txs_weight + get_transaction_weight(b.miner_tx))
      {
        CHECK_AND_ASSERT_MES(cumulative_weight + 1 == txs_weight + get_transaction_weight(b.miner_tx), false, "unexpected case: cumulative_weight=" << cumulative_weight << " + 1 is not equal txs_cumulative_weight=" << txs_weight << " + get_transaction_weight(b.miner_tx)=" << get_transaction_weight(b.miner_tx));
        b.miner_tx.extra.resize(b.miner_tx.extra.size() - 1);
        if (cumulative_weight != txs_weight + get_transaction_weight(b.miner_tx))
        {
          //fuck, not lucky, -1 makes varint-counter size smaller, in that case we continue to grow with cumulative_weight
          MDEBUG("Miner tx creation has no luck with delta_extra size = " << delta << " and " << delta - 1);
          cumulative_weight += delta - 1;
          continue;
        }
        MDEBUG("Setting extra for block: " << b.miner_tx.extra.size() << ", try_count=" << try_count);
      }
    }
    CHECK_AND_ASSERT_MES(cumulative_weight == txs_weight + get_transaction_weight(b.miner_tx), false, "unexpected case: cumulative_weight=" << cumulative_weight << " is not equal txs_cumulative_weight=" << txs_weight << " + get_transaction_weight(b.miner_tx)=" << get_transaction_weight(b.miner_tx));

    if (!from_block)
      cache_block_template(b, miner_address, ex_nonce, diffic, height, expected_reward, pool_cookie);
    return true;
  }
  LOG_ERROR("Failed to create_block_template with " << 10 << " tries");
  return false;
}
//------------------------------------------------------------------
bool Blockchain::create_block_template(block& b, const account_public_address& miner_address, difficulty_type& diffic, uint64_t& height, uint64_t& expected_reward, const blobdata& ex_nonce)
{
  return create_block_template(b, NULL, miner_address, diffic, height, expected_reward, ex_nonce);
}
//------------------------------------------------------------------
// for an alternate chain, get the timestamps from the main chain to complete
// the needed number of timestamps for the BLOCKCHAIN_TIMESTAMP_CHECK_WINDOW.
bool Blockchain::complete_timestamps_vector(uint64_t start_top_height, std::vector<uint64_t>& timestamps) const
{
  LOG_PRINT_L3("Blockchain::" << __func__);

  if(timestamps.size() >= BLOCKCHAIN_TIMESTAMP_CHECK_WINDOW)
    return true;

  auto lock = tools::unique_lock(*this);
  size_t need_elements = BLOCKCHAIN_TIMESTAMP_CHECK_WINDOW - timestamps.size();
  CHECK_AND_ASSERT_MES(start_top_height < m_db->height(), false, "internal error: passed start_height not < " << " m_db->height() -- " << start_top_height << " >= " << m_db->height());
  size_t stop_offset = start_top_height > need_elements ? start_top_height - need_elements : 0;
  timestamps.reserve(timestamps.size() + start_top_height - stop_offset);
  while (start_top_height != stop_offset)
  {
    timestamps.push_back(m_db->get_block_timestamp(start_top_height));
    --start_top_height;
  }
  return true;
}
//------------------------------------------------------------------
bool Blockchain::build_alt_chain(const crypto::hash &prev_id,
                                 std::list<block_extended_info> &alt_chain,
                                 std::vector<uint64_t> &timestamps,
                                 block_verification_context &bvc,
                                 int *num_alt_checkpoints,
                                 int *num_checkpoints)
{
    //build alternative subchain, front -> mainchain, back -> alternative head
    cryptonote::alt_block_data_t data;
    cryptonote::blobdata blob;
    timestamps.clear();

    int alt_checkpoint_count = 0;
    int checkpoint_count     = 0;
    crypto::hash prev_hash = crypto::null_hash;
    block_extended_info bei = {};
    blobdata checkpoint_blob;
    for(bool found = m_db->get_alt_block(prev_id, &data, &blob, &checkpoint_blob);
        found;
        found = m_db->get_alt_block(prev_hash, &data, &blob, &checkpoint_blob))
    {
      CHECK_AND_ASSERT_MES(cryptonote::parse_and_validate_block_from_blob(blob, bei.bl), false, "Failed to parse alt block");
      if (data.checkpointed) // Take checkpoint from blob stored alongside alt block
      {
        CHECK_AND_ASSERT_MES(t_serializable_object_from_blob(bei.checkpoint, checkpoint_blob), false, "Failed to parse alt checkpoint from blob");
        alt_checkpoint_count++;
      }

      // NOTE: If we receive or pre-define a checkpoint for a historical block
      // that conflicts with current blocks on the blockchain, upon receipt of
      // a new alt block, along this alt chain we should also double check all
      // blocks that are checkpointed along this chain in m_checkpoints

      // This is particularly relevant for receiving checkpoints via P2P votes
      // Which can form checkpoints retrospectively, that may conflict with
      // your canonical chain.
      bool height_is_checkpointed = false;
      bool alt_block_matches_checkpoint = m_checkpoints.check_block(data.height, get_block_hash(bei.bl), &height_is_checkpointed, nullptr);

      if (height_is_checkpointed)
      {
        if (alt_block_matches_checkpoint)
        {
          if (!data.checkpointed)
          {
            data.checkpointed = true;
            CHECK_AND_ASSERT_MES(get_checkpoint(data.height, bei.checkpoint), false, "Unexpected failure to retrieve checkpoint after checking it existed");
            alt_checkpoint_count++;
          }
        }
        else
          checkpoint_count++; // One of our stored-checkpoints references another block that's not this alt block.
      }

      bei.height                  = data.height;
      bei.block_cumulative_weight = data.cumulative_weight;
      bei.cumulative_difficulty   = data.cumulative_difficulty;
      bei.already_generated_coins = data.already_generated_coins;
      bei.checkpointed            = data.checkpointed;

      prev_hash = bei.bl.prev_id;
      timestamps.push_back(bei.bl.timestamp);
      alt_chain.push_front(std::move(bei));
      bei = {};
    }

    if (num_alt_checkpoints) *num_alt_checkpoints = alt_checkpoint_count;
    if (num_checkpoints) *num_checkpoints = checkpoint_count;

    // if block to be added connects to known blocks that aren't part of the
    // main chain -- that is, if we're adding on to an alternate chain
    if(!alt_chain.empty())
    {
      bool failed = false;
      uint64_t blockchain_height = m_db->height();
      // make sure alt chain doesn't somehow start past the end of the main chain
      if (blockchain_height < alt_chain.front().height)
      {
        LOG_PRINT_L1("main blockchain wrong height: " << m_db->height() << ", alt_chain: " << alt_chain.front().height);
        failed = true;
      }

      // make sure that the blockchain contains the block that should connect
      // this alternate chain with it.
      if (!failed && !m_db->block_exists(alt_chain.front().bl.prev_id))
      {
        LOG_PRINT_L1("alternate chain does not appear to connect to main chain...: " << alt_chain.front().bl.prev_id);
        failed = true;
      }

      // make sure block connects correctly to the main chain
      auto h = m_db->get_block_hash_from_height(alt_chain.front().height - 1);
      if (!failed && h != alt_chain.front().bl.prev_id)
      {
        LOG_PRINT_L1("alternative chain has wrong connection to main chain: " << h << ", mismatched with: " << alt_chain.front().bl.prev_id);
        failed = true;
      }

      if (!failed && !m_checkpoints.is_alternative_block_allowed(blockchain_height, alt_chain.front().height, nullptr /*service_node_checkpoint*/))
      {
        LOG_PRINT_L2("alternative chain is too old to consider: " << h);
        failed = true;
      }

      if (failed)
      {
        // Cleanup alt chain, it's invalid
        bvc.m_verifivation_failed = true;
        for (auto const &bei : alt_chain)
          m_db->remove_alt_block(cryptonote::get_block_hash(bei.bl));

        return false;
      }

      complete_timestamps_vector(m_db->get_block_height(alt_chain.front().bl.prev_id), timestamps);
    }
    // if block not associated with known alternate chain
    else
    {
      // if block parent is not part of main chain or an alternate chain,
      // we ignore it
      bool parent_in_main = m_db->block_exists(prev_id);
      CHECK_AND_ASSERT_MES(parent_in_main, false, "internal error: broken imperative condition: parent_in_main");

      complete_timestamps_vector(m_db->get_block_height(prev_id), timestamps);
    }

    return true;
}
//------------------------------------------------------------------
// If a block is to be added and its parent block is not the current
// main chain top block, then we need to see if we know about its parent block.
// If its parent block is part of a known forked chain, then we need to see
// if that chain is long enough to become the main chain and re-org accordingly
// if so.  If not, we need to hang on to the block in case it becomes part of
// a long forked chain eventually.
bool Blockchain::handle_alternative_block(const block& b, const crypto::hash& id, block_verification_context& bvc, checkpoint_t const *checkpoint)
{
  LOG_PRINT_L3("Blockchain::" << __func__);
  auto lock = tools::unique_lock(*this);
  m_timestamps_and_difficulties_height = 0;
  uint64_t const block_height = get_block_height(b);
  if(0 == block_height)
  {
    MERROR_VER("Block with id: " << epee::string_tools::pod_to_hex(id) << " (as alternative), but miner tx says height is 0.");
    bvc.m_verifivation_failed = true;
    return false;
  }

  bool service_node_checkpoint = false;
  if (!m_checkpoints.is_alternative_block_allowed(get_current_blockchain_height(), block_height, &service_node_checkpoint))
  {
    // NOTE: The only case where we want to override this is_alternative_block_allowed failing is when you are in the soft forking period
    bool soft_fork_checkpoint = (b.major_version <= cryptonote::network_version_12_checkpointing && service_node_checkpoint);
    if (!soft_fork_checkpoint)
    {
      MERROR_VER("Block with id: " << id << std::endl << " can't be accepted for alternative chain, block height: " << block_height << std::endl << " blockchain height: " << get_current_blockchain_height());
      bvc.m_verifivation_failed = true;
      return false;
    }
  }

  // this is a cheap test
  const uint8_t hf_version = get_current_hard_fork_version();
  if (!m_hardfork->check_for_height(b, block_height))
  {
    LOG_PRINT_L1("Block with id: " << id << "\nhas old version: " << b.major_version << "current: " << hf_version << " for height " << block_height);
    bvc.m_verifivation_failed = true;
    return false;
  }

  //block is not related with head of main chain
  //first of all - look in alternative chains container
  uint64_t const curr_blockchain_height = get_current_blockchain_height();
  alt_block_data_t prev_data;
  bool parent_in_alt = m_db->get_alt_block(b.prev_id, &prev_data, NULL, nullptr /*checkpoint_blob*/);
  bool parent_in_main = m_db->block_exists(b.prev_id);
  if (parent_in_alt || parent_in_main)
  {
    //we have new block in alternative chain
    std::list<block_extended_info> alt_chain;
    std::vector<uint64_t> timestamps;
    int num_checkpoints_on_alt_chain = 0;
    int num_checkpoints_on_chain = 0;
    if (!build_alt_chain(b.prev_id, alt_chain, timestamps, bvc, &num_checkpoints_on_alt_chain, &num_checkpoints_on_chain))
      return false;

    // verify that the block's timestamp is within the acceptable range
    // (not earlier than the median of the last X blocks)
    if(!check_block_timestamp(timestamps, b))
    {
      MERROR_VER("Block with id: " << id << std::endl << " for alternative chain, has invalid timestamp: " << b.timestamp);
      bvc.m_verifivation_failed = true;
      return false;
    }

    // Check the block's hash against the difficulty target for its alt chain
    difficulty_type current_diff = get_next_difficulty_for_alternative_chain(alt_chain, block_height);
    difficulty_type required_diff = current_diff;
    // Difficulty hack; see comment in main chain version
    if (block_height >= 526483 && m_hardfork->get_current_version() < network_version_16)
    {
      required_diff = (required_diff * 998) / 1000;
    }

    CHECK_AND_ASSERT_MES(required_diff, false, "!!!!!!! DIFFICULTY OVERHEAD !!!!!!!");
    crypto::hash proof_of_work;
    std::memset(proof_of_work.data, 0xff, sizeof(proof_of_work.data));
    if (b.major_version >= cryptonote::network_version_12_checkpointing)
    {
      crypto::hash seedhash = null_hash;
      uint64_t seedheight = rx_seedheight(block_height);
      // seedblock is on the alt chain somewhere
      if (alt_chain.size() && alt_chain.front().height <= seedheight)
      {
        for (auto it=alt_chain.begin(); it != alt_chain.end(); it++)
        {
          if (it->height == seedheight+1)
          {
            seedhash = it->bl.prev_id;
            break;
          }
        }
      } else
      {
        seedhash = get_block_id_by_height(seedheight);
      }
      get_altblock_longhash(b, proof_of_work, curr_blockchain_height, block_height, seedheight, seedhash);
    } else
    {
      get_block_longhash(this, b, proof_of_work, block_height, 0);
    }
    if(!check_hash(proof_of_work, required_diff))
    {
      MERROR_VER("Block with id: " << id << "\n for alternative chain, does not have enough proof of work: " << proof_of_work << "\n required difficulty: " << required_diff);
      bvc.m_verifivation_failed = true;
      return false;
    }

    if(!prevalidate_miner_transaction(b, block_height, hf_version))
    {
      MERROR_VER("Block with id: " << epee::string_tools::pod_to_hex(id) << " (as alternative) has incorrect miner transaction.");
      bvc.m_verifivation_failed = true;
      return false;
    }

    // FIXME:
    // this brings up an interesting point: consider allowing to get block
    // difficulty both by height OR by hash, not just height.
    cryptonote::alt_block_data_t alt_data            = {};
    difficulty_type main_chain_cumulative_difficulty = m_db->get_block_cumulative_difficulty(m_db->height() - 1);
    if (alt_chain.size())
    {
      alt_data.cumulative_difficulty = prev_data.cumulative_difficulty;
    }
    else
    {
      // passed-in block's previous block's cumulative difficulty, found on the main chain
      alt_data.cumulative_difficulty = m_db->get_block_cumulative_difficulty(m_db->get_block_height(b.prev_id));
    }
    alt_data.cumulative_difficulty += current_diff;

    // add block to alternate blocks storage,
    // as well as the current "alt chain" container
    CHECK_AND_ASSERT_MES(!m_db->get_alt_block(id, NULL, NULL, NULL), false, "insertion of new alternative block returned as it already exists");
    {
      cryptonote::blobdata checkpoint_blob;
      if (checkpoint)
      {
        alt_data.checkpointed = true;
        checkpoint_blob       = t_serializable_object_to_blob(*checkpoint);
        num_checkpoints_on_alt_chain++;
      }

      alt_data.height            = block_height;
      alt_data.cumulative_weight = cryptonote::get_transaction_weight(b.miner_tx);
      for (const crypto::hash &txid: b.tx_hashes)
      {
        cryptonote::txpool_tx_meta_t tx_meta;
        cryptonote::blobdata blob;
        if (get_txpool_tx_meta(txid, tx_meta))
        {
          alt_data.cumulative_weight += tx_meta.weight;
        }
        else if (m_db->get_pruned_tx_blob(txid, blob))
        {
          cryptonote::transaction tx;
          if (!cryptonote::parse_and_validate_tx_base_from_blob(blob, tx))
          {
            MERROR_VER("Block with id: " << epee::string_tools::pod_to_hex(id) << " (as alternative) refers to unparsable transaction hash " << txid << ".");
            bvc.m_verifivation_failed = true;
            return false;
          }
          alt_data.cumulative_weight += cryptonote::get_pruned_transaction_weight(tx);
        }
        else
        {
          // we can't determine the block weight, set it to 0 and break out of the loop
          alt_data.cumulative_weight = 0;
          break;
        }
      }

      uint64_t block_reward = get_outs_money_amount(b.miner_tx);
      const uint64_t prev_generated_coins = alt_chain.size() ? prev_data.already_generated_coins : m_db->get_block_already_generated_coins(block_height - 1);
      alt_data.already_generated_coins = (block_reward < (MONEY_SUPPLY - prev_generated_coins)) ? prev_generated_coins + block_reward : MONEY_SUPPLY;
      m_db->add_alt_block(id, alt_data, cryptonote::block_to_blob(b), checkpoint_blob.empty() ? nullptr : &checkpoint_blob);

      // Check current height for pre-existing checkpoint
      bool height_is_checkpointed = false;
      bool alt_block_matches_checkpoint = m_checkpoints.check_block(alt_data.height, id, &height_is_checkpointed, nullptr);
      if (height_is_checkpointed)
      {
        if (!alt_block_matches_checkpoint)
          num_checkpoints_on_chain++;
      }
    }
    alt_chain.push_back(block_extended_info(alt_data, b, checkpoint));

    // NOTE: Block is within the allowable service node reorg window due to passing is_alternative_block_allowed().
    // So we don't need to check that this block matches the checkpoint unless it's a hardcoded checkpoint, in which
    // case it must. Otherwise if it fails a Service Node checkpoint that's fine because we're allowed to replace it in
    // this window
    bool service_node_checkpoint = false;
    if (!checkpoint && !m_checkpoints.check_block(block_height, id, nullptr, &service_node_checkpoint))
    {
      if (!service_node_checkpoint)
      {
        LOG_ERROR("CHECKPOINT VALIDATION FAILED FOR ALT BLOCK");
        bvc.m_verifivation_failed = true;
        return false;
      }
    }

    bool alt_chain_has_greater_pow       = alt_data.cumulative_difficulty > main_chain_cumulative_difficulty;
    bool alt_chain_has_more_checkpoints  = (num_checkpoints_on_alt_chain > num_checkpoints_on_chain);
    bool alt_chain_has_equal_checkpoints = (num_checkpoints_on_alt_chain == num_checkpoints_on_chain);
    {
      std::vector<transaction> txs;
      std::vector<crypto::hash> missed;
      if (!get_transactions(b.tx_hashes, txs, missed))
      {
        bvc.m_verifivation_failed = true;
        return false;
      }

      for (AltBlockAddedHook *hook : m_alt_block_added_hooks)
      {
        if (!hook->alt_block_added(b, txs, checkpoint))
            return false;
      }
    }

    if (b.major_version >= network_version_13_enforce_checkpoints)
    {
      if (alt_chain_has_more_checkpoints || (alt_chain_has_greater_pow && alt_chain_has_equal_checkpoints))
      {
        bool keep_alt_chain = false;
        if (alt_chain_has_more_checkpoints)
        {
          MGINFO_GREEN("###### REORGANIZE on height: " << alt_chain.front().height << " of " << m_db->height() - 1 << ", checkpoint is found in alternative chain on height " << block_height);
        }
        else
        {
          keep_alt_chain = true;
          MGINFO_GREEN("###### REORGANIZE on height: " << alt_chain.front().height << " of " << m_db->height() - 1 << " with cum_difficulty " << m_db->get_block_cumulative_difficulty(m_db->height() - 1) << std::endl << " alternative blockchain size: " << alt_chain.size() << " with cum_difficulty " << alt_data.cumulative_difficulty);
        }

        bool r = switch_to_alternative_blockchain(alt_chain, keep_alt_chain);
        if (r)
          bvc.m_added_to_main_chain = true;
        else
          bvc.m_verifivation_failed = true;
        return r;
      }
      else
      {
        MGINFO_BLUE("----- BLOCK ADDED AS ALTERNATIVE ON HEIGHT " << block_height << std::endl << "id:\t" << id << std::endl << "PoW:\t" << proof_of_work << std::endl << "difficulty:\t" << current_diff);
        return true;
      }
    }
    else
    {
      if (alt_chain_has_greater_pow)
      {
        MGINFO_GREEN("###### REORGANIZE on height: " << alt_chain.front().height << " of " << m_db->height() - 1 << " with cum_difficulty " << m_db->get_block_cumulative_difficulty(m_db->height() - 1) << std::endl << " alternative blockchain size: " << alt_chain.size() << " with cum_difficulty " << alt_data.cumulative_difficulty);
        bool r = switch_to_alternative_blockchain(alt_chain, true);
        if (r)
          bvc.m_added_to_main_chain = true;
        else
          bvc.m_verifivation_failed = true;
        return r;
      }
      else
      {
        MGINFO_BLUE("----- BLOCK ADDED AS ALTERNATIVE ON HEIGHT " << block_height << std::endl << "id:\t" << id << std::endl << "PoW:\t" << proof_of_work << std::endl << "difficulty:\t" << current_diff);
        return true;
      }
    }

  }
  else
  {
    //block orphaned
    bvc.m_marked_as_orphaned = true;
    MERROR_VER("Block recognized as orphaned and rejected, id = " << id << ", height " << block_height
        << ", parent in alt " << parent_in_alt << ", parent in main " << parent_in_main
        << " (parent " << b.prev_id << ", current top " << get_tail_id() << ", chain height " << curr_blockchain_height << ")");
  }

  return true;
}
//------------------------------------------------------------------
bool Blockchain::get_blocks(uint64_t start_offset, size_t count, std::vector<std::pair<cryptonote::blobdata,block>>& blocks, std::vector<cryptonote::blobdata>& txs) const
{
  LOG_PRINT_L3("Blockchain::" << __func__);
  auto lock = tools::unique_lock(*this);
  if(start_offset >= m_db->height())
    return false;

  if (!get_blocks(start_offset, count, blocks))
  {
    return false;
  }

  for(const auto& blk : blocks)
  {
    std::vector<crypto::hash> missed_ids;
    get_transactions_blobs(blk.second.tx_hashes, txs, missed_ids);
    CHECK_AND_ASSERT_MES(!missed_ids.size(), false, "has missed transactions in own block in main blockchain");
  }

  return true;
}
//------------------------------------------------------------------
bool Blockchain::get_blocks(uint64_t start_offset, size_t count, std::vector<std::pair<cryptonote::blobdata,block>>& blocks) const
{
  LOG_PRINT_L3("Blockchain::" << __func__);
  auto lock = tools::unique_lock(*this);
  const uint64_t height = m_db->height();
  if(start_offset >= height)
    return false;

  const size_t num_blocks = std::min<uint64_t>(height - start_offset, count);
  blocks.reserve(blocks.size() + num_blocks);
  for(size_t i = 0; i < num_blocks; i++)
  {
    blocks.emplace_back(m_db->get_block_blob_from_height(start_offset + i), block{});
    if (!parse_and_validate_block_from_blob(blocks.back().first, blocks.back().second))
    {
      LOG_ERROR("Invalid block");
      return false;
    }
  }
  return true;
}
//------------------------------------------------------------------
//TODO: This function *looks* like it won't need to be rewritten
//      to use BlockchainDB, as it calls other functions that were,
//      but it warrants some looking into later.
//
//FIXME: This function appears to want to return false if any transactions
//       that belong with blocks are missing, but not if blocks themselves
//       are missing.
bool Blockchain::handle_get_blocks(NOTIFY_REQUEST_GET_BLOCKS::request& arg, NOTIFY_RESPONSE_GET_BLOCKS::request& rsp)
{
  LOG_PRINT_L3("Blockchain::" << __func__);
  std::unique_lock<decltype(m_blockchain_lock)> blockchain_lock{m_blockchain_lock, std::defer_lock};
  auto blink_lock = m_tx_pool.blink_shared_lock(std::defer_lock);
  std::lock(blockchain_lock, blink_lock);

  db_rtxn_guard rtxn_guard (m_db);
  rsp.current_blockchain_height = get_current_blockchain_height();
  std::vector<std::pair<cryptonote::blobdata,block>> blocks;
  get_blocks(arg.blocks, blocks, rsp.missed_ids);

  uint64_t const top_height = (m_db->height() - 1);
  uint64_t const earliest_height_to_sync_checkpoints_granularly =
      (top_height < service_nodes::CHECKPOINT_STORE_PERSISTENTLY_INTERVAL)
          ? 0
          : top_height - service_nodes::CHECKPOINT_STORE_PERSISTENTLY_INTERVAL;

  for (auto& bl: blocks)
  {
    auto &block_blob = bl.first;
    auto &block = bl.second;

    rsp.blocks.push_back(block_complete_entry());
    block_complete_entry& block_entry = rsp.blocks.back();

    uint64_t const block_height  = get_block_height(block);
    uint64_t checkpoint_interval = service_nodes::CHECKPOINT_STORE_PERSISTENTLY_INTERVAL;
    if (block_height >= earliest_height_to_sync_checkpoints_granularly)
      checkpoint_interval = service_nodes::CHECKPOINT_INTERVAL;

    if ((block_height % checkpoint_interval) == 0)
    {
      try
      {
        checkpoint_t checkpoint;
        if (get_checkpoint(block_height, checkpoint))
          block_entry.checkpoint = t_serializable_object_to_blob(checkpoint);
      }
      catch (const std::exception &e)
      {
        MERROR("Get block checkpoint from DB failed non-trivially at height: " << block_height << ", what = " << e.what());
        return false;
      }
    }

    // FIXME: s/rsp.missed_ids/missed_tx_id/ ?  Seems like rsp.missed_ids
    //        is for missed blocks, not missed transactions as well.
    std::vector<crypto::hash> missed_tx_ids;
    get_transactions_blobs(block.tx_hashes, block_entry.txs, missed_tx_ids);

    for (auto &h : block.tx_hashes)
    {
      if (auto blink = m_tx_pool.get_blink(h))
      {
        auto l = blink->shared_lock();
        block_entry.blinks.emplace_back();
        blink->fill_serialization_data(block_entry.blinks.back());
      }
    }

    if (missed_tx_ids.size() != 0)
    {
      // do not display an error if the peer asked for an unpruned block which we are not meant to have
      if (tools::has_unpruned_block(get_block_height(block), get_current_blockchain_height(), get_blockchain_pruning_seed()))
      {
        LOG_ERROR("Error retrieving blocks, missed " << missed_tx_ids.size()
            << " transactions for block with hash: " << get_block_hash(block)
            << std::endl
        );
      }

      rsp.missed_ids.insert(rsp.missed_ids.end(), missed_tx_ids.begin(), missed_tx_ids.end());
      return false;
    }

    //pack block
    block_entry.block = std::move(block_blob);
  }

  return true;
}
//------------------------------------------------------------------
bool Blockchain::handle_get_txs(NOTIFY_REQUEST_GET_TXS::request& arg, NOTIFY_NEW_TRANSACTIONS::request& rsp)
{
  LOG_PRINT_L3("Blockchain::" << __func__);
  auto blockchain_lock = tools::unique_lock(m_blockchain_lock, std::defer_lock);
  auto blink_lock = m_tx_pool.blink_shared_lock(std::defer_lock);
  std::lock(blockchain_lock, blink_lock);

  db_rtxn_guard rtxn_guard (m_db);
  std::vector<crypto::hash> missed;

  // First check the blockchain for any txs:
  get_transactions_blobs(arg.txs, rsp.txs, missed);

  // Look for any missed txes in the mempool:
  m_tx_pool.find_transactions(missed, rsp.txs);

  for (auto &h : arg.txs)
  {
    if (auto blink = m_tx_pool.get_blink(h))
    {
      rsp.blinks.emplace_back();
      auto l = blink->shared_lock();
      blink->fill_serialization_data(rsp.blinks.back());
    }
  }

  return true;
}
//------------------------------------------------------------------
bool Blockchain::get_alternative_blocks(std::vector<block>& blocks) const
{
  LOG_PRINT_L3("Blockchain::" << __func__);
  auto lock = tools::unique_lock(*this);

  blocks.reserve(m_db->get_alt_block_count());
  m_db->for_all_alt_blocks([&blocks](const crypto::hash &blkid, const cryptonote::alt_block_data_t &data, const cryptonote::blobdata *block_blob, const cryptonote::blobdata *checkpoint_blob) {
    if (!block_blob)
    {
      MERROR("No blob, but blobs were requested");
      return false;
    }
    cryptonote::block bl;
    if (cryptonote::parse_and_validate_block_from_blob(*block_blob, bl))
      blocks.push_back(std::move(bl));
    else
      MERROR("Failed to parse block from blob");
    return true;
  }, true);
  return true;
}
//------------------------------------------------------------------
size_t Blockchain::get_alternative_blocks_count() const
{
  LOG_PRINT_L3("Blockchain::" << __func__);
  auto lock = tools::unique_lock(*this);
  return m_db->get_alt_block_count();
}
//------------------------------------------------------------------
// This function adds the output specified by <amount, i> to the result_outs container
// unlocked and other such checks should be done by here.
uint64_t Blockchain::get_num_mature_outputs(uint64_t amount) const
{
  uint64_t num_outs = m_db->get_num_outputs(amount);
  // ensure we don't include outputs that aren't yet eligible to be used
  // outpouts are sorted by height
  const uint64_t blockchain_height = m_db->height();
  while (num_outs > 0)
  {
    const tx_out_index toi = m_db->get_output_tx_and_index(amount, num_outs - 1);
    const uint64_t height = m_db->get_tx_block_height(toi.first);
    if (height + CRYPTONOTE_DEFAULT_TX_SPENDABLE_AGE <= blockchain_height)
      break;
    --num_outs;
  }

  return num_outs;
}

crypto::public_key Blockchain::get_output_key(uint64_t amount, uint64_t global_index) const
{
  output_data_t data = m_db->get_output_key(amount, global_index);
  return data.pubkey;
}

//------------------------------------------------------------------
bool Blockchain::get_outs(const rpc::GET_OUTPUTS_BIN::request& req, rpc::GET_OUTPUTS_BIN::response& res) const
{
  LOG_PRINT_L3("Blockchain::" << __func__);
  auto lock = tools::unique_lock(*this);

  res.outs.clear();
  res.outs.reserve(req.outputs.size());

  std::vector<cryptonote::output_data_t> data;
  try
  {
    std::vector<uint64_t> amounts, offsets;
    amounts.reserve(req.outputs.size());
    offsets.reserve(req.outputs.size());
    for (const auto &i: req.outputs)
    {
      amounts.push_back(i.amount);
      offsets.push_back(i.index);
    }
    m_db->get_output_key(epee::span<const uint64_t>(amounts.data(), amounts.size()), offsets, data);
    if (data.size() != req.outputs.size())
    {
      MERROR("Unexpected output data size: expected " << req.outputs.size() << ", got " << data.size());
      return false;
    }
    for (const auto &t: data)
      res.outs.push_back({t.pubkey, t.commitment, is_output_spendtime_unlocked(t.unlock_time), t.height, crypto::null_hash});

    if (req.get_txid)
    {
      for (size_t i = 0; i < req.outputs.size(); ++i)
      {
        tx_out_index toi = m_db->get_output_tx_and_index(req.outputs[i].amount, req.outputs[i].index);
        res.outs[i].txid = toi.first;
      }
    }
  }
  catch (const std::exception &e)
  {
    return false;
  }
  return true;
}
//------------------------------------------------------------------
void Blockchain::get_output_key_mask_unlocked(const uint64_t& amount, const uint64_t& index, crypto::public_key& key, rct::key& mask, bool& unlocked) const
{
  const auto o_data = m_db->get_output_key(amount, index);
  key = o_data.pubkey;
  mask = o_data.commitment;
  unlocked = is_output_spendtime_unlocked(o_data.unlock_time);
}
//------------------------------------------------------------------
bool Blockchain::get_output_distribution(uint64_t amount, uint64_t from_height, uint64_t to_height, uint64_t &start_height, std::vector<uint64_t> &distribution, uint64_t &base) const
{
  // rct outputs don't exist before v4, NOTE(loki): we started from v7 so our start is always 0
  start_height = 0;
  base = 0;

  if (to_height > 0 && to_height < from_height)
    return false;

  if (from_height > start_height)
    start_height = from_height;

  distribution.clear();
  uint64_t db_height = m_db->height();
  if (db_height == 0)
    return false;
  if (start_height >= db_height || to_height >= db_height)
    return false;

  if (amount == 0)
  {
    std::vector<uint64_t> heights;
    heights.reserve(to_height + 1 - start_height);
    const uint64_t real_start_height = start_height > 0 ? start_height-1 : start_height;
    for (uint64_t h = real_start_height; h <= to_height; ++h)
      heights.push_back(h);
    distribution = m_db->get_block_cumulative_rct_outputs(heights);
    if (start_height > 0)
    {
      base = distribution[0];
      distribution.erase(distribution.begin());
    }
    return true;
  }
  else
  {
    return m_db->get_output_distribution(amount, start_height, to_height, distribution, base);
  }
}
//------------------------------------------------------------------
bool Blockchain::get_output_blacklist(std::vector<uint64_t> &blacklist) const
{
  return m_db->get_output_blacklist(blacklist);
}
//------------------------------------------------------------------
// This function takes a list of block hashes from another node
// on the network to find where the split point is between us and them.
// This is used to see what to send another node that needs to sync.
bool Blockchain::find_blockchain_supplement(const std::list<crypto::hash>& qblock_ids, uint64_t& starter_offset) const
{
  LOG_PRINT_L3("Blockchain::" << __func__);
  auto lock = tools::unique_lock(*this);

  // make sure the request includes at least the genesis block, otherwise
  // how can we expect to sync from the client that the block list came from?
  if(qblock_ids.empty())
  {
    MCERROR("net.p2p", "Client sent wrong NOTIFY_REQUEST_CHAIN: m_block_ids.size()=" << qblock_ids.size() << ", dropping connection");
    return false;
  }

  db_rtxn_guard rtxn_guard(m_db);
  // make sure that the last block in the request's block list matches
  // the genesis block
  auto gen_hash = m_db->get_block_hash_from_height(0);
  if(qblock_ids.back() != gen_hash)
  {
    MCERROR("net.p2p", "Client sent wrong NOTIFY_REQUEST_CHAIN: genesis block mismatch: " << std::endl << "id: " << qblock_ids.back() << ", " << std::endl << "expected: " << gen_hash << "," << std::endl << " dropping connection");
    return false;
  }

  // Find the first block the foreign chain has that we also have.
  // Assume qblock_ids is in reverse-chronological order.
  auto bl_it = qblock_ids.begin();
  uint64_t split_height = 0;
  for(; bl_it != qblock_ids.end(); bl_it++)
  {
    try
    {
      if (m_db->block_exists(*bl_it, &split_height))
        break;
    }
    catch (const std::exception& e)
    {
      MWARNING("Non-critical error trying to find block by hash in BlockchainDB, hash: " << *bl_it);
      return false;
    }
  }

  // this should be impossible, as we checked that we share the genesis block,
  // but just in case...
  if(bl_it == qblock_ids.end())
  {
    MERROR("Internal error handling connection, can't find split point");
    return false;
  }

  //we start to put block ids INCLUDING last known id, just to make other side be sure
  starter_offset = split_height;
  return true;
}
//------------------------------------------------------------------
uint64_t Blockchain::block_difficulty(uint64_t i) const
{
  LOG_PRINT_L3("Blockchain::" << __func__);
  // WARNING: this function does not take m_blockchain_lock, and thus should only call read only
  // m_db functions which do not depend on one another (ie, no getheight + gethash(height-1), as
  // well as not accessing class members, even read only (ie, m_invalid_blocks). The caller must
  // lock if it is otherwise needed.
  try
  {
    return m_db->get_block_difficulty(i);
  }
  catch (const BLOCK_DNE& e)
  {
    MERROR("Attempted to get block difficulty for height above blockchain height");
  }
  return 0;
}
//------------------------------------------------------------------
//TODO: return type should be void, throw on exception
//       alternatively, return true only if no blocks missed
bool Blockchain::get_blocks(const std::vector<crypto::hash>& block_ids, std::vector<std::pair<cryptonote::blobdata,block>>& blocks, std::vector<crypto::hash>& missed_bs) const
{
  LOG_PRINT_L3("Blockchain::" << __func__);
  auto lock = tools::unique_lock(*this);

  blocks.reserve(block_ids.size());
  for (const auto& block_hash : block_ids)
  {
    try
    {
      uint64_t height = 0;
      if (m_db->block_exists(block_hash, &height))
      {
        blocks.push_back(std::make_pair(m_db->get_block_blob_from_height(height), block()));
        if (!parse_and_validate_block_from_blob(blocks.back().first, blocks.back().second))
        {
          LOG_ERROR("Invalid block: " << block_hash);
          blocks.pop_back();
          missed_bs.push_back(block_hash);
        }
      }
      else
        missed_bs.push_back(block_hash);
    }
    catch (const std::exception& e)
    {
      return false;
    }
  }
  return true;
}
//------------------------------------------------------------------
//TODO: return type should be void, throw on exception
//       alternatively, return true only if no transactions missed
bool Blockchain::get_transactions_blobs(const std::vector<crypto::hash>& txs_ids, std::vector<cryptonote::blobdata>& txs, std::vector<crypto::hash>& missed_txs, bool pruned) const
{
  LOG_PRINT_L3("Blockchain::" << __func__);
  auto lock = tools::unique_lock(*this);

  txs.reserve(txs_ids.size());
  for (const auto& tx_hash : txs_ids)
  {
    try
    {
      cryptonote::blobdata tx;
      if (pruned && m_db->get_pruned_tx_blob(tx_hash, tx))
        txs.push_back(std::move(tx));
      else if (!pruned && m_db->get_tx_blob(tx_hash, tx))
        txs.push_back(std::move(tx));
      else
        missed_txs.push_back(tx_hash);
    }
    catch (const std::exception& e)
    {
      return false;
    }
  }
  return true;
}
//------------------------------------------------------------------
std::vector<uint64_t> Blockchain::get_transactions_heights(const std::vector<crypto::hash>& txs_ids) const
{
  LOG_PRINT_L3("Blockchain::" << __func__);
  auto lock = tools::unique_lock(*this);

  auto heights = m_db->get_tx_block_heights(txs_ids);
  for (auto &h : heights)
    if (h == std::numeric_limits<uint64_t>::max())
      h = 0;

  return heights;
}
//------------------------------------------------------------------
size_t get_transaction_version(const cryptonote::blobdata &bd)
{
  size_t version;
  const char* begin = static_cast<const char*>(bd.data());
  const char* end = begin + bd.size();
  int read = tools::read_varint(begin, end, version);
  if (read <= 0)
    throw std::runtime_error("Internal error getting transaction version");
  return version;
}
//------------------------------------------------------------------
bool Blockchain::get_split_transactions_blobs(const std::vector<crypto::hash>& txs_ids, std::vector<std::tuple<crypto::hash, cryptonote::blobdata, crypto::hash, cryptonote::blobdata>>& txs, std::vector<crypto::hash>& missed_txs) const
{
  LOG_PRINT_L3("Blockchain::" << __func__);
  auto lock = tools::unique_lock(*this);

  txs.reserve(txs_ids.size());
  for (const auto& tx_hash : txs_ids)
  {
    try
    {
      cryptonote::blobdata tx;
      if (m_db->get_pruned_tx_blob(tx_hash, tx))
      {
        txs.emplace_back(tx_hash, std::move(tx), crypto::null_hash, cryptonote::blobdata());
        if (!is_v1_tx(std::get<1>(txs.back())) && !m_db->get_prunable_tx_hash(tx_hash, std::get<2>(txs.back())))
        {
          MERROR("Prunable data hash not found for " << tx_hash);
          return false;
        }
        if (!m_db->get_prunable_tx_blob(tx_hash, std::get<3>(txs.back())))
          std::get<3>(txs.back()).clear();
      }
      else
        missed_txs.push_back(tx_hash);
    }
    catch (const std::exception& e)
    {
      return false;
    }
  }
  return true;
}
//------------------------------------------------------------------
bool Blockchain::get_transactions(const std::vector<crypto::hash>& txs_ids, std::vector<transaction>& txs, std::vector<crypto::hash>& missed_txs) const
{
  LOG_PRINT_L3("Blockchain::" << __func__);
  auto lock = tools::unique_lock(*this);

  txs.reserve(txs_ids.size());
  for (const auto& tx_hash : txs_ids)
  {
    try
    {
      cryptonote::blobdata tx;
      if (m_db->get_tx_blob(tx_hash, tx))
      {
        txs.emplace_back();
        if (!parse_and_validate_tx_from_blob(tx, txs.back()))
        {
          LOG_ERROR("Invalid transaction");
          return false;
        }
      }
      else
        missed_txs.push_back(tx_hash);
    }
    catch (const std::exception& e)
    {
      return false;
    }
  }
  return true;
}
//------------------------------------------------------------------
// Find the split point between us and foreign blockchain and return
// (by reference) the most recent common block hash along with up to
// BLOCKS_IDS_SYNCHRONIZING_DEFAULT_COUNT additional (more recent) hashes.
bool Blockchain::find_blockchain_supplement(const std::list<crypto::hash>& qblock_ids, std::vector<crypto::hash>& hashes, uint64_t& start_height, uint64_t& current_height, bool clip_pruned) const
{
  LOG_PRINT_L3("Blockchain::" << __func__);
  auto lock = tools::unique_lock(*this);

  // if we can't find the split point, return false
  if(!find_blockchain_supplement(qblock_ids, start_height))
  {
    return false;
  }

  db_rtxn_guard rtxn_guard(m_db);
  current_height = get_current_blockchain_height();
  uint64_t stop_height = current_height;
  if (clip_pruned)
  {
    const uint32_t pruning_seed = get_blockchain_pruning_seed();
    start_height = tools::get_next_unpruned_block_height(start_height, current_height, pruning_seed);
    stop_height = tools::get_next_pruned_block_height(start_height, current_height, pruning_seed);
  }
  size_t count = 0;
  hashes.reserve(std::min((size_t)(stop_height - start_height), (size_t)BLOCKS_IDS_SYNCHRONIZING_DEFAULT_COUNT));
  for(size_t i = start_height; i < stop_height && count < BLOCKS_IDS_SYNCHRONIZING_DEFAULT_COUNT; i++, count++)
  {
    hashes.push_back(m_db->get_block_hash_from_height(i));
  }

  return true;
}

bool Blockchain::find_blockchain_supplement(const std::list<crypto::hash>& qblock_ids, NOTIFY_RESPONSE_CHAIN_ENTRY::request& resp) const
{
  LOG_PRINT_L3("Blockchain::" << __func__);
  auto lock = tools::unique_lock(*this);

  bool result = find_blockchain_supplement(qblock_ids, resp.m_block_ids, resp.start_height, resp.total_height, true);
  if (result)
    resp.cumulative_difficulty = m_db->get_block_cumulative_difficulty(resp.total_height - 1);

  return result;
}
//------------------------------------------------------------------
//FIXME: change argument to std::vector, low priority
// find split point between ours and foreign blockchain (or start at
// blockchain height <req_start_block>), and return up to max_count FULL
// blocks by reference.
bool Blockchain::find_blockchain_supplement(const uint64_t req_start_block, const std::list<crypto::hash>& qblock_ids, std::vector<std::pair<std::pair<cryptonote::blobdata, crypto::hash>, std::vector<std::pair<crypto::hash, cryptonote::blobdata> > > >& blocks, uint64_t& total_height, uint64_t& start_height, bool pruned, bool get_miner_tx_hash, size_t max_count) const
{
  LOG_PRINT_L3("Blockchain::" << __func__);
  auto lock = tools::unique_lock(*this);

  // if a specific start height has been requested
  if(req_start_block > 0)
  {
    // if requested height is higher than our chain, return false -- we can't help
    if (req_start_block >= m_db->height())
    {
      return false;
    }
    start_height = req_start_block;
  }
  else
  {
    if(!find_blockchain_supplement(qblock_ids, start_height))
    {
      return false;
    }
  }

  db_rtxn_guard rtxn_guard(m_db);
  total_height = get_current_blockchain_height();
  size_t count = 0, size = 0;
  blocks.reserve(std::min(std::min(max_count, (size_t)10000), (size_t)(total_height - start_height)));
  for(uint64_t i = start_height; i < total_height && count < max_count && (size < FIND_BLOCKCHAIN_SUPPLEMENT_MAX_SIZE || count < 3); i++, count++)
  {
    blocks.resize(blocks.size()+1);
    blocks.back().first.first = m_db->get_block_blob_from_height(i);
    block b;
    CHECK_AND_ASSERT_MES(parse_and_validate_block_from_blob(blocks.back().first.first, b), false, "internal error, invalid block");
    blocks.back().first.second = get_miner_tx_hash ? cryptonote::get_transaction_hash(b.miner_tx) : crypto::null_hash;
    std::vector<cryptonote::blobdata> txs;
    if (pruned)
    {
      CHECK_AND_ASSERT_MES(m_db->get_pruned_tx_blobs_from(b.tx_hashes.front(), b.tx_hashes.size(), txs), false, "Failed to retrieve all transactions needed");
    }
    else
    {
      std::vector<crypto::hash> mis;
      get_transactions_blobs(b.tx_hashes, txs, mis, pruned);
      CHECK_AND_ASSERT_MES(!mis.size(), false, "internal error, transaction from block not found");
    }
    size += blocks.back().first.first.size();
    for (const auto &t: txs)
      size += t.size();

    CHECK_AND_ASSERT_MES(txs.size() == b.tx_hashes.size(), false, "mismatched sizes of b.tx_hashes and txs");
    blocks.back().second.reserve(txs.size());
    for (size_t i = 0; i < txs.size(); ++i)
    {
      blocks.back().second.push_back(std::make_pair(b.tx_hashes[i], std::move(txs[i])));
    }
  }
  return true;
}
//------------------------------------------------------------------
bool Blockchain::add_block_as_invalid(cryptonote::block const &block)
{
  LOG_PRINT_L3("Blockchain::" << __func__);
  auto lock = tools::unique_lock(*this);
  auto i_res = m_invalid_blocks.insert(get_block_hash(block));
  CHECK_AND_ASSERT_MES(i_res.second, false, "at insertion invalid block returned status failed");
  MINFO("BLOCK ADDED AS INVALID: " << (*i_res.first) << std::endl << ", prev_id=" << block.prev_id << ", m_invalid_blocks count=" << m_invalid_blocks.size());
  return true;
}
//------------------------------------------------------------------
bool Blockchain::have_block(const crypto::hash& id) const
{
  LOG_PRINT_L3("Blockchain::" << __func__);
  auto lock = tools::unique_lock(*this);

  if(m_db->block_exists(id))
  {
    LOG_PRINT_L2("block " << id << " found in main chain");
    return true;
  }

  if(m_db->get_alt_block(id, NULL, NULL, NULL))
  {
    LOG_PRINT_L2("block " << id << " found in alternative chains");
    return true;
  }

  if(m_invalid_blocks.count(id))
  {
    LOG_PRINT_L2("block " << id << " found in m_invalid_blocks");
    return true;
  }

  return false;
}
//------------------------------------------------------------------
bool Blockchain::handle_block_to_main_chain(const block& bl, block_verification_context& bvc)
{
    LOG_PRINT_L3("Blockchain::" << __func__);
    crypto::hash id = get_block_hash(bl);
    return handle_block_to_main_chain(bl, id, bvc, nullptr /*checkpoint*/);
}
//------------------------------------------------------------------
size_t Blockchain::get_total_transactions() const
{
  LOG_PRINT_L3("Blockchain::" << __func__);
  // WARNING: this function does not take m_blockchain_lock, and thus should only call read only
  // m_db functions which do not depend on one another (ie, no getheight + gethash(height-1), as
  // well as not accessing class members, even read only (ie, m_invalid_blocks). The caller must
  // lock if it is otherwise needed.
  return m_db->get_tx_count();
}
//------------------------------------------------------------------
// This function checks each input in the transaction <tx> to make sure it
// has not been used already, and adds its key to the container <keys_this_block>.
//
// This container should be managed by the code that validates blocks so we don't
// have to store the used keys in a given block in the permanent storage only to
// remove them later if the block fails validation.
bool Blockchain::check_for_double_spend(const transaction& tx, key_images_container& keys_this_block) const
{
  LOG_PRINT_L3("Blockchain::" << __func__);
  auto lock = tools::unique_lock(*this);
  struct add_transaction_input_visitor: public boost::static_visitor<bool>
  {
    key_images_container& m_spent_keys;
    BlockchainDB* m_db;
    add_transaction_input_visitor(key_images_container& spent_keys, BlockchainDB* db) :
      m_spent_keys(spent_keys), m_db(db)
    {
    }
    bool operator()(const txin_to_key& in) const
    {
      const crypto::key_image& ki = in.k_image;

      // attempt to insert the newly-spent key into the container of
      // keys spent this block.  If this fails, the key was spent already
      // in this block, return false to flag that a double spend was detected.
      //
      // if the insert into the block-wide spent keys container succeeds,
      // check the blockchain-wide spent keys container and make sure the
      // key wasn't used in another block already.
      auto r = m_spent_keys.insert(ki);
      if(!r.second || m_db->has_key_image(ki))
      {
        //double spend detected
        return false;
      }

      // if no double-spend detected, return true
      return true;
    }

    bool operator()(const txin_gen& tx) const
    {
      return true;
    }
    bool operator()(const txin_to_script& tx) const
    {
      return false;
    }
    bool operator()(const txin_to_scripthash& tx) const
    {
      return false;
    }
  };

  for (const txin_v& in : tx.vin)
  {
    if(!boost::apply_visitor(add_transaction_input_visitor(keys_this_block, m_db), in))
    {
      LOG_ERROR("Double spend detected!");
      return false;
    }
  }

  return true;
}
//------------------------------------------------------------------
bool Blockchain::get_tx_outputs_gindexs(const crypto::hash& tx_id, size_t n_txes, std::vector<std::vector<uint64_t>>& indexs) const
{
  LOG_PRINT_L3("Blockchain::" << __func__);
  auto lock = tools::unique_lock(*this);
  uint64_t tx_index;
  if (!m_db->tx_exists(tx_id, tx_index))
  {
    MERROR_VER("get_tx_outputs_gindexs failed to find transaction with id = " << tx_id);
    return false;
  }
  indexs = m_db->get_tx_amount_output_indices(tx_index, n_txes);
  CHECK_AND_ASSERT_MES(n_txes == indexs.size(), false, "Wrong indexs size");

  return true;
}
//------------------------------------------------------------------
bool Blockchain::get_tx_outputs_gindexs(const crypto::hash& tx_id, std::vector<uint64_t>& indexs) const
{
  LOG_PRINT_L3("Blockchain::" << __func__);
  auto lock = tools::unique_lock(*this);
  uint64_t tx_index;
  if (!m_db->tx_exists(tx_id, tx_index))
  {
    MERROR_VER("get_tx_outputs_gindexs failed to find transaction with id = " << tx_id);
    return false;
  }
  std::vector<std::vector<uint64_t>> indices = m_db->get_tx_amount_output_indices(tx_index, 1);
  CHECK_AND_ASSERT_MES(indices.size() == 1, false, "Wrong indices size");
  indexs = indices.front();
  return true;
}
//------------------------------------------------------------------
void Blockchain::on_new_tx_from_block(const cryptonote::transaction &tx)
{
#if defined(PER_BLOCK_CHECKPOINT)
  // check if we're doing per-block checkpointing
  if (m_db->height() < m_blocks_hash_check.size())
  {
    TIME_MEASURE_START(a);
    m_blocks_txs_check.push_back(get_transaction_hash(tx));
    TIME_MEASURE_FINISH(a);
    if(m_show_time_stats)
    {
      size_t ring_size = !tx.vin.empty() && tx.vin[0].type() == typeid(txin_to_key) ? boost::get<txin_to_key>(tx.vin[0]).key_offsets.size() : 0;
      MINFO("HASH: " << "-" << " I/M/O: " << tx.vin.size() << "/" << ring_size << "/" << tx.vout.size() << " H: " << 0 << " chcktx: " << a);
    }
  }
#endif
}
//------------------------------------------------------------------
//FIXME: it seems this function is meant to be merely a wrapper around
//       another function of the same name, this one adding one bit of
//       functionality.  Should probably move anything more than that
//       (getting the hash of the block at height max_used_block_id)
//       to the other function to keep everything in one place.
// This function overloads its sister function with
// an extra value (hash of highest block that holds an output used as input)
// as a return-by-reference.
bool Blockchain::check_tx_inputs(transaction& tx, uint64_t& max_used_block_height, crypto::hash& max_used_block_id, tx_verification_context &tvc, bool kept_by_block, std::unordered_set<crypto::key_image>* key_image_conflicts)
{
  LOG_PRINT_L3("Blockchain::" << __func__);
  auto lock = tools::unique_lock(*this);

#if defined(PER_BLOCK_CHECKPOINT)
  // check if we're doing per-block checkpointing
  if (m_db->height() < m_blocks_hash_check.size() && kept_by_block)
  {
    max_used_block_id = null_hash;
    max_used_block_height = 0;
    return true;
  }
#endif

  TIME_MEASURE_START(a);
  bool res = check_tx_inputs(tx, tvc, &max_used_block_height, key_image_conflicts);
  TIME_MEASURE_FINISH(a);
  if(m_show_time_stats)
  {
    size_t ring_size = !tx.vin.empty() && tx.vin[0].type() == typeid(txin_to_key) ? boost::get<txin_to_key>(tx.vin[0]).key_offsets.size() : 0;
    MINFO("HASH: " <<  get_transaction_hash(tx) << " I/M/O: " << tx.vin.size() << "/" << ring_size << "/" << tx.vout.size() << " H: " << max_used_block_height << " ms: " << a + m_fake_scan_time << " B: " << get_object_blobsize(tx) << " W: " << get_transaction_weight(tx));
  }
  if (!res)
    return false;

  CHECK_AND_ASSERT_MES(max_used_block_height < m_db->height(), false,  "internal error: max used block index=" << max_used_block_height << " is not less then blockchain size = " << m_db->height());
  max_used_block_id = m_db->get_block_hash_from_height(max_used_block_height);
  return true;
}
//------------------------------------------------------------------
bool Blockchain::check_tx_outputs(const transaction& tx, tx_verification_context &tvc) const
{
  LOG_PRINT_L3("Blockchain::" << __func__);
  auto lock = tools::unique_lock(*this);

  for (const auto &o: tx.vout) {
    if (o.amount != 0) { // in a v2 tx, all outputs must have 0 amount NOTE(loki): All loki tx's are atleast v2 from the beginning
      tvc.m_invalid_output = true;
      return false;
    }

    // from hardfork v4, forbid invalid pubkeys NOTE(loki): We started from hf7 so always execute branch
    if (o.target.type() == typeid(txout_to_key)) {
      const txout_to_key& out_to_key = boost::get<txout_to_key>(o.target);
      if (!crypto::check_key(out_to_key.key)) {
        tvc.m_invalid_output = true;
        return false;
      }
    }
  }

  // from v10, allow bulletproofs
  const uint8_t hf_version = m_hardfork->get_current_version();
  if (hf_version < network_version_10_bulletproofs) {
    const bool bulletproof = rct::is_rct_bulletproof(tx.rct_signatures.type);
    if (bulletproof || !tx.rct_signatures.p.bulletproofs.empty())
    {
      MERROR_VER("Bulletproofs are not allowed before v10");
      tvc.m_invalid_output = true;
      return false;
    }
  }
  else
  {
    const bool borromean = rct::is_rct_borromean(tx.rct_signatures.type);
    if (borromean)
    {
      uint64_t hf10_height = m_hardfork->get_earliest_ideal_height_for_version(network_version_10_bulletproofs);
      uint64_t curr_height = this->get_current_blockchain_height();
      if (curr_height == hf10_height)
      {
        // NOTE(loki): Allow the hardforking block to contain a borromean proof
        // incase there were some transactions in the TX Pool that were
        // generated pre-HF10 rules. Note, this isn't bulletproof. If there were
        // more than 1 blocks worth of borromean proof TX's sitting in the pool
        // this isn't going to work.
      }
      else
      {
        MERROR_VER("Borromean range proofs are not allowed after v10");
        tvc.m_invalid_output = true;
        return false;
      }
    }
  }

  if (hf_version < HF_VERSION_SMALLER_BP) {
    if (tx.rct_signatures.type == rct::RCTTypeBulletproof2)
    {
      MERROR_VER("Ringct type " << (unsigned)rct::RCTTypeBulletproof2 << " is not allowed before v" << HF_VERSION_SMALLER_BP);
      tvc.m_invalid_output = true;
      return false;
    }
  }

  if (hf_version > HF_VERSION_SMALLER_BP) {
    if (tx.version >= txversion::v4_tx_types && tx.is_transfer())
    {
      if (tx.rct_signatures.type == rct::RCTTypeBulletproof)
      {
        MERROR_VER("Ringct type " << (unsigned)rct::RCTTypeBulletproof << " is not allowed from v" << (HF_VERSION_SMALLER_BP + 1));
        tvc.m_invalid_output = true;
        return false;
      }
    }
  }

  return true;
}
//------------------------------------------------------------------
bool Blockchain::have_tx_keyimges_as_spent(const transaction &tx) const
{
  LOG_PRINT_L3("Blockchain::" << __func__);
  for (const txin_v& in: tx.vin)
  {
    CHECKED_GET_SPECIFIC_VARIANT(in, const txin_to_key, in_to_key, true);
    if(have_tx_keyimg_as_spent(in_to_key.k_image))
      return true;
  }
  return false;
}
bool Blockchain::expand_transaction_2(transaction &tx, const crypto::hash &tx_prefix_hash, const std::vector<std::vector<rct::ctkey>> &pubkeys) const
{
  PERF_TIMER(expand_transaction_2);
  CHECK_AND_ASSERT_MES(tx.version >= txversion::v2_ringct, false, "Transaction version is not 2 or greater");

  rct::rctSig &rv = tx.rct_signatures;

  // message - hash of the transaction prefix
  rv.message = rct::hash2rct(tx_prefix_hash);

  // mixRing - full and simple store it in opposite ways
  if (rv.type == rct::RCTTypeFull)
  {
    CHECK_AND_ASSERT_MES(!pubkeys.empty() && !pubkeys[0].empty(), false, "empty pubkeys");
    rv.mixRing.resize(pubkeys[0].size());
    for (size_t m = 0; m < pubkeys[0].size(); ++m)
      rv.mixRing[m].clear();
    for (size_t n = 0; n < pubkeys.size(); ++n)
    {
      CHECK_AND_ASSERT_MES(pubkeys[n].size() <= pubkeys[0].size(), false, "More inputs that first ring");
      for (size_t m = 0; m < pubkeys[n].size(); ++m)
      {
        rv.mixRing[m].push_back(pubkeys[n][m]);
      }
    }
  }
  else if (rv.type == rct::RCTTypeSimple || rv.type == rct::RCTTypeBulletproof || rv.type == rct::RCTTypeBulletproof2)
  {
    CHECK_AND_ASSERT_MES(!pubkeys.empty() && !pubkeys[0].empty(), false, "empty pubkeys");
    rv.mixRing.resize(pubkeys.size());
    for (size_t n = 0; n < pubkeys.size(); ++n)
    {
      rv.mixRing[n].clear();
      for (size_t m = 0; m < pubkeys[n].size(); ++m)
      {
        rv.mixRing[n].push_back(pubkeys[n][m]);
      }
    }
  }
  else
  {
    CHECK_AND_ASSERT_MES(false, false, "Unsupported rct tx type: " + boost::lexical_cast<std::string>(rv.type));
  }

  // II
  if (rv.type == rct::RCTTypeFull)
  {
    rv.p.MGs.resize(1);
    rv.p.MGs[0].II.resize(tx.vin.size());
    for (size_t n = 0; n < tx.vin.size(); ++n)
      rv.p.MGs[0].II[n] = rct::ki2rct(boost::get<txin_to_key>(tx.vin[n]).k_image);
  }
  else if (rv.type == rct::RCTTypeSimple || rv.type == rct::RCTTypeBulletproof || rv.type == rct::RCTTypeBulletproof2)
  {
    CHECK_AND_ASSERT_MES(rv.p.MGs.size() == tx.vin.size(), false, "Bad MGs size");
    for (size_t n = 0; n < tx.vin.size(); ++n)
    {
      rv.p.MGs[n].II.resize(1);
      rv.p.MGs[n].II[0] = rct::ki2rct(boost::get<txin_to_key>(tx.vin[n]).k_image);
    }
  }
  else
  {
    CHECK_AND_ASSERT_MES(false, false, "Unsupported rct tx type: " + boost::lexical_cast<std::string>(rv.type));
  }

  // outPk was already done by handle_incoming_tx

  return true;
}
//------------------------------------------------------------------
// This function validates transaction inputs and their keys.
// FIXME: consider moving functionality specific to one input into
//        check_tx_input() rather than here, and use this function simply
//        to iterate the inputs as necessary (splitting the task
//        using threads, etc.)
bool Blockchain::check_tx_inputs(transaction& tx, tx_verification_context &tvc, uint64_t* pmax_used_block_height, std::unordered_set<crypto::key_image>* key_image_conflicts)
{
  PERF_TIMER(check_tx_inputs);
  LOG_PRINT_L3("Blockchain::" << __func__);
  uint64_t max_used_block_height = 0;
  if (!pmax_used_block_height)
    pmax_used_block_height = &max_used_block_height;
  *pmax_used_block_height = 0;

  const auto hf_version = m_hardfork->get_current_version();

  // Min/Max Type/Version Check
  {
    txtype max_type       = transaction::get_max_type_for_hf(hf_version);
    txversion min_version = transaction::get_min_version_for_hf(hf_version);
    txversion max_version = transaction::get_max_version_for_hf(hf_version);
    tvc.m_invalid_type    = (tx.type > max_type);
    tvc.m_invalid_version = tx.version < min_version || tx.version > max_version;
    if (tvc.m_invalid_version || tvc.m_invalid_type)
    {
      if (tvc.m_invalid_version) MERROR_VER("TX Invalid version: " << tx.version << " for hardfork: " << (int)hf_version << " min/max version:  " << min_version << "/" << max_version);
      if (tvc.m_invalid_type)    MERROR_VER("TX Invalid type: " << tx.type << " for hardfork: " << (int)hf_version << " max type: " << max_type);
      return false;
    }
  }

  if (tx.is_transfer())
  {
    if (hf_version >= HF_VERSION_MIN_2_OUTPUTS && tx.vout.size() < 2)
    {
      MERROR_VER("Tx " << get_transaction_hash(tx) << " has fewer than two outputs");
      tvc.m_too_few_outputs = true;
      return false;
    }

    crypto::hash tx_prefix_hash = get_transaction_prefix_hash(tx);

    std::vector<std::vector<rct::ctkey>> pubkeys(tx.vin.size());
    size_t sig_index = 0;
    const crypto::key_image *last_key_image = NULL;
    for (size_t sig_index = 0; sig_index < tx.vin.size(); sig_index++)
    {
      const auto& txin = tx.vin[sig_index];

      //
      // Monero Checks
      //
      // make sure output being spent is of type txin_to_key, rather than e.g.  txin_gen, which is only used for miner transactions
      CHECK_AND_ASSERT_MES(txin.type() == typeid(txin_to_key), false, "wrong type id in tx input at Blockchain::check_tx_inputs");
      const txin_to_key& in_to_key = boost::get<txin_to_key>(txin);
      {
        // make sure tx output has key offset(s) (is signed to be used)
        CHECK_AND_ASSERT_MES(in_to_key.key_offsets.size(), false, "empty in_to_key.key_offsets in transaction with id " << get_transaction_hash(tx));

        // Mixin Check, from hard fork 7, we require mixin at least 9, always.
        if (in_to_key.key_offsets.size() - 1 != CRYPTONOTE_DEFAULT_TX_MIXIN)
        {
          MERROR_VER("Tx " << get_transaction_hash(tx) << " has incorrect ring size (" << in_to_key.key_offsets.size() - 1 << ", expected (" << CRYPTONOTE_DEFAULT_TX_MIXIN << ")");
          tvc.m_low_mixin = true;
          return false;
        }

        // from v7, sorted ins
        {
          if (last_key_image && memcmp(&in_to_key.k_image, last_key_image, sizeof(*last_key_image)) >= 0)
          {
            MERROR_VER("transaction has unsorted inputs");
            tvc.m_verifivation_failed = true;
            return false;
          }
          last_key_image = &in_to_key.k_image;
        }

        if(have_tx_keyimg_as_spent(in_to_key.k_image))
        {
          MERROR_VER("Key image already spent in blockchain: " << epee::string_tools::pod_to_hex(in_to_key.k_image));
          if (key_image_conflicts)
            key_image_conflicts->insert(in_to_key.k_image);
          else
          {
            tvc.m_double_spend = true;
            return false;
          }
        }

        // make sure that output being spent matches up correctly with the
        // signature spending it.
        if (!check_tx_input(in_to_key, tx_prefix_hash, pubkeys[sig_index], pmax_used_block_height))
        {
          MERROR_VER("Failed to check ring signature for tx " << get_transaction_hash(tx) << "  vin key with k_image: " << in_to_key.k_image << "  sig_index: " << sig_index);
          if (pmax_used_block_height) // a default value of NULL is used when called from Blockchain::handle_block_to_main_chain()
          {
            MERROR_VER("  *pmax_used_block_height: " << *pmax_used_block_height);
          }

          return false;
        }
      }

      //
      // Service Node Checks
      //
      if (hf_version >= cryptonote::network_version_11_infinite_staking)
      {
        const auto &blacklist = m_service_node_list.get_blacklisted_key_images();
        for (const auto &entry : blacklist)
        {
          if (in_to_key.k_image == entry.key_image) // Check if key image is on the blacklist
          {
            MERROR_VER("Key image: " << epee::string_tools::pod_to_hex(entry.key_image) << " is blacklisted by the service node network");
            tvc.m_key_image_blacklisted = true;
            return false;
          }
        }

        uint64_t unlock_height = 0;
        if (m_service_node_list.is_key_image_locked(in_to_key.k_image, &unlock_height))
        {
          MERROR_VER("Key image: " << epee::string_tools::pod_to_hex(in_to_key.k_image) << " is locked in a stake until height: " << unlock_height);
          tvc.m_key_image_locked_by_snode = true;
          return false;
        }
      }
    }

    if (hf_version >= HF_VERSION_ENFORCE_MIN_AGE)
    {
      CHECK_AND_ASSERT_MES(*pmax_used_block_height + CRYPTONOTE_DEFAULT_TX_SPENDABLE_AGE <= m_db->height(),
          false, "Transaction spends at least one output which is too young");
    }

    if (!expand_transaction_2(tx, tx_prefix_hash, pubkeys))
    {
      MERROR_VER("Failed to expand rct signatures!");
      return false;
    }

    // from version 2, check ringct signatures
    // obviously, the original and simple rct APIs use a mixRing that's indexes
    // in opposite orders, because it'd be too simple otherwise...
    const rct::rctSig &rv = tx.rct_signatures;
    switch (rv.type)
    {
    case rct::RCTTypeNull: {
      // we only accept no signatures for coinbase txes
      MERROR_VER("Null rct signature on non-coinbase tx");
      return false;
    }
    case rct::RCTTypeSimple:
    case rct::RCTTypeBulletproof:
    case rct::RCTTypeBulletproof2:
    {
      // check all this, either reconstructed (so should really pass), or not
      {
        if (pubkeys.size() != rv.mixRing.size())
        {
          MERROR_VER("Failed to check ringct signatures: mismatched pubkeys/mixRing size");
          return false;
        }
        for (size_t i = 0; i < pubkeys.size(); ++i)
        {
          if (pubkeys[i].size() != rv.mixRing[i].size())
          {
            MERROR_VER("Failed to check ringct signatures: mismatched pubkeys/mixRing size");
            return false;
          }
        }

        for (size_t n = 0; n < pubkeys.size(); ++n)
        {
          for (size_t m = 0; m < pubkeys[n].size(); ++m)
          {
            if (pubkeys[n][m].dest != rct::rct2pk(rv.mixRing[n][m].dest))
            {
              MERROR_VER("Failed to check ringct signatures: mismatched pubkey at vin " << n << ", index " << m);
              return false;
            }
            if (pubkeys[n][m].mask != rct::rct2pk(rv.mixRing[n][m].mask))
            {
              MERROR_VER("Failed to check ringct signatures: mismatched commitment at vin " << n << ", index " << m);
              return false;
            }
          }
        }
      }

      if (rv.p.MGs.size() != tx.vin.size())
      {
        MERROR_VER("Failed to check ringct signatures: mismatched MGs/vin sizes");
        return false;
      }
      for (size_t n = 0; n < tx.vin.size(); ++n)
      {
        if (rv.p.MGs[n].II.empty() || memcmp(&boost::get<txin_to_key>(tx.vin[n]).k_image, &rv.p.MGs[n].II[0], 32))
        {
          MERROR_VER("Failed to check ringct signatures: mismatched key image");
          return false;
        }
      }

      if (!rct::verRctNonSemanticsSimple(rv))
      {
        MERROR_VER("Failed to check ringct signatures!");
        return false;
      }
      break;
    }
    case rct::RCTTypeFull:
    {
      // check all this, either reconstructed (so should really pass), or not
      {
        bool size_matches = true;
        for (size_t i = 0; i < pubkeys.size(); ++i)
          size_matches &= pubkeys[i].size() == rv.mixRing.size();
        for (size_t i = 0; i < rv.mixRing.size(); ++i)
          size_matches &= pubkeys.size() == rv.mixRing[i].size();
        if (!size_matches)
        {
          MERROR_VER("Failed to check ringct signatures: mismatched pubkeys/mixRing size");
          return false;
        }

        for (size_t n = 0; n < pubkeys.size(); ++n)
        {
          for (size_t m = 0; m < pubkeys[n].size(); ++m)
          {
            if (pubkeys[n][m].dest != rct::rct2pk(rv.mixRing[m][n].dest))
            {
              MERROR_VER("Failed to check ringct signatures: mismatched pubkey at vin " << n << ", index " << m);
              return false;
            }
            if (pubkeys[n][m].mask != rct::rct2pk(rv.mixRing[m][n].mask))
            {
              MERROR_VER("Failed to check ringct signatures: mismatched commitment at vin " << n << ", index " << m);
              return false;
            }
          }
        }
      }

      if (rv.p.MGs.size() != 1)
      {
        MERROR_VER("Failed to check ringct signatures: Bad MGs size");
        return false;
      }
      if (rv.p.MGs.empty() || rv.p.MGs[0].II.size() != tx.vin.size())
      {
        MERROR_VER("Failed to check ringct signatures: mismatched II/vin sizes");
        return false;
      }
      for (size_t n = 0; n < tx.vin.size(); ++n)
      {
        if (memcmp(&boost::get<txin_to_key>(tx.vin[n]).k_image, &rv.p.MGs[0].II[n], 32))
        {
          MERROR_VER("Failed to check ringct signatures: mismatched II/vin sizes");
          return false;
        }
      }

      if (!rct::verRct(rv, false))
      {
        MERROR_VER("Failed to check ringct signatures!");
        return false;
      }
      break;
    }
    default:
      MERROR_VER(__func__ << ": Unsupported rct type: " << rv.type);
      return false;
    }

    // for bulletproofs, check they're only multi-output after v8
    if (rct::is_rct_bulletproof(rv.type) && hf_version < network_version_10_bulletproofs)
    {
      for (const rct::Bulletproof &proof: rv.p.bulletproofs)
      {
        if (proof.V.size() > 1)
        {
          MERROR_VER("Multi output bulletproofs are invalid before v10");
          return false;
        }
      }
    }

    if (tx.type == txtype::loki_name_system)
    {
      cryptonote::tx_extra_loki_name_system data;
      std::string fail_reason;
      if (!m_lns_db.validate_lns_tx(hf_version, get_current_blockchain_height(), tx, &data, &fail_reason))
      {
        MERROR_VER("Failed to validate LNS TX reason: " << fail_reason);
        tvc.m_verbose_error = std::move(fail_reason);
        return false;
      }
    }
  }
  else
  {
    CHECK_AND_ASSERT_MES(tx.vin.size() == 0, false, "TX type: " << tx.type << " should have 0 inputs. This should have been rejected in check_tx_semantic!");

    if (tx.rct_signatures.txnFee != 0)
    {
      tvc.m_invalid_input = true;
      tvc.m_verifivation_failed = true;
      MERROR_VER("TX type: " << tx.type << " should have 0 fee!");
      return false;
    }

    if (tx.type == txtype::state_change)
    {
      tx_extra_service_node_state_change state_change;
      if (!get_service_node_state_change_from_tx_extra(tx.extra, state_change, hf_version))
      {
        MERROR_VER("TX did not have the state change metadata in the tx_extra");
        return false;
      }

      auto const quorum_type  = service_nodes::quorum_type::obligations;
      auto const quorum       = m_service_node_list.get_quorum(quorum_type, state_change.block_height);
      {
        if (!quorum)
        {
          MERROR_VER("could not get obligations quorum for recent state change tx");
          return false;
        }

        if (!service_nodes::verify_tx_state_change(state_change, get_current_blockchain_height(), tvc, *quorum, hf_version))
        {
          // will be set by the above on serious failures (i.e. illegal value), but not for less
          // serious ones like state change heights slightly outside of allowed bounds:
          //tvc.m_verifivation_failed = true;
          MERROR_VER("tx " << get_transaction_hash(tx) << ": state change tx could not be completely verified reason: " << print_vote_verification_context(tvc.m_vote_ctx));
          return false;
        }
      }

      crypto::public_key const &state_change_service_node_pubkey = quorum->workers[state_change.service_node_index];
      //
      // NOTE: Query the Service Node List for the in question Service Node the state change is for and disallow if conflicting
      //
      std::vector<service_nodes::service_node_pubkey_info> service_node_array = m_service_node_list.get_service_node_list_state({state_change_service_node_pubkey});
      if (service_node_array.empty())
      {
        MERROR_VER("Service Node no longer exists on the network, state change can be ignored");
        return hf_version < cryptonote::network_version_12_checkpointing; // NOTE: Used to be allowed pre HF12.
      }

      service_nodes::service_node_info const &service_node_info = *service_node_array[0].info;
      if (!service_node_info.can_transition_to_state(hf_version, state_change.block_height, state_change.state))
      {
        MERROR_VER("State change trying to vote Service Node into the same state it already is in, (aka double spend)");
        tvc.m_double_spend = true;
        return false;
      }
    }
    else if (tx.type == txtype::key_image_unlock)
    {
      cryptonote::tx_extra_tx_key_image_unlock unlock;
      if (!cryptonote::get_tx_key_image_unlock_from_tx_extra(tx.extra, unlock))
      {
        MERROR("TX extra didn't have key image unlock in the tx_extra");
        return false;
      }

      service_nodes::service_node_info::contribution_t contribution = {};
      uint64_t unlock_height = 0;
      if (!m_service_node_list.is_key_image_locked(unlock.key_image, &unlock_height, &contribution))
      {
        MERROR_VER("Requested key image: " << epee::string_tools::pod_to_hex(unlock.key_image) << " to unlock is not locked");
        tvc.m_invalid_input = true;
        return false;
      }

      crypto::hash const hash = service_nodes::generate_request_stake_unlock_hash(unlock.nonce);
      if (!crypto::check_signature(hash, contribution.key_image_pub_key, unlock.signature))
      {
        MERROR("Could not verify key image unlock transaction signature for tx: " << get_transaction_hash(tx));
        return false;
      }

      // Otherwise is a locked key image, if the unlock_height is set, it has been previously requested to unlock
      if (unlock_height != service_nodes::KEY_IMAGE_AWAITING_UNLOCK_HEIGHT)
      {
        tvc.m_double_spend = true;
        return false;
      }
    }
    else
    {
      MERROR_VER("Unhandled tx type: " << tx.type << " rejecting tx: " << get_transaction_hash(tx));
      tvc.m_invalid_type = true;;
      return false;
    }
  }

  return true;
}

//------------------------------------------------------------------
void Blockchain::check_ring_signature(const crypto::hash &tx_prefix_hash, const crypto::key_image &key_image, const std::vector<rct::ctkey> &pubkeys, const std::vector<crypto::signature>& sig, uint64_t &result) const
{
  std::vector<const crypto::public_key *> p_output_keys;
  p_output_keys.reserve(pubkeys.size());
  for (auto &key : pubkeys)
  {
    // rct::key and crypto::public_key have the same structure, avoid object ctor/memcpy
    p_output_keys.push_back(&(const crypto::public_key&)key.dest);
  }

  result = crypto::check_ring_signature(tx_prefix_hash, key_image, p_output_keys, sig.data()) ? 1 : 0;
}

//------------------------------------------------------------------
uint64_t Blockchain::get_fee_quantization_mask()
{
  static uint64_t mask = 0;
  if (mask == 0)
  {
    mask = 1;
    for (size_t n = PER_KB_FEE_QUANTIZATION_DECIMALS; n < CRYPTONOTE_DISPLAY_DECIMAL_POINT; ++n)
      mask *= 10;
  }
  return mask;
}

//------------------------------------------------------------------
byte_and_output_fees Blockchain::get_dynamic_base_fee(uint64_t block_reward, size_t median_block_weight, uint8_t version)
{
  const uint64_t min_block_weight = get_min_block_weight(version);
  if (median_block_weight < min_block_weight)
    median_block_weight = min_block_weight;
  byte_and_output_fees fees{0, 0};
  uint64_t hi, &lo = fees.first;

  if (version >= HF_VERSION_PER_BYTE_FEE)
  {
    // fee = block_reward * DYNAMIC_FEE_REFERENCE_TRANSACTION_WEIGHT / min_block_weight / median_block_weight / 5
    // (but done in 128-bit math).  Note that the wallet uses FEE_PER_BYTE as a fallback if it can't
    // get the dynamic fee from the daemon, so it needs to satisfy
    // FEE_PER_BYTE >= BLOCK_REWARD * DYNAMIC_FEE_REFERENCE_TRANSACTION_WEIGHT / (min_block_weight)^2 / 5
    // (The square because median_block_weight >= min_block_weight).
    // As of writing we are past block 300000 with base block reward of ~32.04; and so the fee is below 214
    // (hence the use of 215 in cryptonote_config.h).
    //
    // In v12 we increase the reference transaction fee by 80 (to 240000), and so the
    // FEE_PER_BYTE fallback also goes up (to a conservative estimate of 17200).
    //
    // This calculation was painful for large txes (in particular sweeps and SN stakes), which
    // wasn't intended, so in v13 we reduce the reference tx fee back to what it was before and
    // introduce a per-output fee instead.  (This is why this is an hard == instead of a >=).
    const uint64_t reference_fee = version == HF_VERSION_INCREASE_FEE ? DYNAMIC_FEE_REFERENCE_TRANSACTION_WEIGHT_V12 : DYNAMIC_FEE_REFERENCE_TRANSACTION_WEIGHT;
    lo = mul128(block_reward, reference_fee, &hi);
    div128_32(hi, lo, min_block_weight, &hi, &lo);
    div128_32(hi, lo, median_block_weight, &hi, &lo);
    assert(hi == 0);
    lo /= 5;

    if (version >= HF_VERSION_PER_OUTPUT_FEE)
      fees.second = FEE_PER_OUTPUT;

    return fees;
  }

  constexpr uint64_t fee_base = DYNAMIC_FEE_PER_KB_BASE_FEE_V5;

  uint64_t unscaled_fee_base = (fee_base * min_block_weight / median_block_weight);
  lo = mul128(unscaled_fee_base, block_reward, &hi);
  static_assert(DYNAMIC_FEE_PER_KB_BASE_BLOCK_REWARD % 1000000 == 0, "DYNAMIC_FEE_PER_KB_BASE_BLOCK_REWARD must be divisible by 1000000");
  static_assert(DYNAMIC_FEE_PER_KB_BASE_BLOCK_REWARD / 1000000 <= std::numeric_limits<uint32_t>::max(), "DYNAMIC_FEE_PER_KB_BASE_BLOCK_REWARD is too large");

  // divide in two steps, since the divisor must be 32 bits, but DYNAMIC_FEE_PER_KB_BASE_BLOCK_REWARD isn't
  div128_32(hi, lo, DYNAMIC_FEE_PER_KB_BASE_BLOCK_REWARD / 1000000, &hi, &lo);
  div128_32(hi, lo, 1000000, &hi, &lo);
  assert(hi == 0);

  // quantize fee up to 8 decimals
  uint64_t mask = get_fee_quantization_mask();
  uint64_t qlo = (lo + mask - 1) / mask * mask;
  MDEBUG("lo " << print_money(lo) << ", qlo " << print_money(qlo) << ", mask " << mask);

  fees.first = qlo;
  return fees;
}

//------------------------------------------------------------------
bool Blockchain::check_fee(size_t tx_weight, size_t tx_outs, uint64_t fee, uint64_t burned, const tx_pool_options &opts) const
{
  const uint8_t version = get_current_hard_fork_version();
  const uint64_t blockchain_height = get_current_blockchain_height();

  uint64_t median = m_current_block_cumul_weight_limit / 2;
  uint64_t already_generated_coins = blockchain_height ? m_db->get_block_already_generated_coins(blockchain_height - 1) : 0;
  uint64_t base_reward, base_reward_unpenalized;
  if (!get_base_block_reward(median, 1, already_generated_coins, base_reward, base_reward_unpenalized, version, blockchain_height))
    return false;

  uint64_t needed_fee;
  if (version >= HF_VERSION_PER_BYTE_FEE)
  {
    const bool use_long_term_median_in_fee = version >= HF_VERSION_LONG_TERM_BLOCK_WEIGHT;
    auto fees = get_dynamic_base_fee(base_reward, use_long_term_median_in_fee ? m_long_term_effective_median_block_weight : median, version);
    MDEBUG("Using " << print_money(fees.first) << "/byte + " << print_money(fees.second) << "/out fee");
    needed_fee = tx_weight * fees.first + tx_outs * fees.second;
    // quantize fee up to 8 decimals
    const uint64_t mask = get_fee_quantization_mask();
    needed_fee = (needed_fee + mask - 1) / mask * mask;
  }
  else
  {
    auto fees = get_dynamic_base_fee(base_reward, median, version);
    assert(fees.second == 0);
    MDEBUG("Using " << print_money(fees.first) << "/kB fee");

    needed_fee = tx_weight / 1024;
    needed_fee += (tx_weight % 1024) ? 1 : 0;
    needed_fee *= fees.first;
  }

  uint64_t required_percent = std::max(opts.fee_percent, uint64_t{100});

  needed_fee -= needed_fee / 50; // keep a little 2% buffer on acceptance

  uint64_t base_miner_fee = needed_fee;
  needed_fee = needed_fee * required_percent / 100;

  if (fee < needed_fee)
  {
    MERROR_VER("transaction fee is not enough: " << print_money(fee) << ", minimum fee: " << print_money(needed_fee));
    return false;
  }

  if (opts.burn_fixed || opts.burn_percent)
  {
    uint64_t need_burned = opts.burn_fixed + base_miner_fee * opts.burn_percent / 100;
    if (burned < need_burned)
    {
      MERROR_VER("transaction burned fee is not enough: " << print_money(burned) << ", minimum fee: " << print_money(need_burned));
      return false;
    }
  }
  return true;
}

//------------------------------------------------------------------
byte_and_output_fees Blockchain::get_dynamic_base_fee_estimate(uint64_t grace_blocks) const
{
  const uint8_t version = get_current_hard_fork_version();
  const uint64_t db_height = m_db->height();

  if (grace_blocks >= CRYPTONOTE_REWARD_BLOCKS_WINDOW)
    grace_blocks = CRYPTONOTE_REWARD_BLOCKS_WINDOW - 1;

  const uint64_t min_block_weight = get_min_block_weight(version);
  std::vector<uint64_t> weights;
  get_last_n_blocks_weights(weights, CRYPTONOTE_REWARD_BLOCKS_WINDOW - grace_blocks);
  weights.reserve(grace_blocks);
  for (size_t i = 0; i < grace_blocks; ++i)
    weights.push_back(min_block_weight);

  uint64_t median = epee::misc_utils::median(weights);
  if(median <= min_block_weight)
    median = min_block_weight;

  uint64_t already_generated_coins = db_height ? m_db->get_block_already_generated_coins(db_height - 1) : 0;
  uint64_t base_reward, base_reward_unpenalized;
  if (!get_base_block_reward(median, 1, already_generated_coins, base_reward, base_reward_unpenalized, version, m_db->height()))
  {
    MERROR("Failed to determine block reward, using placeholder " << print_money(BLOCK_REWARD_OVERESTIMATE) << " as a high bound");
    base_reward = BLOCK_REWARD_OVERESTIMATE;
  }

  const bool use_long_term_median_in_fee = version >= HF_VERSION_LONG_TERM_BLOCK_WEIGHT;
  const uint64_t use_median_value = use_long_term_median_in_fee ? std::min<uint64_t>(median, m_long_term_effective_median_block_weight) : median;
  auto fee = get_dynamic_base_fee(base_reward, use_median_value, version);
  const bool per_byte = version < HF_VERSION_PER_BYTE_FEE;
  MDEBUG("Estimating " << grace_blocks << "-block fee at " << print_money(fee.first) << "/" << (per_byte ? "byte" : "kB") <<
      " + " << print_money(fee.second) << "/out");
  return fee;
}

//------------------------------------------------------------------
// This function checks to see if a tx is unlocked.  unlock_time is either
// a block index or a unix time.
bool Blockchain::is_output_spendtime_unlocked(uint64_t unlock_time) const
{
  LOG_PRINT_L3("Blockchain::" << __func__);
  return cryptonote::rules::is_output_unlocked(unlock_time, m_db->height());
}
//------------------------------------------------------------------
// This function locates all outputs associated with a given input (mixins)
// and validates that they exist and are usable.
bool Blockchain::check_tx_input(const txin_to_key& txin, const crypto::hash& tx_prefix_hash, std::vector<rct::ctkey> &output_keys, uint64_t* pmax_related_block_height)
{
  LOG_PRINT_L3("Blockchain::" << __func__);

  // ND:
  // 1. Disable locking and make method private.
  //auto lock = tools::unique_lock(*this);

  struct outputs_visitor
  {
    std::vector<rct::ctkey >& m_output_keys;
    const Blockchain& m_bch;
    outputs_visitor(std::vector<rct::ctkey>& output_keys, const Blockchain& bch) :
      m_output_keys(output_keys), m_bch(bch)
    {
    }
    bool handle_output(uint64_t unlock_time, const crypto::public_key &pubkey, const rct::key &commitment)
    {
      //check tx unlock time
      if (!m_bch.is_output_spendtime_unlocked(unlock_time))
      {
        MERROR_VER("One of outputs for one of inputs has wrong tx.unlock_time = " << unlock_time);
        return false;
      }

      // The original code includes a check for the output corresponding to this input
      // to be a txout_to_key. This is removed, as the database does not store this info,
      // but only txout_to_key outputs are stored in the DB in the first place, done in
      // Blockchain*::add_output

      m_output_keys.push_back(rct::ctkey({rct::pk2rct(pubkey), commitment}));
      return true;
    }
  };

  output_keys.clear();

  // collect output keys
  outputs_visitor vi(output_keys, *this);
  if (!scan_outputkeys_for_indexes(txin, vi, tx_prefix_hash, pmax_related_block_height))
  {
    MERROR_VER("Failed to get output keys for tx with amount = " << print_money(txin.amount) << " and count indexes " << txin.key_offsets.size());
    return false;
  }

  if(txin.key_offsets.size() != output_keys.size())
  {
    MERROR_VER("Output keys for tx with amount = " << txin.amount << " and count indexes " << txin.key_offsets.size() << " returned wrong keys count " << output_keys.size());
    return false;
  }
  // rct_signatures will be expanded after this
  return true;
}
//------------------------------------------------------------------
//TODO: Is this intended to do something else?  Need to look into the todo there.
uint64_t Blockchain::get_adjusted_time() const
{
  LOG_PRINT_L3("Blockchain::" << __func__);
  //TODO: add collecting median time
  return time(NULL);
}
//------------------------------------------------------------------
//TODO: revisit, has changed a bit on upstream
bool Blockchain::check_block_timestamp(std::vector<uint64_t>& timestamps, const block& b, uint64_t& median_ts) const
{
  LOG_PRINT_L3("Blockchain::" << __func__);
  median_ts = epee::misc_utils::median(timestamps);

  if(b.timestamp < median_ts)
  {
    MERROR_VER("Timestamp of block with id: " << get_block_hash(b) << ", " << b.timestamp << ", less than median of last " << BLOCKCHAIN_TIMESTAMP_CHECK_WINDOW << " blocks, " << median_ts);
    return false;
  }

  return true;
}
//------------------------------------------------------------------
// This function grabs the timestamps from the most recent <n> blocks,
// where n = BLOCKCHAIN_TIMESTAMP_CHECK_WINDOW.  If there are not those many
// blocks in the blockchain, the timestap is assumed to be valid.  If there
// are, this function returns:
//   true if the block's timestamp is not less than the timestamp of the
//       median of the selected blocks
//   false otherwise
bool Blockchain::check_block_timestamp(const block& b, uint64_t& median_ts) const
{
  LOG_PRINT_L3("Blockchain::" << __func__);
  uint64_t cryptonote_block_future_time_limit = CRYPTONOTE_BLOCK_FUTURE_TIME_LIMIT_V2;
  if(b.timestamp > get_adjusted_time() + cryptonote_block_future_time_limit)
  {
    MERROR_VER("Timestamp of block with id: " << get_block_hash(b) << ", " << b.timestamp << ", bigger than adjusted time + 2 hours");
    return false;
  }

  const auto h = m_db->height();

  // if not enough blocks, no proper median yet, return true
  if(h < BLOCKCHAIN_TIMESTAMP_CHECK_WINDOW)
  {
    return true;
  }

  std::vector<uint64_t> timestamps;

  // need most recent 60 blocks, get index of first of those
  size_t offset = h - BLOCKCHAIN_TIMESTAMP_CHECK_WINDOW;
  timestamps.reserve(h - offset);
  for(;offset < h; ++offset)
  {
    timestamps.push_back(m_db->get_block_timestamp(offset));
  }

  return check_block_timestamp(timestamps, b, median_ts);
}
//------------------------------------------------------------------
void Blockchain::return_tx_to_pool(std::vector<std::pair<transaction, blobdata>> &txs)
{
  uint8_t version = get_current_hard_fork_version();
  for (auto& tx : txs)
  {
    cryptonote::tx_verification_context tvc{};
    // We assume that if they were in a block, the transactions are already
    // known to the network as a whole. However, if we had mined that block,
    // that might not be always true. Unlikely though, and always relaying
    // these again might cause a spike of traffic as many nodes re-relay
    // all the transactions in a popped block when a reorg happens.
    const size_t weight = get_transaction_weight(tx.first, tx.second.size());
    const crypto::hash tx_hash = get_transaction_hash(tx.first);
    if (!m_tx_pool.add_tx(tx.first, tx_hash, tx.second, weight, tvc, tx_pool_options::from_block(), version))
    {
      MERROR("Failed to return taken transaction with hash: " << get_transaction_hash(tx.first) << " to tx_pool");
    }
  }
}
//------------------------------------------------------------------
bool Blockchain::flush_txes_from_pool(const std::vector<crypto::hash> &txids)
{
  auto lock = tools::unique_lock(m_tx_pool);

  bool res = true;
  for (const auto &txid: txids)
  {
    cryptonote::transaction tx;
    cryptonote::blobdata txblob;
    size_t tx_weight;
    uint64_t fee;
    bool relayed, do_not_relay, double_spend_seen;
    MINFO("Removing txid " << txid << " from the pool");
<<<<<<< HEAD
    if(m_tx_pool.have_tx(txid) && !m_tx_pool.take_tx(txid, tx, txblob, tx_weight, fee, relayed, do_not_relay, double_spend_seen))
=======
    if(m_tx_pool.have_tx(txid, relay_category::all) && !m_tx_pool.take_tx(txid, tx, txblob, tx_weight, fee, relayed, do_not_relay, double_spend_seen, pruned))
>>>>>>> d7aeb5a9
    {
      MERROR("Failed to remove txid " << txid << " from the pool");
      res = false;
    }
  }
  return res;
}
//------------------------------------------------------------------
//      Needs to validate the block and acquire each transaction from the
//      transaction mem_pool, then pass the block and transactions to
//      m_db->add_block()
bool Blockchain::handle_block_to_main_chain(const block& bl, const crypto::hash& id, block_verification_context& bvc, checkpoint_t const *checkpoint)
{
  LOG_PRINT_L3("Blockchain::" << __func__);

  TIME_MEASURE_START(block_processing_time);
  auto lock = tools::unique_lock(*this);
  TIME_MEASURE_START(t1);

  static bool seen_future_version = false;

  db_rtxn_guard rtxn_guard(m_db);
  uint64_t blockchain_height;
  const crypto::hash top_hash = get_tail_id(blockchain_height);
  ++blockchain_height; // block height to chain height
  if(bl.prev_id != top_hash)
  {
    MERROR_VER("Block with id: " << id << std::endl << "has wrong prev_id: " << bl.prev_id << std::endl << "expected: " << top_hash);
    bvc.m_verifivation_failed = true;
    return false;
  }

  // warn users if they're running an old version
  if (!seen_future_version && bl.major_version > m_hardfork->get_ideal_version())
  {
    seen_future_version = true;
    const el::Level level = el::Level::Warning;
    MCLOG_RED(level, "global", "**********************************************************************");
    MCLOG_RED(level, "global", "A block was seen on the network with a version higher than the last");
    MCLOG_RED(level, "global", "known one. This may be an old version of the daemon, and a software");
    MCLOG_RED(level, "global", "update may be required to sync further. Try running: update check");
    MCLOG_RED(level, "global", "**********************************************************************");
  }

  // this is a cheap test
  if (!m_hardfork->check(bl))
  {
    MERROR_VER("Block with id: " << id << std::endl << "has old version: " << (unsigned)bl.major_version << std::endl << "current: " << (unsigned)m_hardfork->get_current_version());
    bvc.m_verifivation_failed = true;
    return false;
  }

  TIME_MEASURE_FINISH(t1);
  TIME_MEASURE_START(t2);

  // make sure block timestamp is not less than the median timestamp
  // of a set number of the most recent blocks.
  if(!check_block_timestamp(bl))
  {
    MERROR_VER("Block with id: " << id << std::endl << "has invalid timestamp: " << bl.timestamp);
    bvc.m_verifivation_failed = true;
    return false;
  }

  TIME_MEASURE_FINISH(t2);
  //check proof of work
  TIME_MEASURE_START(target_calculating_time);

  // get the target difficulty for the block.
  // the calculation can overflow, among other failure cases,
  // so we need to check the return type.
  // FIXME: get_difficulty_for_next_block can also assert, look into
  // changing this to throwing exceptions instead so we can clean up.
  difficulty_type current_diffic = get_difficulty_for_next_block();
  difficulty_type required_diff = current_diffic;

  // There is a difficulty bug in lokid that caused a network disagreement at height 526483 where
  // somewhere around half the network had a slightly-too-high difficulty value and accepted the
  // block while nodes with the correct difficulty value rejected it.  However this not-quite-enough
  // difficulty chain had enough of the network following it that it got checkpointed several times
  // and so cannot be rolled back.
  //
  // Hence this hack: starting at that block until the next hard fork, we allow a slight grace
  // (0.2%) on the required difficulty (but we don't *change* the actual difficulty value used for
  // diff calculation).
  if (blockchain_height >= 526483 && m_hardfork->get_current_version() < network_version_16)
  {
    required_diff = (required_diff * 998) / 1000;
  }

  CHECK_AND_ASSERT_MES(required_diff, false, "!!!!!!!!! difficulty overhead !!!!!!!!!");

  TIME_MEASURE_FINISH(target_calculating_time);

  TIME_MEASURE_START(longhash_calculating_time);

  crypto::hash proof_of_work;
  std::memset(proof_of_work.data, 0xff, sizeof(proof_of_work.data));

  // Formerly the code below contained an if loop with the following condition
  // !m_checkpoints.is_in_checkpoint_zone(get_current_blockchain_height())
  // however, this caused the daemon to not bother checking PoW for blocks
  // before checkpoints, which is very dangerous behaviour. We moved the PoW
  // validation out of the next chunk of code to make sure that we correctly
  // check PoW now.
  // FIXME: height parameter is not used...should it be used or should it not
  // be a parameter?
  // validate proof_of_work versus difficulty target
  bool precomputed = false;
  bool fast_check = false;
#if defined(PER_BLOCK_CHECKPOINT)
  if (blockchain_height < m_blocks_hash_check.size())
  {
    const auto &expected_hash = m_blocks_hash_check[blockchain_height];
    if (expected_hash != crypto::null_hash)
    {
      if (memcmp(&id, &expected_hash, sizeof(hash)) != 0)
      {
        MERROR_VER("Block with id is INVALID: " << id << ", expected " << expected_hash);
        bvc.m_verifivation_failed = true;
        return false;
      }
      fast_check = true;
    }
    else
    {
      MCINFO("verify", "No pre-validated hash at height " << blockchain_height << ", verifying fully");
    }
  }
  else
#endif
  {
    auto it = m_blocks_longhash_table.find(id);
    if (it != m_blocks_longhash_table.end())
    {
      precomputed = true;
      proof_of_work = it->second;
    }
    else
      proof_of_work = get_block_longhash(this, bl, blockchain_height, 0);

    // validate proof_of_work versus difficulty target
    if(!check_hash(proof_of_work, required_diff))
    {
      MERROR_VER("Block with id: " << id << "\n does not have enough proof of work: " << proof_of_work << " at height " << blockchain_height << ", required difficulty: " << required_diff);
      bvc.m_verifivation_failed = true;
      return false;
    }
  }

  // If we're at a checkpoint, ensure that our hardcoded checkpoint hash
  // is correct.
  if(m_checkpoints.is_in_checkpoint_zone(blockchain_height))
  {
    bool service_node_checkpoint = false;
    if(!m_checkpoints.check_block(blockchain_height, id, nullptr, &service_node_checkpoint))
    {
      if (!service_node_checkpoint || (service_node_checkpoint && bl.major_version >= cryptonote::network_version_13_enforce_checkpoints))
      {
        LOG_ERROR("CHECKPOINT VALIDATION FAILED");
        bvc.m_verifivation_failed = true;
        return false;
      }
    }

  }

  TIME_MEASURE_FINISH(longhash_calculating_time);
  if (precomputed)
    longhash_calculating_time += m_fake_pow_calc_time;

  TIME_MEASURE_START(t3);

  // sanity check basic miner tx properties;
  const uint8_t hf_version = get_current_hard_fork_version();
  if(!prevalidate_miner_transaction(bl, blockchain_height, hf_version))
  {
    MERROR_VER("Block with id: " << id << " failed to pass prevalidation");
    bvc.m_verifivation_failed = true;
    return false;
  }

  size_t coinbase_weight = get_transaction_weight(bl.miner_tx);
  size_t cumulative_block_weight = coinbase_weight;

  std::vector<std::pair<transaction, blobdata>> txs;
  key_images_container keys;

  uint64_t fee_summary = 0;
  uint64_t t_checktx = 0;
  uint64_t t_exists = 0;
  uint64_t t_pool = 0;
  uint64_t t_dblspnd = 0;
  TIME_MEASURE_FINISH(t3);

// XXX old code adds miner tx here

  size_t tx_index = 0;
  // Iterate over the block's transaction hashes, grabbing each
  // from the tx_pool and validating them.  Each is then added
  // to txs.  Keys spent in each are added to <keys> by the double spend check.
  txs.reserve(bl.tx_hashes.size());
  for (const crypto::hash& tx_id : bl.tx_hashes)
  {
    transaction tx_tmp;
    blobdata txblob;
    size_t tx_weight = 0;
    uint64_t fee = 0;
    bool relayed = false, do_not_relay = false, double_spend_seen = false;
    TIME_MEASURE_START(aa);

// XXX old code does not check whether tx exists
    if (m_db->tx_exists(tx_id))
    {
      MERROR("Block with id: " << id << " attempting to add transaction already in blockchain with id: " << tx_id);
      bvc.m_verifivation_failed = true;
      return_tx_to_pool(txs);
      return false;
    }

    TIME_MEASURE_FINISH(aa);
    t_exists += aa;
    TIME_MEASURE_START(bb);

    // get transaction with hash <tx_id> from tx_pool
    if(!m_tx_pool.take_tx(tx_id, tx_tmp, txblob, tx_weight, fee, relayed, do_not_relay, double_spend_seen))
    {
      MERROR_VER("Block with id: " << id  << " has at least one unknown transaction with id: " << tx_id);
      bvc.m_verifivation_failed = true;
      return_tx_to_pool(txs);
      return false;
    }

    TIME_MEASURE_FINISH(bb);
    t_pool += bb;
    // add the transaction to the temp list of transactions, so we can either
    // store the list of transactions all at once or return the ones we've
    // taken from the tx_pool back to it if the block fails verification.
    txs.push_back(std::make_pair(std::move(tx_tmp), std::move(txblob)));
    transaction &tx = txs.back().first;
    TIME_MEASURE_START(dd);

    // FIXME: the storage should not be responsible for validation.
    //        If it does any, it is merely a sanity check.
    //        Validation is the purview of the Blockchain class
    //        - TW
    //
    // ND: this is not needed, db->add_block() checks for duplicate k_images and fails accordingly.
    // if (!check_for_double_spend(tx, keys))
    // {
    //     LOG_PRINT_L0("Double spend detected in transaction (id: " << tx_id);
    //     bvc.m_verifivation_failed = true;
    //     break;
    // }

    TIME_MEASURE_FINISH(dd);
    t_dblspnd += dd;
    TIME_MEASURE_START(cc);

#if defined(PER_BLOCK_CHECKPOINT)
    if (!fast_check)
#endif
    {
      // validate that transaction inputs and the keys spending them are correct.
      tx_verification_context tvc{};
      if(!check_tx_inputs(tx, tvc))
      {
        MERROR_VER("Block with id: " << id  << " has at least one transaction (id: " << tx_id << ") with wrong inputs.");

        add_block_as_invalid(bl);
        MERROR_VER("Block with id " << id << " added as invalid because of wrong inputs in transactions");
        MERROR_VER("tx_index " << tx_index << ", m_blocks_txs_check " << m_blocks_txs_check.size() << ":");
        for (const auto &h: m_blocks_txs_check) MERROR_VER("  " << h);
        bvc.m_verifivation_failed = true;
        return_tx_to_pool(txs);
        return false;
      }
    }
#if defined(PER_BLOCK_CHECKPOINT)
    else
    {
      // ND: if fast_check is enabled for blocks, there is no need to check
      // the transaction inputs, but do some sanity checks anyway.
      if (tx_index >= m_blocks_txs_check.size() || memcmp(&m_blocks_txs_check[tx_index++], &tx_id, sizeof(tx_id)) != 0)
      {
        MERROR_VER("Block with id: " << id << " has at least one transaction (id: " << tx_id << ") with wrong inputs.");
        add_block_as_invalid(bl);
        MERROR_VER("Block with id " << id << " added as invalid because of wrong inputs in transactions");
        bvc.m_verifivation_failed = true;
        return_tx_to_pool(txs);
        return false;
      }
    }
#endif
    TIME_MEASURE_FINISH(cc);
    t_checktx += cc;
    fee_summary += fee;
    cumulative_block_weight += tx_weight;
  }

  m_blocks_txs_check.clear();

  TIME_MEASURE_START(vmt);
  uint64_t base_reward = 0;
  uint64_t already_generated_coins = blockchain_height ? m_db->get_block_already_generated_coins(blockchain_height - 1) : 0;
  if(!validate_miner_transaction(bl, cumulative_block_weight, fee_summary, base_reward, already_generated_coins, m_hardfork->get_current_version()))
  {
    MERROR_VER("Block with id: " << id << " has incorrect miner transaction");
    bvc.m_verifivation_failed = true;
    return_tx_to_pool(txs);
    return false;
  }

  TIME_MEASURE_FINISH(vmt);
  size_t block_weight;
  difficulty_type cumulative_difficulty;

  // populate various metadata about the block to be stored alongside it.
  block_weight = cumulative_block_weight;
  cumulative_difficulty = current_diffic;
  // In the "tail" state when the minimum subsidy (implemented in get_block_reward) is in effect, the number of
  // coins will eventually exceed MONEY_SUPPLY and overflow a uint64. To prevent overflow, cap already_generated_coins
  // at MONEY_SUPPLY. already_generated_coins is only used to compute the block subsidy and MONEY_SUPPLY yields a
  // subsidy of 0 under the base formula and therefore the minimum subsidy >0 in the tail state.
  already_generated_coins = base_reward < (MONEY_SUPPLY-already_generated_coins) ? already_generated_coins + base_reward : MONEY_SUPPLY;
  if(blockchain_height)
    cumulative_difficulty += m_db->get_block_cumulative_difficulty(blockchain_height - 1);

  TIME_MEASURE_FINISH(block_processing_time);
  if(precomputed)
    block_processing_time += m_fake_pow_calc_time;

  rtxn_guard.stop();
  TIME_MEASURE_START(addblock);
  uint64_t new_height = 0;
  if (!bvc.m_verifivation_failed)
  {
    try
    {
      uint64_t long_term_block_weight = get_next_long_term_block_weight(block_weight);
      cryptonote::blobdata bd = cryptonote::block_to_blob(bl);
      new_height = m_db->add_block(std::make_pair(std::move(bl), std::move(bd)), block_weight, long_term_block_weight, cumulative_difficulty, already_generated_coins, txs);
    }
    catch (const KEY_IMAGE_EXISTS& e)
    {
      LOG_ERROR("Error adding block with hash: " << id << " to blockchain, what = " << e.what());
      m_batch_success = false;
      bvc.m_verifivation_failed = true;
      return_tx_to_pool(txs);
      return false;
    }
    catch (const std::exception& e)
    {
      //TODO: figure out the best way to deal with this failure
      LOG_ERROR("Error adding block with hash: " << id << " to blockchain, what = " << e.what());
      m_batch_success = false;
      bvc.m_verifivation_failed = true;
      return_tx_to_pool(txs);
      return false;
    }
  }
  else
  {
    LOG_ERROR("Blocks that failed verification should not reach here");
  }

  auto abort_block = loki::defer([&]() {
      pop_block_from_blockchain();
      auto old_height = m_db->height();
      for (BlockchainDetachedHook* hook : m_blockchain_detached_hooks)
        hook->blockchain_detached(old_height, false /*by_pop_blocks*/);
  });

  // TODO(loki): Not nice, making the hook take in a vector of pair<transaction,
  // blobdata> messes with service_node_list::init which only constructs
  // a vector of transactions and then subsequently calls block_added, so the
  // init step would have to intentionally allocate the blobs or retrieve them
  // from the DB.
  // Secondly we don't use the blobs at all in the hooks, so passing it in
  // doesn't seem right.
  std::vector<transaction> only_txs;
  only_txs.reserve(txs.size());
  for (std::pair<transaction, blobdata> const &tx_pair : txs)
    only_txs.push_back(tx_pair.first);

  m_service_node_list.block_added(bl, only_txs, checkpoint);
  m_lns_db.add_block(bl, only_txs);

  for (BlockAddedHook* hook : m_block_added_hooks)
  {
    if (!hook->block_added(bl, only_txs, checkpoint))
    {
      MERROR("Block added hook signalled failure");
      return false;
    }
  }

  TIME_MEASURE_FINISH(addblock);

  // TODO(loki): Temporary forking code.
  {
    // Rescan difficulty every N block we have a reocurring difficulty bug that causes daemons to miscalculate difficulty
    uint64_t block_height = get_block_height(bl);
    if (nettype() == MAINNET && (block_height % BLOCKS_EXPECTED_IN_DAYS(1) == 0))
    {
      cryptonote::BlockchainDB::fixup_context context  = {};
      context.type                                     = cryptonote::BlockchainDB::fixup_type::calculate_difficulty;
      context.calculate_difficulty_params.start_height = block_height - BLOCKS_EXPECTED_IN_DAYS(1);
      m_db->fixup(context);
    }
  }

  // do this after updating the hard fork state since the weight limit may change due to fork
  if (!update_next_cumulative_weight_limit())
  {
    MERROR("Failed to update next cumulative weight limit");
    return false;
  }

  abort_block.cancel();
  MINFO("+++++ BLOCK SUCCESSFULLY ADDED" << std::endl << "id:\t" << id << std::endl << "PoW:\t" << proof_of_work << std::endl << "HEIGHT " << new_height-1 << ", difficulty:\t" << current_diffic << std::endl << "block reward: " << print_money(fee_summary + base_reward) << "(" << print_money(base_reward) << " + " << print_money(fee_summary) << "), coinbase_weight: " << coinbase_weight << ", cumulative weight: " << cumulative_block_weight << ", " << block_processing_time << "(" << target_calculating_time << "/" << longhash_calculating_time << ")ms");
  if(m_show_time_stats)
  {
    MINFO("Height: " << new_height << " coinbase weight: " << coinbase_weight << " cumm: "
        << cumulative_block_weight << " p/t: " << block_processing_time << " ("
        << target_calculating_time << "/" << longhash_calculating_time << "/"
        << t1 << "/" << t2 << "/" << t3 << "/" << t_exists << "/" << t_pool
        << "/" << t_checktx << "/" << t_dblspnd << "/" << vmt << "/" << addblock << ")ms");
  }


  bvc.m_added_to_main_chain = true;
  ++m_sync_counter;

  m_tx_pool.on_blockchain_inc(bl);
  get_difficulty_for_next_block(); // just to cache it
  invalidate_block_template_cache();

  std::shared_ptr<tools::Notify> block_notify = m_block_notify;
  if (block_notify)
    block_notify->notify("%s", epee::string_tools::pod_to_hex(id).c_str(), NULL);

  return true;
}
//------------------------------------------------------------------
bool Blockchain::prune_blockchain(uint32_t pruning_seed)
{
  auto lock = tools::unique_locks(m_tx_pool, *this);
  return m_db->prune_blockchain(pruning_seed);
}
//------------------------------------------------------------------
bool Blockchain::update_blockchain_pruning()
{
  auto lock = tools::unique_locks(m_tx_pool, *this);
  return m_db->update_pruning();
}
//------------------------------------------------------------------
bool Blockchain::check_blockchain_pruning()
{
  auto lock = tools::unique_locks(m_tx_pool, *this);
  return m_db->check_pruning();
}
//------------------------------------------------------------------
uint64_t Blockchain::get_next_long_term_block_weight(uint64_t block_weight) const
{
  PERF_TIMER(get_next_long_term_block_weight);

  const uint64_t db_height = m_db->height();
  const uint64_t nblocks = std::min<uint64_t>(m_long_term_block_weights_window, db_height);

  const uint8_t hf_version = get_current_hard_fork_version();
  if (hf_version < HF_VERSION_LONG_TERM_BLOCK_WEIGHT)
    return block_weight;

  uint64_t long_term_median = get_long_term_block_weight_median(db_height - nblocks, nblocks);
  uint64_t long_term_effective_median_block_weight = std::max<uint64_t>(CRYPTONOTE_BLOCK_GRANTED_FULL_REWARD_ZONE_V5, long_term_median);

  uint64_t short_term_constraint = long_term_effective_median_block_weight + long_term_effective_median_block_weight * 2 / 5;
  uint64_t long_term_block_weight = std::min<uint64_t>(block_weight, short_term_constraint);

  return long_term_block_weight;
}
//------------------------------------------------------------------
bool Blockchain::update_next_cumulative_weight_limit(uint64_t *long_term_effective_median_block_weight)
{
  PERF_TIMER(update_next_cumulative_weight_limit);

  LOG_PRINT_L3("Blockchain::" << __func__);

  // when we reach this, the last hf version is not yet written to the db
  const uint64_t db_height = m_db->height();
  const uint8_t hf_version = get_current_hard_fork_version();
  uint64_t full_reward_zone = get_min_block_weight(hf_version);

  if (hf_version < HF_VERSION_LONG_TERM_BLOCK_WEIGHT)
  {
    std::vector<uint64_t> weights;
    get_last_n_blocks_weights(weights, CRYPTONOTE_REWARD_BLOCKS_WINDOW);
    m_current_block_cumul_weight_median = epee::misc_utils::median(weights);
  }
  else
  {
    const uint64_t block_weight = m_db->get_block_weight(db_height - 1);

    uint64_t long_term_median;
    if (db_height == 1)
    {
      long_term_median = CRYPTONOTE_BLOCK_GRANTED_FULL_REWARD_ZONE_V5;
    }
    else
    {
      uint64_t nblocks = std::min<uint64_t>(m_long_term_block_weights_window, db_height);
      if (nblocks == db_height)
        --nblocks;
      long_term_median = get_long_term_block_weight_median(db_height - nblocks - 1, nblocks);
    }

    m_long_term_effective_median_block_weight = std::max<uint64_t>(CRYPTONOTE_BLOCK_GRANTED_FULL_REWARD_ZONE_V5, long_term_median);

    uint64_t short_term_constraint = m_long_term_effective_median_block_weight + m_long_term_effective_median_block_weight * 2 / 5;
    uint64_t long_term_block_weight = std::min<uint64_t>(block_weight, short_term_constraint);

    if (db_height == 1)
    {
      long_term_median = long_term_block_weight;
    }
    else
    {
      m_long_term_block_weights_cache_tip_hash = m_db->get_block_hash_from_height(db_height - 1);
      m_long_term_block_weights_cache_rolling_median.insert(long_term_block_weight);
      long_term_median = m_long_term_block_weights_cache_rolling_median.median();
    }
    m_long_term_effective_median_block_weight = std::max<uint64_t>(CRYPTONOTE_BLOCK_GRANTED_FULL_REWARD_ZONE_V5, long_term_median);

    std::vector<uint64_t> weights;
    get_last_n_blocks_weights(weights, CRYPTONOTE_REWARD_BLOCKS_WINDOW);

    uint64_t short_term_median = epee::misc_utils::median(weights);
    uint64_t effective_median_block_weight = std::min<uint64_t>(std::max<uint64_t>(CRYPTONOTE_BLOCK_GRANTED_FULL_REWARD_ZONE_V5, short_term_median), CRYPTONOTE_SHORT_TERM_BLOCK_WEIGHT_SURGE_FACTOR * m_long_term_effective_median_block_weight);

    m_current_block_cumul_weight_median = effective_median_block_weight;
  }

  if (m_current_block_cumul_weight_median <= full_reward_zone)
    m_current_block_cumul_weight_median = full_reward_zone;

  m_current_block_cumul_weight_limit = m_current_block_cumul_weight_median * 2;

  if (long_term_effective_median_block_weight)
    *long_term_effective_median_block_weight = m_long_term_effective_median_block_weight;

  if (!m_db->is_read_only())
    m_db->add_max_block_size(m_current_block_cumul_weight_limit);

  return true;
}
//------------------------------------------------------------------
bool Blockchain::add_new_block(const block& bl, block_verification_context& bvc, checkpoint_t const *checkpoint)
{

  LOG_PRINT_L3("Blockchain::" << __func__);
  crypto::hash id = get_block_hash(bl);
  auto lock = tools::unique_locks(m_tx_pool, *this);
  db_rtxn_guard rtxn_guard(m_db);
  if(have_block(id))
  {
    LOG_PRINT_L3("block with id = " << id << " already exists");
    bvc.m_already_exists = true;
    m_blocks_txs_check.clear();
    return false;
  }

  if (checkpoint)
  {
    checkpoint_t existing_checkpoint;
    uint64_t block_height = get_block_height(bl);
    try
    {
      if (get_checkpoint(block_height, existing_checkpoint))
      {
        if (checkpoint->signatures.size() < existing_checkpoint.signatures.size())
          checkpoint = nullptr;
      }
    }
    catch (const std::exception &e)
    {
      MERROR("Get block checkpoint from DB failed at height: " << block_height << ", what = " << e.what());
    }
  }

  bool result = false;
  rtxn_guard.stop();
  if(bl.prev_id == get_tail_id()) //check that block refers to chain tail
  {
    result = handle_block_to_main_chain(bl, id, bvc, checkpoint);
  }
  else
  {
    //chain switching or wrong block
    bvc.m_added_to_main_chain = false;
    result = handle_alternative_block(bl, id, bvc, checkpoint);
    m_blocks_txs_check.clear();
    //never relay alternative blocks
  }

  return result;
}
//------------------------------------------------------------------
// returns false if any of the checkpoints loading returns false.
// That should happen only if a checkpoint is added that conflicts
// with an existing checkpoint.
bool Blockchain::update_checkpoints_from_json_file(const std::string& file_path)
{
  std::vector<height_to_hash> checkpoint_hashes;
  if (!cryptonote::load_checkpoints_from_json(file_path, checkpoint_hashes))
    return false;

  std::vector<height_to_hash>::const_iterator first_to_check = checkpoint_hashes.end();
  std::vector<height_to_hash>::const_iterator one_past_last_to_check  = checkpoint_hashes.end();

  uint64_t prev_max_height = m_checkpoints.get_max_height();
  LOG_PRINT_L1("Adding checkpoints from blockchain hashfile: " << file_path);
  LOG_PRINT_L1("Hard-coded max checkpoint height is " << prev_max_height);
  for (std::vector<height_to_hash>::const_iterator it = checkpoint_hashes.begin(); it != one_past_last_to_check; it++)
  {
    uint64_t height;
    height = it->height;
    if (height <= prev_max_height) {
      LOG_PRINT_L1("ignoring checkpoint height " << height);
    } else {
      if (first_to_check == checkpoint_hashes.end())
        first_to_check = it;

      std::string blockhash = it->hash;
      LOG_PRINT_L1("Adding checkpoint height " << height << ", hash=" << blockhash);

      if (!m_checkpoints.add_checkpoint(height, blockhash))
      {
        one_past_last_to_check = it;
        LOG_PRINT_L1("Failed to add checkpoint at height " << height << ", hash=" << blockhash);
        break;
      }
    }
  }

  /*
   * If a block fails a checkpoint the blockchain
   * will be rolled back to two blocks prior to that block.
   */
  //TODO: Refactor, consider returning a failure height and letting
  //      caller decide course of action.
  bool result = true;
  {
    auto lock = tools::unique_lock(*this);
    bool stop_batch = m_db->batch_start();

    for (std::vector<height_to_hash>::const_iterator it = first_to_check; it != one_past_last_to_check; it++)
    {
      uint64_t block_height = it->height;
      if (block_height >= m_db->height()) // if the checkpoint is for a block we don't have yet, move on
        break;

      if (!m_checkpoints.check_block(block_height, m_db->get_block_hash_from_height(block_height), nullptr))
      {
        // roll back to a couple of blocks before the checkpoint
        LOG_ERROR("Local blockchain failed to pass a checkpoint, rolling back!");
        std::list<block_and_checkpoint> empty;
        rollback_blockchain_switching(empty, block_height- 2);
        result = false;
      }
    }

    if (stop_batch)
      m_db->batch_stop();
  }

  return result;
}
//------------------------------------------------------------------
bool Blockchain::update_checkpoint(cryptonote::checkpoint_t const &checkpoint)
{
  auto lock = tools::unique_lock(*this);
  bool result = m_checkpoints.update_checkpoint(checkpoint);
  return result;
}
//------------------------------------------------------------------
bool Blockchain::get_checkpoint(uint64_t height, checkpoint_t &checkpoint) const
{
  auto lock = tools::unique_lock(*this);
  return m_checkpoints.get_checkpoint(height, checkpoint);
}
//------------------------------------------------------------------
void Blockchain::block_longhash_worker(uint64_t height, const epee::span<const block> &blocks, std::unordered_map<crypto::hash, crypto::hash> &map) const
{
  TIME_MEASURE_START(t);

  for (const auto & block : blocks)
  {
    if (m_cancel)
      break;
    crypto::hash id = get_block_hash(block);
    crypto::hash pow = get_block_longhash(this, block, height++, 0);
    map.emplace(id, pow);
  }

  TIME_MEASURE_FINISH(t);
}

//------------------------------------------------------------------
bool Blockchain::cleanup_handle_incoming_blocks(bool force_sync)
{
  bool success = false;

  MTRACE("Blockchain::" << __func__);
  TIME_MEASURE_START(t1);

  try
  {
    if (m_batch_success)
      m_db->batch_stop();
    else
      m_db->batch_abort();
    success = true;
  }
  catch (const std::exception &e)
  {
    MERROR("Exception in cleanup_handle_incoming_blocks: " << e.what());
  }

  if (success && m_sync_counter > 0)
  {
    if (force_sync)
    {
      if(m_db_sync_mode != db_nosync)
        store_blockchain();
      m_sync_counter = 0;
    }
    else if (m_db_sync_threshold && ((m_db_sync_on_blocks && m_sync_counter >= m_db_sync_threshold) || (!m_db_sync_on_blocks && m_bytes_to_sync >= m_db_sync_threshold)))
    {
      MDEBUG("Sync threshold met, syncing");
      if(m_db_sync_mode == db_async)
      {
        m_sync_counter = 0;
        m_bytes_to_sync = 0;
        m_async_service.dispatch(boost::bind(&Blockchain::store_blockchain, this));
      }
      else if(m_db_sync_mode == db_sync)
      {
        store_blockchain();
      }
      else // db_nosync
      {
        // DO NOTHING, not required to call sync.
      }
    }
  }

  TIME_MEASURE_FINISH(t1);
  m_blocks_longhash_table.clear();
  m_scan_table.clear();
  m_blocks_txs_check.clear();

  // when we're well clear of the precomputed hashes, free the memory
  if (!m_blocks_hash_check.empty() && m_db->height() > m_blocks_hash_check.size() + 4096)
  {
    MINFO("Dumping block hashes, we're now 4k past " << m_blocks_hash_check.size());
    m_blocks_hash_check.clear();
    m_blocks_hash_check.shrink_to_fit();
  }

  unlock();
  m_tx_pool.unlock();

  update_blockchain_pruning();

  return success;
}

//------------------------------------------------------------------
void Blockchain::output_scan_worker(const uint64_t amount, const std::vector<uint64_t> &offsets, std::vector<output_data_t> &outputs) const
{
  try
  {
    m_db->get_output_key(epee::span<const uint64_t>(&amount, 1), offsets, outputs, true);
  }
  catch (const std::exception& e)
  {
    MERROR_VER("EXCEPTION: " << e.what());
  }
  catch (...)
  {

  }
}

uint64_t Blockchain::prevalidate_block_hashes(uint64_t height, const std::vector<crypto::hash> &hashes)
{
  // new: . . . . . X X X X X . . . . . .
  // pre: A A A A B B B B C C C C D D D D

  // easy case: height >= hashes
  if (height >= m_blocks_hash_of_hashes.size() * HASH_OF_HASHES_STEP)
    return hashes.size();

  // if we're getting old blocks, we might have jettisoned the hashes already
  if (m_blocks_hash_check.empty())
    return hashes.size();

  // find hashes encompassing those block
  size_t first_index = height / HASH_OF_HASHES_STEP;
  size_t last_index = (height + hashes.size() - 1) / HASH_OF_HASHES_STEP;
  MDEBUG("Blocks " << height << " - " << (height + hashes.size() - 1) << " start at " << first_index << " and end at " << last_index);

  // case of not enough to calculate even a single hash
  if (first_index == last_index && hashes.size() < HASH_OF_HASHES_STEP && (height + hashes.size()) % HASH_OF_HASHES_STEP)
    return hashes.size();

  // build hashes vector to hash hashes together
  std::vector<crypto::hash> data;
  data.reserve(hashes.size() + HASH_OF_HASHES_STEP - 1); // may be a bit too much

  // we expect height to be either equal or a bit below db height
  bool disconnected = (height > m_db->height());
  size_t pop;
  if (disconnected && height % HASH_OF_HASHES_STEP)
  {
    ++first_index;
    pop = HASH_OF_HASHES_STEP - height % HASH_OF_HASHES_STEP;
  }
  else
  {
    // we might need some already in the chain for the first part of the first hash
    for (uint64_t h = first_index * HASH_OF_HASHES_STEP; h < height; ++h)
    {
      data.push_back(m_db->get_block_hash_from_height(h));
    }
    pop = 0;
  }

  // push the data to check
  for (const auto &h: hashes)
  {
    if (pop)
      --pop;
    else
      data.push_back(h);
  }

  // hash and check
  uint64_t usable = first_index * HASH_OF_HASHES_STEP - height; // may start negative, but unsigned under/overflow is not UB
  for (size_t n = first_index; n <= last_index; ++n)
  {
    if (n < m_blocks_hash_of_hashes.size())
    {
      // if the last index isn't fully filled, we can't tell if valid
      if (data.size() < (n - first_index) * HASH_OF_HASHES_STEP + HASH_OF_HASHES_STEP)
        break;

      crypto::hash hash;
      cn_fast_hash(data.data() + (n - first_index) * HASH_OF_HASHES_STEP, HASH_OF_HASHES_STEP * sizeof(crypto::hash), hash);
      bool valid = hash == m_blocks_hash_of_hashes[n];

      // add to the known hashes array
      if (!valid)
      {
        MDEBUG("invalid hash for blocks " << n * HASH_OF_HASHES_STEP << " - " << (n * HASH_OF_HASHES_STEP + HASH_OF_HASHES_STEP - 1));
        break;
      }

      size_t end = n * HASH_OF_HASHES_STEP + HASH_OF_HASHES_STEP;
      for (size_t i = n * HASH_OF_HASHES_STEP; i < end; ++i)
      {
        CHECK_AND_ASSERT_MES(m_blocks_hash_check[i] == crypto::null_hash || m_blocks_hash_check[i] == data[i - first_index * HASH_OF_HASHES_STEP],
            0, "Consistency failure in m_blocks_hash_check construction");
        m_blocks_hash_check[i] = data[i - first_index * HASH_OF_HASHES_STEP];
      }
      usable += HASH_OF_HASHES_STEP;
    }
    else
    {
      // if after the end of the precomputed blocks, accept anything
      usable += HASH_OF_HASHES_STEP;
      if (usable > hashes.size())
        usable = hashes.size();
    }
  }
  MDEBUG("usable: " << usable << " / " << hashes.size());
  CHECK_AND_ASSERT_MES(usable < std::numeric_limits<uint64_t>::max() / 2, 0, "usable is negative");
  return usable;
}

bool Blockchain::calc_batched_governance_reward(uint64_t height, uint64_t &reward) const
{
  reward = 0;
  auto hard_fork_version = get_ideal_hard_fork_version(height);
  if (hard_fork_version <= network_version_9_service_nodes)
  {
    return true;
  }

  if (!height_has_governance_output(nettype(), hard_fork_version, height))
  {
    return true;
  }

  // Ignore governance reward and payout instead the last
  // GOVERNANCE_BLOCK_REWARD_INTERVAL number of blocks governance rewards.  We
  // come back for this height's rewards in the next interval. The reward is
  // 0 if it's not time to pay out the batched payments (in which case we
  // already returned, above).

  const cryptonote::config_t &network = cryptonote::get_config(nettype(), hard_fork_version);
  size_t num_blocks                   = network.GOVERNANCE_REWARD_INTERVAL_IN_BLOCKS;

  // Fixed reward starting at HF15
  if (hard_fork_version >= network_version_15_lns)
  {
    reward = num_blocks * (
        hard_fork_version >= network_version_16 ? FOUNDATION_REWARD_HF16 : FOUNDATION_REWARD_HF15);
    return true;
  }

  uint64_t start_height = height - num_blocks;
  if (height < num_blocks)
  {
    start_height = 0;
    num_blocks   = height;
  }

  std::vector<std::pair<cryptonote::blobdata, cryptonote::block>> blocks;
  if (!get_blocks(start_height, num_blocks, blocks))
  {
    LOG_ERROR("Unable to get historical blocks to calculated batched governance payment");
    return false;
  }

  for (const auto &it : blocks)
  {
    cryptonote::block const &block = it.second;
    if (block.major_version >= network_version_10_bulletproofs)
      reward += derive_governance_from_block_reward(nettype(), block, hard_fork_version);
  }

  return true;
}

//------------------------------------------------------------------
// ND: Speedups:
// 1. Thread long_hash computations if possible (m_max_prepare_blocks_threads = nthreads, default = 4)
// 2. Group all amounts (from txs) and related absolute offsets and form a table of tx_prefix_hash
//    vs [k_image, output_keys] (m_scan_table). This is faster because it takes advantage of bulk queries
//    and is threaded if possible. The table (m_scan_table) will be used later when querying output
//    keys.
bool Blockchain::prepare_handle_incoming_blocks(const std::vector<block_complete_entry> &blocks_entry, std::vector<block> &blocks)
{
  MTRACE("Blockchain::" << __func__);
  TIME_MEASURE_START(prepare);
  uint64_t bytes = 0;
  size_t total_txs = 0;
  blocks.clear();

  // Order of locking must be:
  //  m_incoming_tx_lock (optional)
  //  m_tx_pool lock
  //  blockchain lock
  //
  //  Something which takes the blockchain lock may never take the txpool lock
  //  if it has not provably taken the txpool lock earlier
  //
  //  The txpool lock and blockchain lock are now taken here
  //  and released in cleanup_handle_incoming_blocks. This avoids issues
  //  when something uses the pool, which now uses the blockchain and
  //  needs a batch, since a batch could otherwise be active while the
  //  txpool and blockchain locks were not held

  std::lock(m_tx_pool, *this);

  if(blocks_entry.size() == 0)
    return false;

  for (const auto &entry : blocks_entry)
  {
    bytes += entry.block.size();
    bytes += entry.checkpoint.size();
    for (const auto &tx_blob : entry.txs)
    {
      bytes += tx_blob.size();
    }
    total_txs += entry.txs.size();
  }
  m_bytes_to_sync += bytes;
  while (!m_db->batch_start(blocks_entry.size(), bytes)) {
    unlock();
    m_tx_pool.unlock();
    epee::misc_utils::sleep_no_w(100);
    std::lock(m_tx_pool, *this);
  }
  m_batch_success = true;

  const uint64_t height = m_db->height();
  if ((height + blocks_entry.size()) < m_blocks_hash_check.size())
    return true;

  bool blocks_exist = false;
  tools::threadpool& tpool = tools::threadpool::getInstance();
  unsigned threads = tpool.get_max_concurrency();
  blocks.resize(blocks_entry.size());

  {
    // limit threads, default limit = 4
    if(threads > m_max_prepare_blocks_threads)
      threads = m_max_prepare_blocks_threads;

    unsigned int batches = blocks_entry.size() / threads;
    unsigned int extra = blocks_entry.size() % threads;
    MDEBUG("block_batches: " << batches);
    std::vector<std::unordered_map<crypto::hash, crypto::hash>> maps(threads);
    auto it = blocks_entry.begin();
    unsigned blockidx = 0;

    const crypto::hash tophash = m_db->top_block_hash();
    for (unsigned i = 0; i < threads; i++)
    {
      for (unsigned int j = 0; j < batches; j++, ++blockidx)
      {
        block &block = blocks[blockidx];
        crypto::hash block_hash;

        if (!parse_and_validate_block_from_blob(it->block, block, block_hash))
          return false;

        // check first block and skip all blocks if its not chained properly
        if (blockidx == 0)
        {
          if (block.prev_id != tophash)
          {
            MDEBUG("Skipping prepare blocks. New blocks don't belong to chain.");
            blocks.clear();
            return true;
          }
        }
        if (have_block(block_hash))
          blocks_exist = true;

        std::advance(it, 1);
      }
    }

    for (unsigned i = 0; i < extra && !blocks_exist; i++, blockidx++)
    {
      block &block = blocks[blockidx];
      crypto::hash block_hash;

      if (!parse_and_validate_block_from_blob(it->block, block, block_hash))
        return false;

      if (have_block(block_hash))
        blocks_exist = true;

      std::advance(it, 1);
    }

    if (!blocks_exist)
    {
      m_blocks_longhash_table.clear();
      uint64_t thread_height = height;
      tools::threadpool::waiter waiter;
      m_prepare_height = height;
      m_prepare_nblocks = blocks_entry.size();
      m_prepare_blocks = &blocks;
      for (unsigned int i = 0; i < threads; i++)
      {
        unsigned nblocks = batches;
        if (i < extra)
          ++nblocks;
        tpool.submit(&waiter, boost::bind(&Blockchain::block_longhash_worker, this, thread_height, epee::span<const block>(&blocks[thread_height - height], nblocks), std::ref(maps[i])), true);
        thread_height += nblocks;
      }

      waiter.wait(&tpool);
      m_prepare_height = 0;

      if (m_cancel)
         return false;

      for (const auto & map : maps)
      {
        m_blocks_longhash_table.insert(map.begin(), map.end());
      }
    }
  }

  if (m_cancel)
    return false;

  if (blocks_exist)
  {
    MDEBUG("Skipping remainder of prepare blocks. Blocks exist.");
    return true;
  }

  m_fake_scan_time = 0;
  m_fake_pow_calc_time = 0;

  m_scan_table.clear();

  TIME_MEASURE_FINISH(prepare);
  m_fake_pow_calc_time = prepare / blocks_entry.size();

  if (blocks_entry.size() > 1 && threads > 1 && m_show_time_stats)
    MDEBUG("Prepare blocks took: " << prepare << " ms");

  TIME_MEASURE_START(scantable);

  // [input] stores all unique amounts found
  std::vector < uint64_t > amounts;
  // [input] stores all absolute_offsets for each amount
  std::map<uint64_t, std::vector<uint64_t>> offset_map;
  // [output] stores all output_data_t for each absolute_offset
  std::map<uint64_t, std::vector<output_data_t>> tx_map;
  std::vector<std::pair<cryptonote::transaction, crypto::hash>> txes(total_txs);

#define SCAN_TABLE_QUIT(m) \
  do { \
    MERROR_VER(m) ;\
    m_scan_table.clear(); \
    return false; \
  } while(0); \

  // generate sorted tables for all amounts and absolute offsets
  size_t tx_index = 0, block_index = 0;
  for (const auto &entry : blocks_entry)
  {
    if (m_cancel)
      return false;

    for (const auto &tx_blob : entry.txs)
    {
      if (tx_index >= txes.size())
        SCAN_TABLE_QUIT("tx_index is out of sync");
      transaction &tx = txes[tx_index].first;
      crypto::hash &tx_prefix_hash = txes[tx_index].second;
      ++tx_index;

      if (!parse_and_validate_tx_base_from_blob(tx_blob, tx))
        SCAN_TABLE_QUIT("Could not parse tx from incoming blocks.");
      cryptonote::get_transaction_prefix_hash(tx, tx_prefix_hash);

      auto its = m_scan_table.find(tx_prefix_hash);
      if (its != m_scan_table.end())
        SCAN_TABLE_QUIT("Duplicate tx found from incoming blocks.");

      m_scan_table.emplace(tx_prefix_hash, std::unordered_map<crypto::key_image, std::vector<output_data_t>>());
      its = m_scan_table.find(tx_prefix_hash);
      assert(its != m_scan_table.end());

      // get all amounts from tx.vin(s)
      for (const auto &txin : tx.vin)
      {
        const txin_to_key &in_to_key = boost::get < txin_to_key > (txin);

        // check for duplicate
        auto it = its->second.find(in_to_key.k_image);
        if (it != its->second.end())
          SCAN_TABLE_QUIT("Duplicate key_image found from incoming blocks.");

        amounts.push_back(in_to_key.amount);
      }

      // sort and remove duplicate amounts from amounts list
      std::sort(amounts.begin(), amounts.end());
      auto last = std::unique(amounts.begin(), amounts.end());
      amounts.erase(last, amounts.end());

      // add amount to the offset_map and tx_map
      for (const uint64_t &amount : amounts)
      {
        if (offset_map.find(amount) == offset_map.end())
          offset_map.emplace(amount, std::vector<uint64_t>());

        if (tx_map.find(amount) == tx_map.end())
          tx_map.emplace(amount, std::vector<output_data_t>());
      }

      // add new absolute_offsets to offset_map
      for (const auto &txin : tx.vin)
      {
        const txin_to_key &in_to_key = boost::get < txin_to_key > (txin);
        // no need to check for duplicate here.
        auto absolute_offsets = relative_output_offsets_to_absolute(in_to_key.key_offsets);
        for (const auto & offset : absolute_offsets)
          offset_map[in_to_key.amount].push_back(offset);

      }
    }
    ++block_index;
  }

  // sort and remove duplicate absolute_offsets in offset_map
  for (auto &offsets : offset_map)
  {
    std::sort(offsets.second.begin(), offsets.second.end());
    auto last = std::unique(offsets.second.begin(), offsets.second.end());
    offsets.second.erase(last, offsets.second.end());
  }

  // gather all the output keys
  threads = tpool.get_max_concurrency();
  if (!m_db->can_thread_bulk_indices())
    threads = 1;

  if (threads > 1 && amounts.size() > 1)
  {
    tools::threadpool::waiter waiter;

    for (size_t i = 0; i < amounts.size(); i++)
    {
      uint64_t amount = amounts[i];
      tpool.submit(&waiter, boost::bind(&Blockchain::output_scan_worker, this, amount, std::cref(offset_map[amount]), std::ref(tx_map[amount])), true);
    }
    waiter.wait(&tpool);
  }
  else
  {
    for (size_t i = 0; i < amounts.size(); i++)
    {
      uint64_t amount = amounts[i];
      output_scan_worker(amount, offset_map[amount], tx_map[amount]);
    }
  }

  // now generate a table for each tx_prefix and k_image hashes
  tx_index = 0;
  for (const auto &entry : blocks_entry)
  {
    if (m_cancel)
      return false;

    for (const auto &tx_blob : entry.txs)
    {
      if (tx_index >= txes.size())
        SCAN_TABLE_QUIT("tx_index is out of sync");
      const transaction &tx = txes[tx_index].first;
      const crypto::hash &tx_prefix_hash = txes[tx_index].second;
      ++tx_index;

      auto its = m_scan_table.find(tx_prefix_hash);
      if (its == m_scan_table.end())
        SCAN_TABLE_QUIT("Tx not found on scan table from incoming blocks.");

      for (const auto &txin : tx.vin)
      {
        const txin_to_key &in_to_key = boost::get < txin_to_key > (txin);
        auto needed_offsets = relative_output_offsets_to_absolute(in_to_key.key_offsets);

        std::vector<output_data_t> outputs;
        for (const uint64_t & offset_needed : needed_offsets)
        {
          size_t pos = 0;
          bool found = false;

          for (const uint64_t &offset_found : offset_map[in_to_key.amount])
          {
            if (offset_needed == offset_found)
            {
              found = true;
              break;
            }

            ++pos;
          }

          if (found && pos < tx_map[in_to_key.amount].size())
            outputs.push_back(tx_map[in_to_key.amount].at(pos));
          else
            break;
        }

        its->second.emplace(in_to_key.k_image, outputs);
      }
    }
  }

  TIME_MEASURE_FINISH(scantable);
  if (total_txs > 0)
  {
    m_fake_scan_time = scantable / total_txs;
    if(m_show_time_stats)
      MDEBUG("Prepare scantable took: " << scantable << " ms");
  }

  return true;
}

void Blockchain::add_txpool_tx(const crypto::hash &txid, const cryptonote::blobdata &blob, const txpool_tx_meta_t &meta)
{
  m_db->add_txpool_tx(txid, blob, meta);
}

void Blockchain::update_txpool_tx(const crypto::hash &txid, const txpool_tx_meta_t &meta)
{
  m_db->update_txpool_tx(txid, meta);
}

void Blockchain::remove_txpool_tx(const crypto::hash &txid)
{
  m_db->remove_txpool_tx(txid);
}

uint64_t Blockchain::get_txpool_tx_count(bool include_unrelayed_txes) const
{
  return m_db->get_txpool_tx_count(include_unrelayed_txes);
}

bool Blockchain::get_txpool_tx_meta(const crypto::hash& txid, txpool_tx_meta_t &meta) const
{
  return m_db->get_txpool_tx_meta(txid, meta);
}

bool Blockchain::get_txpool_tx_blob(const crypto::hash& txid, cryptonote::blobdata &bd) const
{
  return m_db->get_txpool_tx_blob(txid, bd);
}

cryptonote::blobdata Blockchain::get_txpool_tx_blob(const crypto::hash& txid) const
{
  return m_db->get_txpool_tx_blob(txid);
}

bool Blockchain::for_all_txpool_txes(std::function<bool(const crypto::hash&, const txpool_tx_meta_t&, const cryptonote::blobdata*)> f, bool include_blob, bool include_unrelayed_txes) const
{
  return m_db->for_all_txpool_txes(f, include_blob, include_unrelayed_txes);
}

uint64_t Blockchain::get_immutable_height() const
{
  auto lock = tools::unique_lock(*this);
  checkpoint_t checkpoint;
  if (m_db->get_immutable_checkpoint(&checkpoint, get_current_blockchain_height()))
    return checkpoint.height;
  return 0;
}

void Blockchain::set_user_options(uint64_t maxthreads, bool sync_on_blocks, uint64_t sync_threshold, blockchain_db_sync_mode sync_mode, bool fast_sync)
{
  if (sync_mode == db_defaultsync)
  {
    m_db_default_sync = true;
    sync_mode = db_async;
  }
  m_db_sync_mode = sync_mode;
  m_fast_sync = fast_sync;
  m_db_sync_on_blocks = sync_on_blocks;
  m_db_sync_threshold = sync_threshold;
  m_max_prepare_blocks_threads = maxthreads;
}

void Blockchain::safesyncmode(const bool onoff)
{
  /* all of this is no-op'd if the user set a specific
   * --db-sync-mode at startup.
   */
  if (m_db_default_sync)
  {
    m_db->safesyncmode(onoff);
    m_db_sync_mode = onoff ? db_nosync : db_async;
  }
}

HardFork::State Blockchain::get_hard_fork_state() const
{
  return m_hardfork->get_state();
}

bool Blockchain::get_hard_fork_voting_info(uint8_t version, uint32_t &window, uint32_t &votes, uint32_t &threshold, uint64_t &earliest_height, uint8_t &voting) const
{
  return m_hardfork->get_voting_info(version, window, votes, threshold, earliest_height, voting);
}

uint64_t Blockchain::get_difficulty_target() const
{
  return DIFFICULTY_TARGET_V2;
}

std::map<uint64_t, std::tuple<uint64_t, uint64_t, uint64_t>> Blockchain:: get_output_histogram(const std::vector<uint64_t> &amounts, bool unlocked, uint64_t recent_cutoff, uint64_t min_count) const
{
  return m_db->get_output_histogram(amounts, unlocked, recent_cutoff, min_count);
}

std::vector<std::pair<Blockchain::block_extended_info,std::vector<crypto::hash>>> Blockchain::get_alternative_chains() const
{
  std::vector<std::pair<Blockchain::block_extended_info,std::vector<crypto::hash>>> chains;

  blocks_ext_by_hash alt_blocks;
  alt_blocks.reserve(m_db->get_alt_block_count());
  m_db->for_all_alt_blocks([&alt_blocks](const crypto::hash &blkid, const cryptonote::alt_block_data_t &data, const cryptonote::blobdata *block_blob, const cryptonote::blobdata *checkpoint_blob) {
    if (!block_blob)
    {
      MERROR("No blob, but blobs were requested");
      return false;
    }

    checkpoint_t checkpoint = {};
    if (data.checkpointed && checkpoint_blob)
    {
      if (!t_serializable_object_from_blob(checkpoint, *checkpoint_blob))
        MERROR("Failed to parse checkpoint from blob");
    }

    cryptonote::block block;
    if (cryptonote::parse_and_validate_block_from_blob(*block_blob, block))
    {
      block_extended_info bei(data, std::move(block), data.checkpointed ? &checkpoint : nullptr);
      alt_blocks.insert(std::make_pair(cryptonote::get_block_hash(bei.bl), std::move(bei)));
    }
    else
      MERROR("Failed to parse block from blob");
    return true;
  }, true);

  for (const auto &i: alt_blocks)
  {
    const crypto::hash top = cryptonote::get_block_hash(i.second.bl);
    bool found = false;
    for (const auto &j: alt_blocks)
    {
      if (j.second.bl.prev_id == top)
      {
        found = true;
        break;
      }
    }
    if (!found)
    {
      std::vector<crypto::hash> chain;
      auto h = i.second.bl.prev_id;
      chain.push_back(top);
      blocks_ext_by_hash::const_iterator prev;
      while ((prev = alt_blocks.find(h)) != alt_blocks.end())
      {
        chain.push_back(h);
        h = prev->second.bl.prev_id;
      }
      chains.push_back(std::make_pair(i.second, chain));
    }
  }
  return chains;
}

void Blockchain::cancel()
{
  m_cancel = true;
}

#if defined(PER_BLOCK_CHECKPOINT)
static const char expected_block_hashes_hash[] = "8754309c4501f4b1c547c5c14d41dca30e0836a2942b09584ccc43b287040d07";
void Blockchain::load_compiled_in_block_hashes(const GetCheckpointsCallback& get_checkpoints)
{
  if (get_checkpoints == nullptr || !m_fast_sync)
  {
    return;
  }
  const epee::span<const unsigned char> &checkpoints = get_checkpoints(m_nettype);
  if (!checkpoints.empty())
  {
    MINFO("Loading precomputed blocks (" << checkpoints.size() << " bytes)");
    if (m_nettype == MAINNET)
    {
      // first check hash
      crypto::hash hash;
      if (!tools::sha256sum(checkpoints.data(), checkpoints.size(), hash))
      {
        MERROR("Failed to hash precomputed blocks data");
        return;
      }
      MINFO("precomputed blocks hash: " << hash << ", expected " << expected_block_hashes_hash);
      cryptonote::blobdata expected_hash_data;
      if (!epee::string_tools::parse_hexstr_to_binbuff(std::string(expected_block_hashes_hash), expected_hash_data) || expected_hash_data.size() != sizeof(crypto::hash))
      {
        MERROR("Failed to parse expected block hashes hash");
        return;
      }
      const crypto::hash expected_hash = *reinterpret_cast<const crypto::hash*>(expected_hash_data.data());
      if (hash != expected_hash)
      {
        MERROR("Block hash data does not match expected hash");
        return;
      }
    }

    if (checkpoints.size() > 4)
    {
      const unsigned char *p = checkpoints.data();
      const uint32_t nblocks = *p | ((*(p+1))<<8) | ((*(p+2))<<16) | ((*(p+3))<<24);
      if (nblocks > (std::numeric_limits<uint32_t>::max() - 4) / sizeof(hash))
      {
        MERROR("Block hash data is too large");
        return;
      }
      const size_t size_needed = 4 + nblocks * (sizeof(crypto::hash) * 2);
      if(checkpoints.size() != size_needed)
      {
        MERROR("Failed to load hashes - unexpected data size");
        return;
      }
      else if(nblocks > 0 && nblocks > (m_db->height() + HASH_OF_HASHES_STEP - 1) / HASH_OF_HASHES_STEP)
      {
        p += sizeof(uint32_t);
        m_blocks_hash_of_hashes.reserve(nblocks);
        for (uint32_t i = 0; i < nblocks; i++)
        {
          crypto::hash hash;
          memcpy(hash.data, p, sizeof(hash.data));
          p += sizeof(hash.data);
          m_blocks_hash_of_hashes.push_back(hash);
        }
        m_blocks_hash_check.resize(m_blocks_hash_of_hashes.size() * HASH_OF_HASHES_STEP, crypto::null_hash);
        MINFO(nblocks << " block hashes loaded");

        // FIXME: clear tx_pool because the process might have been
        // terminated and caused it to store txs kept by blocks.
        // The core will not call check_tx_inputs(..) for these
        // transactions in this case. Consequently, the sanity check
        // for tx hashes will fail in handle_block_to_main_chain(..)
        auto lock = tools::unique_lock(m_tx_pool);

        std::vector<transaction> txs;
        m_tx_pool.get_transactions(txs);

        size_t tx_weight;
        uint64_t fee;
        bool relayed, do_not_relay, double_spend_seen;
        transaction pool_tx;
        blobdata txblob;
        for(const transaction &tx : txs)
        {
          crypto::hash tx_hash = get_transaction_hash(tx);
          m_tx_pool.take_tx(tx_hash, pool_tx, txblob, tx_weight, fee, relayed, do_not_relay, double_spend_seen);
        }
      }
    }
  }
}
#endif

bool Blockchain::is_within_compiled_block_hash_area(uint64_t height) const
{
#if defined(PER_BLOCK_CHECKPOINT)
  return height < m_blocks_hash_of_hashes.size() * HASH_OF_HASHES_STEP;
#else
  return false;
#endif
}

bool Blockchain::for_all_key_images(std::function<bool(const crypto::key_image&)> f) const
{
  return m_db->for_all_key_images(f);
}

bool Blockchain::for_blocks_range(const uint64_t& h1, const uint64_t& h2, std::function<bool(uint64_t, const crypto::hash&, const block&)> f) const
{
  return m_db->for_blocks_range(h1, h2, f);
}

bool Blockchain::for_all_transactions(std::function<bool(const crypto::hash&, const cryptonote::transaction&)> f, bool pruned) const
{
  return m_db->for_all_transactions(f, pruned);
}

bool Blockchain::for_all_outputs(std::function<bool(uint64_t amount, const crypto::hash &tx_hash, uint64_t height, size_t tx_idx)> f) const
{
  return m_db->for_all_outputs(f);;
}

bool Blockchain::for_all_outputs(uint64_t amount, std::function<bool(uint64_t height)> f) const
{
  return m_db->for_all_outputs(amount, f);;
}

void Blockchain::invalidate_block_template_cache()
{
  MDEBUG("Invalidating block template cache");
  m_btc_valid = false;
}

void Blockchain::cache_block_template(const block &b, const cryptonote::account_public_address &address, const blobdata &nonce, const difficulty_type &diff, uint64_t height, uint64_t expected_reward, uint64_t pool_cookie)
{
  MDEBUG("Setting block template cache");
  m_btc = b;
  m_btc_address = address;
  m_btc_nonce = nonce;
  m_btc_difficulty = diff;
  m_btc_height = height;
  m_btc_expected_reward = expected_reward;
  m_btc_pool_cookie = pool_cookie;
  m_btc_valid = true;
}<|MERGE_RESOLUTION|>--- conflicted
+++ resolved
@@ -3876,11 +3876,7 @@
     uint64_t fee;
     bool relayed, do_not_relay, double_spend_seen;
     MINFO("Removing txid " << txid << " from the pool");
-<<<<<<< HEAD
     if(m_tx_pool.have_tx(txid) && !m_tx_pool.take_tx(txid, tx, txblob, tx_weight, fee, relayed, do_not_relay, double_spend_seen))
-=======
-    if(m_tx_pool.have_tx(txid, relay_category::all) && !m_tx_pool.take_tx(txid, tx, txblob, tx_weight, fee, relayed, do_not_relay, double_spend_seen, pruned))
->>>>>>> d7aeb5a9
     {
       MERROR("Failed to remove txid " << txid << " from the pool");
       res = false;
