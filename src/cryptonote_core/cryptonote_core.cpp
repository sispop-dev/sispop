// Copyright (c) 2014-2018, The Monero Project
// Copyright (c)      2018, The Loki Project
//
// All rights reserved.
//
// Redistribution and use in source and binary forms, with or without modification, are
// permitted provided that the following conditions are met:
//
// 1. Redistributions of source code must retain the above copyright notice, this list of
//    conditions and the following disclaimer.
//
// 2. Redistributions in binary form must reproduce the above copyright notice, this list
//    of conditions and the following disclaimer in the documentation and/or other
//    materials provided with the distribution.
//
// 3. Neither the name of the copyright holder nor the names of its contributors may be
//    used to endorse or promote products derived from this software without specific
//    prior written permission.
//
// THIS SOFTWARE IS PROVIDED BY THE COPYRIGHT HOLDERS AND CONTRIBUTORS "AS IS" AND ANY
// EXPRESS OR IMPLIED WARRANTIES, INCLUDING, BUT NOT LIMITED TO, THE IMPLIED WARRANTIES OF
// MERCHANTABILITY AND FITNESS FOR A PARTICULAR PURPOSE ARE DISCLAIMED. IN NO EVENT SHALL
// THE COPYRIGHT HOLDER OR CONTRIBUTORS BE LIABLE FOR ANY DIRECT, INDIRECT, INCIDENTAL,
// SPECIAL, EXEMPLARY, OR CONSEQUENTIAL DAMAGES (INCLUDING, BUT NOT LIMITED TO,
// PROCUREMENT OF SUBSTITUTE GOODS OR SERVICES; LOSS OF USE, DATA, OR PROFITS; OR BUSINESS
// INTERRUPTION) HOWEVER CAUSED AND ON ANY THEORY OF LIABILITY, WHETHER IN CONTRACT,
// STRICT LIABILITY, OR TORT (INCLUDING NEGLIGENCE OR OTHERWISE) ARISING IN ANY WAY OUT OF
// THE USE OF THIS SOFTWARE, EVEN IF ADVISED OF THE POSSIBILITY OF SUCH DAMAGE.
//
// Parts of this file are originally copyright (c) 2012-2013 The Cryptonote developers

#include <boost/algorithm/string.hpp>

#include "include_base_utils.h"
#include "string_tools.h"
using namespace epee;

#include <unordered_set>
#include <iomanip>

#include "cryptonote_core.h"
#include "common/command_line.h"
#include "common/util.h"
#include "common/updates.h"
#include "common/download.h"
#include "common/threadpool.h"
#include "common/command_line.h"
#include "warnings.h"
#include "crypto/crypto.h"
#include "cryptonote_config.h"
#include "cryptonote_tx_utils.h"
#include "misc_language.h"
#include "file_io_utils.h"
#include <csignal>
#include "checkpoints/checkpoints.h"
#include "ringct/rctTypes.h"
#include "blockchain_db/blockchain_db.h"
#include "ringct/rctSigs.h"
#include "common/notify.h"
#include "version.h"
#include "wipeable_string.h"
#include "common/i18n.h"

#undef LOKI_DEFAULT_LOG_CATEGORY
#define LOKI_DEFAULT_LOG_CATEGORY "cn"

DISABLE_VS_WARNINGS(4355)

#define MERROR_VER(x) MCERROR("verify", x)

#define BAD_SEMANTICS_TXES_MAX_SIZE 100

namespace cryptonote
{
  const command_line::arg_descriptor<bool, false> arg_testnet_on  = {
    "testnet"
  , "Run on testnet. The wallet must be launched with --testnet flag."
  , false
  };
  const command_line::arg_descriptor<bool, false> arg_stagenet_on  = {
    "stagenet"
  , "Run on stagenet. The wallet must be launched with --stagenet flag."
  , false
  };
  const command_line::arg_descriptor<bool> arg_regtest_on  = {
    "regtest"
  , "Run in a regression testing mode."
  , false
  };
  const command_line::arg_descriptor<difficulty_type> arg_fixed_difficulty  = {
    "fixed-difficulty"
  , "Fixed difficulty used for testing."
  , 0
  };
  const command_line::arg_descriptor<std::string, false, true, 2> arg_data_dir = {
    "data-dir"
  , "Specify data directory"
  , tools::get_default_data_dir()
  , {{ &arg_testnet_on, &arg_stagenet_on }}
  , [](std::array<bool, 2> testnet_stagenet, bool defaulted, std::string val)->std::string {
      if (testnet_stagenet[0])
        return (boost::filesystem::path(val) / "testnet").string();
      else if (testnet_stagenet[1])
        return (boost::filesystem::path(val) / "stagenet").string();
      return val;
    }
  };
  const command_line::arg_descriptor<bool> arg_offline = {
    "offline"
  , "Do not listen for peers, nor connect to any"
  };
  const command_line::arg_descriptor<bool> arg_disable_dns_checkpoints = {
    "disable-dns-checkpoints"
  , "Do not retrieve checkpoints from DNS"
  };

  static const command_line::arg_descriptor<bool> arg_test_drop_download = {
    "test-drop-download"
  , "For net tests: in download, discard ALL blocks instead checking/saving them (very fast)"
  };
  static const command_line::arg_descriptor<uint64_t> arg_test_drop_download_height = {
    "test-drop-download-height"
  , "Like test-drop-download but discards only after around certain height"
  , 0
  };
  static const command_line::arg_descriptor<int> arg_test_dbg_lock_sleep = {
    "test-dbg-lock-sleep"
  , "Sleep time in ms, defaults to 0 (off), used to debug before/after locking mutex. Values 100 to 1000 are good for tests."
  , 0
  };
  static const command_line::arg_descriptor<bool> arg_dns_checkpoints  = {
    "enforce-dns-checkpointing"
  , "checkpoints from DNS server will be enforced"
  , false
  };
  static const command_line::arg_descriptor<uint64_t> arg_fast_block_sync = {
    "fast-block-sync"
  , "Sync up most of the way by using embedded, known block hashes."
  , 1
  };
  static const command_line::arg_descriptor<uint64_t> arg_prep_blocks_threads = {
    "prep-blocks-threads"
  , "Max number of threads to use when preparing block hashes in groups."
  , 4
  };
  static const command_line::arg_descriptor<uint64_t> arg_show_time_stats  = {
    "show-time-stats"
  , "Show time-stats when processing blocks/txs and disk synchronization."
  , 0
  };
  static const command_line::arg_descriptor<size_t> arg_block_sync_size  = {
    "block-sync-size"
  , "How many blocks to sync at once during chain synchronization (0 = adaptive)."
  , 0
  };
  static const command_line::arg_descriptor<std::string> arg_check_updates = {
    "check-updates"
  , "Check for new versions of loki: [disabled|notify|download|update]"
  , "notify"
  };
  static const command_line::arg_descriptor<bool> arg_fluffy_blocks  = {
    "fluffy-blocks"
  , "Relay blocks as fluffy blocks (obsolete, now default)"
  , true
  };
  static const command_line::arg_descriptor<bool> arg_no_fluffy_blocks  = {
    "no-fluffy-blocks"
  , "Relay blocks as normal blocks"
  , false
  };
  static const command_line::arg_descriptor<size_t> arg_max_txpool_weight  = {
    "max-txpool-weight"
  , "Set maximum txpool weight in bytes."
  , DEFAULT_TXPOOL_MAX_WEIGHT
  };
<<<<<<< HEAD
  static const command_line::arg_descriptor<bool> arg_service_node  = {
    "service-node"
  , "Run as a service node"
=======
  static const command_line::arg_descriptor<std::string> arg_block_notify = {
    "block-notify"
  , "Run a program for each new block, '%s' will be replaced by the block hash"
  , ""
>>>>>>> c23b6f8f
  };

  //-----------------------------------------------------------------------------------------------
  core::core(i_cryptonote_protocol* pprotocol):
              m_mempool(m_blockchain_storage),
              m_service_node_list(m_blockchain_storage),
              m_blockchain_storage(m_mempool, m_service_node_list, m_deregister_vote_pool),
              m_quorum_cop(*this, m_service_node_list),
              m_miner(this),
              m_miner_address(boost::value_initialized<account_public_address>()),
              m_starter_message_showed(false),
              m_target_blockchain_height(0),
              m_checkpoints_path(""),
              m_last_dns_checkpoints_update(0),
              m_last_json_checkpoints_update(0),
              m_disable_dns_checkpoints(false),
              m_update_download(0),
              m_nettype(UNDEFINED),
              m_update_available(false)
  {
    m_checkpoints_updating.clear();
    set_cryptonote_protocol(pprotocol);
  }
  void core::set_cryptonote_protocol(i_cryptonote_protocol* pprotocol)
  {
    if(pprotocol)
      m_pprotocol = pprotocol;
    else
      m_pprotocol = &m_protocol_stub;
  }
  //-----------------------------------------------------------------------------------
  void core::set_checkpoints(checkpoints&& chk_pts)
  {
    m_blockchain_storage.set_checkpoints(std::move(chk_pts));
  }
  //-----------------------------------------------------------------------------------
  void core::set_checkpoints_file_path(const std::string& path)
  {
    m_checkpoints_path = path;
  }
  //-----------------------------------------------------------------------------------
  void core::set_enforce_dns_checkpoints(bool enforce_dns)
  {
    m_blockchain_storage.set_enforce_dns_checkpoints(enforce_dns);
  }
  //-----------------------------------------------------------------------------------------------
  bool core::update_checkpoints()
  {
    if (m_nettype != MAINNET || m_disable_dns_checkpoints) return true;

    if (m_checkpoints_updating.test_and_set()) return true;

    bool res = true;
    if (time(NULL) - m_last_dns_checkpoints_update >= 3600)
    {
      res = m_blockchain_storage.update_checkpoints(m_checkpoints_path, true);
      m_last_dns_checkpoints_update = time(NULL);
      m_last_json_checkpoints_update = time(NULL);
    }
    else if (time(NULL) - m_last_json_checkpoints_update >= 600)
    {
      res = m_blockchain_storage.update_checkpoints(m_checkpoints_path, false);
      m_last_json_checkpoints_update = time(NULL);
    }

    m_checkpoints_updating.clear();

    // if anything fishy happened getting new checkpoints, bring down the house
    if (!res)
    {
      graceful_exit();
    }
    return res;
  }
  //-----------------------------------------------------------------------------------
  void core::stop()
  {
    m_blockchain_storage.cancel();

    tools::download_async_handle handle;
    {
      boost::lock_guard<boost::mutex> lock(m_update_mutex);
      handle = m_update_download;
      m_update_download = 0;
    }
    if (handle)
      tools::download_cancel(handle);
  }
  //-----------------------------------------------------------------------------------
  void core::init_options(boost::program_options::options_description& desc)
  {
    command_line::add_arg(desc, arg_data_dir);

    command_line::add_arg(desc, arg_test_drop_download);
    command_line::add_arg(desc, arg_test_drop_download_height);

    command_line::add_arg(desc, arg_testnet_on);
    command_line::add_arg(desc, arg_stagenet_on);
    command_line::add_arg(desc, arg_regtest_on);
    command_line::add_arg(desc, arg_fixed_difficulty);
    command_line::add_arg(desc, arg_dns_checkpoints);
    command_line::add_arg(desc, arg_prep_blocks_threads);
    command_line::add_arg(desc, arg_fast_block_sync);
    command_line::add_arg(desc, arg_show_time_stats);
    command_line::add_arg(desc, arg_block_sync_size);
    command_line::add_arg(desc, arg_check_updates);
    command_line::add_arg(desc, arg_fluffy_blocks);
    command_line::add_arg(desc, arg_no_fluffy_blocks);
    command_line::add_arg(desc, arg_test_dbg_lock_sleep);
    command_line::add_arg(desc, arg_offline);
    command_line::add_arg(desc, arg_disable_dns_checkpoints);
    command_line::add_arg(desc, arg_max_txpool_weight);
<<<<<<< HEAD
    command_line::add_arg(desc, arg_service_node);
=======
    command_line::add_arg(desc, arg_block_notify);
>>>>>>> c23b6f8f

    miner::init_options(desc);
    BlockchainDB::init_options(desc);
  }
  //-----------------------------------------------------------------------------------------------
  bool core::handle_command_line(const boost::program_options::variables_map& vm)
  {
    if (m_nettype != FAKECHAIN)
    {
      const bool testnet = command_line::get_arg(vm, arg_testnet_on);
      const bool stagenet = command_line::get_arg(vm, arg_stagenet_on);
      m_nettype = testnet ? TESTNET : stagenet ? STAGENET : MAINNET;
      m_deregister_vote_pool.m_nettype = m_nettype;
    }

    m_config_folder = command_line::get_arg(vm, arg_data_dir);

    auto data_dir = boost::filesystem::path(m_config_folder);

    if (m_nettype == MAINNET)
    {
      cryptonote::checkpoints checkpoints;
      if (!checkpoints.init_default_checkpoints(m_nettype))
      {
        throw std::runtime_error("Failed to initialize checkpoints");
      }
      set_checkpoints(std::move(checkpoints));

      boost::filesystem::path json(JSON_HASH_FILE_NAME);
      boost::filesystem::path checkpoint_json_hashfile_fullpath = data_dir / json;

      set_checkpoints_file_path(checkpoint_json_hashfile_fullpath.string());
    }


    set_enforce_dns_checkpoints(command_line::get_arg(vm, arg_dns_checkpoints));
    test_drop_download_height(command_line::get_arg(vm, arg_test_drop_download_height));
    m_fluffy_blocks_enabled = !get_arg(vm, arg_no_fluffy_blocks);
    m_offline = get_arg(vm, arg_offline);
    m_disable_dns_checkpoints = get_arg(vm, arg_disable_dns_checkpoints);
    if (!command_line::is_arg_defaulted(vm, arg_fluffy_blocks))
      MWARNING(arg_fluffy_blocks.name << " is obsolete, it is now default");

    if (command_line::get_arg(vm, arg_test_drop_download) == true)
      test_drop_download();

    m_service_node = command_line::get_arg(vm, arg_service_node);

    epee::debug::g_test_dbg_lock_sleep() = command_line::get_arg(vm, arg_test_dbg_lock_sleep);

    return true;
  }
  //-----------------------------------------------------------------------------------------------
  uint64_t core::get_current_blockchain_height() const
  {
    return m_blockchain_storage.get_current_blockchain_height();
  }
  //-----------------------------------------------------------------------------------------------
  void core::get_blockchain_top(uint64_t& height, crypto::hash& top_id) const
  {
    top_id = m_blockchain_storage.get_tail_id(height);
  }
  //-----------------------------------------------------------------------------------------------
  bool core::get_blocks(uint64_t start_offset, size_t count, std::vector<std::pair<cryptonote::blobdata,block>>& blocks, std::vector<cryptonote::blobdata>& txs) const
  {
    return m_blockchain_storage.get_blocks(start_offset, count, blocks, txs);
  }
  //-----------------------------------------------------------------------------------------------
  bool core::get_blocks(uint64_t start_offset, size_t count, std::vector<std::pair<cryptonote::blobdata,block>>& blocks) const
  {
    return m_blockchain_storage.get_blocks(start_offset, count, blocks);
  }
  //-----------------------------------------------------------------------------------------------
  bool core::get_blocks(uint64_t start_offset, size_t count, std::vector<block>& blocks) const
  {
    std::vector<std::pair<cryptonote::blobdata, cryptonote::block>> bs;
    if (!m_blockchain_storage.get_blocks(start_offset, count, bs))
      return false;
    for (const auto &b: bs)
      blocks.push_back(b.second);
    return true;
  }
  //-----------------------------------------------------------------------------------------------
  bool core::get_transactions(const std::vector<crypto::hash>& txs_ids, std::vector<cryptonote::blobdata>& txs, std::vector<crypto::hash>& missed_txs) const
  {
    return m_blockchain_storage.get_transactions_blobs(txs_ids, txs, missed_txs);
  }
  //-----------------------------------------------------------------------------------------------
  bool core::get_txpool_backlog(std::vector<tx_backlog_entry>& backlog) const
  {
    m_mempool.get_transaction_backlog(backlog);
    return true;
  }
  //-----------------------------------------------------------------------------------------------
  bool core::get_transactions(const std::vector<crypto::hash>& txs_ids, std::vector<transaction>& txs, std::vector<crypto::hash>& missed_txs) const
  {
    return m_blockchain_storage.get_transactions(txs_ids, txs, missed_txs);
  }
  //-----------------------------------------------------------------------------------------------
  bool core::get_alternative_blocks(std::vector<block>& blocks) const
  {
    return m_blockchain_storage.get_alternative_blocks(blocks);
  }
  //-----------------------------------------------------------------------------------------------
  size_t core::get_alternative_blocks_count() const
  {
    return m_blockchain_storage.get_alternative_blocks_count();
  }
  //-----------------------------------------------------------------------------------------------
  bool core::init(const boost::program_options::variables_map& vm, const char *config_subdir, const cryptonote::test_options *test_options)
  {
    start_time = std::time(nullptr);

    const bool regtest = command_line::get_arg(vm, arg_regtest_on);
    if (test_options != NULL || regtest)
    {
      m_nettype = FAKECHAIN;
    }
    bool r = handle_command_line(vm);
    std::string m_config_folder_mempool = m_config_folder;

    if (config_subdir)
      m_config_folder_mempool = m_config_folder_mempool + "/" + config_subdir;

    std::string db_type = command_line::get_arg(vm, cryptonote::arg_db_type);
    std::string db_sync_mode = command_line::get_arg(vm, cryptonote::arg_db_sync_mode);
    bool db_salvage = command_line::get_arg(vm, cryptonote::arg_db_salvage) != 0;
    bool fast_sync = command_line::get_arg(vm, arg_fast_block_sync) != 0;
    uint64_t blocks_threads = command_line::get_arg(vm, arg_prep_blocks_threads);
    std::string check_updates_string = command_line::get_arg(vm, arg_check_updates);
    size_t max_txpool_weight = command_line::get_arg(vm, arg_max_txpool_weight);

    if (m_service_node)
    {
      r = init_service_node_key();
      CHECK_AND_ASSERT_MES(r, false, "Failed to create or load service node key");
      m_service_node_list.set_my_service_node_keys(&m_service_node_pubkey);
    }

    boost::filesystem::path folder(m_config_folder);
    if (m_nettype == FAKECHAIN)
      folder /= "fake";

    // make sure the data directory exists, and try to lock it
    CHECK_AND_ASSERT_MES (boost::filesystem::exists(folder) || boost::filesystem::create_directories(folder), false,
      std::string("Failed to create directory ").append(folder.string()).c_str());

    // check for blockchain.bin
    try
    {
      const boost::filesystem::path old_files = folder;
      if (boost::filesystem::exists(old_files / "blockchain.bin"))
      {
        MWARNING("Found old-style blockchain.bin in " << old_files.string());
        MWARNING("Loki now uses a new format. You can either remove blockchain.bin to start syncing");
        MWARNING("the blockchain anew, or use loki-blockchain-export and loki-blockchain-import to");
        MWARNING("convert your existing blockchain.bin to the new format. See README.md for instructions.");
        return false;
      }
    }
    // folder might not be a directory, etc, etc
    catch (...) { }

    std::unique_ptr<BlockchainDB> db(new_db(db_type));
    if (db == NULL)
    {
      LOG_ERROR("Attempted to use non-existent database type");
      return false;
    }

    folder /= db->get_db_name();
    MGINFO("Loading blockchain from folder " << folder.string() << " ...");

    const std::string filename = folder.string();
    // default to fast:async:1 if overridden
    blockchain_db_sync_mode sync_mode = db_defaultsync;
    bool sync_on_blocks = true;
    uint64_t sync_threshold = 1;

    if (m_nettype == FAKECHAIN)
    {
      // reset the db by removing the database file before opening it
      if (!db->remove_data_file(filename))
      {
        MERROR("Failed to remove data file in " << filename);
        return false;
      }
    }

    try
    {
      uint64_t db_flags = 0;

      std::vector<std::string> options;
      boost::trim(db_sync_mode);
      boost::split(options, db_sync_mode, boost::is_any_of(" :"));
      const bool db_sync_mode_is_default = command_line::is_arg_defaulted(vm, cryptonote::arg_db_sync_mode);

      for(const auto &option : options)
        MDEBUG("option: " << option);

      // default to fast:async:1
      uint64_t DEFAULT_FLAGS = DBF_FAST;

      if(options.size() == 0)
      {
        // default to fast:async:1
        db_flags = DEFAULT_FLAGS;
      }

      bool safemode = false;
      if(options.size() >= 1)
      {
        if(options[0] == "safe")
        {
          safemode = true;
          db_flags = DBF_SAFE;
          sync_mode = db_sync_mode_is_default ? db_defaultsync : db_nosync;
        }
        else if(options[0] == "fast")
        {
          db_flags = DBF_FAST;
          sync_mode = db_sync_mode_is_default ? db_defaultsync : db_async;
        }
        else if(options[0] == "fastest")
        {
          db_flags = DBF_FASTEST;
          sync_threshold = 1000; // default to fastest:async:1000
          sync_mode = db_sync_mode_is_default ? db_defaultsync : db_async;
        }
        else
          db_flags = DEFAULT_FLAGS;
      }

      if(options.size() >= 2 && !safemode)
      {
        if(options[1] == "sync")
          sync_mode = db_sync_mode_is_default ? db_defaultsync : db_sync;
        else if(options[1] == "async")
          sync_mode = db_sync_mode_is_default ? db_defaultsync : db_async;
      }

      if(options.size() >= 3 && !safemode)
      {
        char *endptr;
        uint64_t threshold = strtoull(options[2].c_str(), &endptr, 0);
        if (*endptr == '\0' || !strcmp(endptr, "blocks"))
        {
          sync_on_blocks = true;
          sync_threshold = threshold;
        }
        else if (!strcmp(endptr, "bytes"))
        {
          sync_on_blocks = false;
          sync_threshold = threshold;
        }
        else
        {
          LOG_ERROR("Invalid db sync mode: " << options[2]);
          return false;
        }
      }

      if (db_salvage)
        db_flags |= DBF_SALVAGE;

      db->open(filename, db_flags);
      if(!db->m_open)
        return false;
    }
    catch (const DB_ERROR& e)
    {
      LOG_ERROR("Error opening database: " << e.what());
      return false;
    }

    m_blockchain_storage.set_user_options(blocks_threads,
        sync_on_blocks, sync_threshold, sync_mode, fast_sync);

    try
    {
      if (!command_line::is_arg_defaulted(vm, arg_block_notify))
        m_blockchain_storage.set_block_notify(std::shared_ptr<tools::Notify>(new tools::Notify(command_line::get_arg(vm, arg_block_notify).c_str())));
    }
    catch (const std::exception &e)
    {
      MERROR("Failed to parse block notify spec");
    }

    const std::pair<uint8_t, uint64_t> regtest_hard_forks[3] = {std::make_pair(1, 0), std::make_pair(Blockchain::get_hard_fork_heights(MAINNET).back().version, 1), std::make_pair(0, 0)};
    const cryptonote::test_options regtest_test_options = {
      regtest_hard_forks
    };
    const difficulty_type fixed_difficulty = command_line::get_arg(vm, arg_fixed_difficulty);

    BlockchainDB *initialized_db = db.release();
    m_service_node_list.set_db_pointer(initialized_db);
    m_service_node_list.register_hooks(m_quorum_cop);
    r = m_blockchain_storage.init(initialized_db, m_nettype, m_offline, regtest ? &regtest_test_options : test_options, fixed_difficulty);

    r = m_mempool.init(max_txpool_weight);
    CHECK_AND_ASSERT_MES(r, false, "Failed to initialize memory pool");

    // now that we have a valid m_blockchain_storage, we can clean out any
    // transactions in the pool that do not conform to the current fork
    m_mempool.validate(m_blockchain_storage.get_current_hard_fork_version());

    bool show_time_stats = command_line::get_arg(vm, arg_show_time_stats) != 0;
    m_blockchain_storage.set_show_time_stats(show_time_stats);
    CHECK_AND_ASSERT_MES(r, false, "Failed to initialize blockchain storage");

    block_sync_size = command_line::get_arg(vm, arg_block_sync_size);

    MGINFO("Loading checkpoints");

    // load json & DNS checkpoints, and verify them
    // with respect to what blocks we already have
    CHECK_AND_ASSERT_MES(update_checkpoints(), false, "One or more checkpoints loaded from json or dns conflicted with existing checkpoints.");

   // DNS versions checking
    if (check_updates_string == "disabled")
      check_updates_level = UPDATES_DISABLED;
    else if (check_updates_string == "notify")
      check_updates_level = UPDATES_NOTIFY;
    else if (check_updates_string == "download")
      check_updates_level = UPDATES_DOWNLOAD;
    else if (check_updates_string == "update")
      check_updates_level = UPDATES_UPDATE;
    else {
      MERROR("Invalid argument to --dns-versions-check: " << check_updates_string);
      return false;
    }

    r = m_miner.init(vm, m_nettype);
    CHECK_AND_ASSERT_MES(r, false, "Failed to initialize miner instance");

    return load_state_data();
  }
  //-----------------------------------------------------------------------------------------------
  bool core::init_service_node_key()
  {
    std::string keypath = m_config_folder + "/key";
    if (epee::file_io_utils::is_file_exist(keypath))
    {
      std::string keystr;
      bool r = epee::file_io_utils::load_file_to_string(keypath, keystr);
      memcpy(&unwrap(m_service_node_key), keystr.data(), sizeof(m_service_node_key));
      wipeable_string wipe(keystr);
      CHECK_AND_ASSERT_MES(r, false, "failed to load service node key from file");

      r = crypto::secret_key_to_public_key(m_service_node_key, m_service_node_pubkey);
      CHECK_AND_ASSERT_MES(r, false, "failed to generate pubkey from secret key");
    }
    else
    {
      cryptonote::keypair keypair = keypair::generate(hw::get_device("default"));
      m_service_node_pubkey = keypair.pub;
      m_service_node_key = keypair.sec;

      std::string keystr(reinterpret_cast<const char *>(&m_service_node_key), sizeof(m_service_node_key));
      bool r = epee::file_io_utils::save_string_to_file(keypath, keystr);
      wipeable_string wipe(keystr);
      CHECK_AND_ASSERT_MES(r, false, "failed to save service node key to file");

      using namespace boost::filesystem;
      permissions(keypath, owner_read);
    }

    MGINFO_YELLOW("Service node pubkey is " << epee::string_tools::pod_to_hex(m_service_node_pubkey));

    return true;
  }
  //-----------------------------------------------------------------------------------------------
  bool core::set_genesis_block(const block& b)
  {
    return m_blockchain_storage.reset_and_set_genesis_block(b);
  }
  //-----------------------------------------------------------------------------------------------
  bool core::load_state_data()
  {
    // may be some code later
    return true;
  }
  //-----------------------------------------------------------------------------------------------
    bool core::deinit()
  {
    m_miner.stop();
    m_mempool.deinit();
    m_blockchain_storage.deinit();
    return true;
  }
  //-----------------------------------------------------------------------------------------------
  void core::test_drop_download()
  {
    m_test_drop_download = false;
  }
  //-----------------------------------------------------------------------------------------------
  void core::test_drop_download_height(uint64_t height)
  {
    m_test_drop_download_height = height;
  }
  //-----------------------------------------------------------------------------------------------
  bool core::get_test_drop_download() const
  {
    return m_test_drop_download;
  }
  //-----------------------------------------------------------------------------------------------
  bool core::get_test_drop_download_height() const
  {
    if (m_test_drop_download_height == 0)
      return true;

    if (get_blockchain_storage().get_current_blockchain_height() <= m_test_drop_download_height)
      return true;

    return false;
  }
  //-----------------------------------------------------------------------------------------------
  bool core::handle_incoming_tx_pre(const blobdata& tx_blob, tx_verification_context& tvc, cryptonote::transaction &tx, crypto::hash &tx_hash, crypto::hash &tx_prefixt_hash, bool keeped_by_block, bool relayed, bool do_not_relay)
  {
    tvc = boost::value_initialized<tx_verification_context>();

    if(tx_blob.size() > get_max_tx_size())
    {
      LOG_PRINT_L1("WRONG TRANSACTION BLOB, too big size " << tx_blob.size() << ", rejected");
      tvc.m_verifivation_failed = true;
      tvc.m_too_big = true;
      return false;
    }

    tx_hash = crypto::null_hash;
    tx_prefixt_hash = crypto::null_hash;

    if(!parse_tx_from_blob(tx, tx_hash, tx_prefixt_hash, tx_blob))
    {
      LOG_PRINT_L1("WRONG TRANSACTION BLOB, Failed to parse, rejected");
      tvc.m_verifivation_failed = true;
      return false;
    }
    //std::cout << "!"<< tx.vin.size() << std::endl;

    bad_semantics_txes_lock.lock();
    for (int idx = 0; idx < 2; ++idx)
    {
      if (bad_semantics_txes[idx].find(tx_hash) != bad_semantics_txes[idx].end())
      {
        bad_semantics_txes_lock.unlock();
        LOG_PRINT_L1("Transaction already seen with bad semantics, rejected");
        tvc.m_verifivation_failed = true;
        return false;
      }
    }
    bad_semantics_txes_lock.unlock();

    int version = m_blockchain_storage.get_current_hard_fork_version();
    unsigned int max_tx_version = (version == 1) ? 1 : (version < 9)
      ? transaction::version_2
      : transaction::version_3_per_output_unlock_times;

    if (tx.version == 0 || tx.version > max_tx_version)
    {
      tvc.m_verifivation_failed = true;
      return false;
    }

    return true;
  }
  //-----------------------------------------------------------------------------------------------
  bool core::handle_incoming_tx_post(const blobdata& tx_blob, tx_verification_context& tvc, cryptonote::transaction &tx, crypto::hash &tx_hash, crypto::hash &tx_prefixt_hash, bool keeped_by_block, bool relayed, bool do_not_relay)
  {
    if(!check_tx_syntax(tx))
    {
      LOG_PRINT_L1("WRONG TRANSACTION BLOB, Failed to check tx " << tx_hash << " syntax, rejected");
      tvc.m_verifivation_failed = true;
      return false;
    }

    return true;
  }
  //-----------------------------------------------------------------------------------------------
  void core::set_semantics_failed(const crypto::hash &tx_hash)
  {
    LOG_PRINT_L1("WRONG TRANSACTION BLOB, Failed to check tx " << tx_hash << " semantic, rejected");
    bad_semantics_txes_lock.lock();
    bad_semantics_txes[0].insert(tx_hash);
    if (bad_semantics_txes[0].size() >= BAD_SEMANTICS_TXES_MAX_SIZE)
    {
      std::swap(bad_semantics_txes[0], bad_semantics_txes[1]);
      bad_semantics_txes[0].clear();
    }
    bad_semantics_txes_lock.unlock();
  }
  //-----------------------------------------------------------------------------------------------
  static bool is_canonical_bulletproof_layout(const std::vector<rct::Bulletproof> &proofs)
  {
    if (proofs.size() != 1)
      return false;
    const size_t sz = proofs[0].V.size();
    if (sz == 0 || sz > BULLETPROOF_MAX_OUTPUTS)
      return false;
    return true;
  }
  //-----------------------------------------------------------------------------------------------
  bool core::handle_incoming_tx_accumulated_batch(std::vector<tx_verification_batch_info> &tx_info, bool keeped_by_block)
  {
    bool ret = true;
    if (keeped_by_block && get_blockchain_storage().is_within_compiled_block_hash_area())
    {
      MTRACE("Skipping semantics check for tx kept by block in embedded hash area");
      return true;
    }

    std::vector<const rct::rctSig*> rvv;
    for (size_t n = 0; n < tx_info.size(); ++n)
    {
      if (!check_tx_semantic(*tx_info[n].tx, keeped_by_block))
      {
        set_semantics_failed(tx_info[n].tx_hash);
        tx_info[n].tvc.m_verifivation_failed = true;
        tx_info[n].result = false;
        continue;
      }

      if (tx_info[n].tx->version < 2 || tx_info[n].tx->is_deregister_tx())
        continue;
      const rct::rctSig &rv = tx_info[n].tx->rct_signatures;
      switch (rv.type) {
        case rct::RCTTypeNull:
          // coinbase should not come here, so we reject for all other types
          MERROR_VER("Unexpected Null rctSig type");
          set_semantics_failed(tx_info[n].tx_hash);
          tx_info[n].tvc.m_verifivation_failed = true;
          tx_info[n].result = false;
          break;
        case rct::RCTTypeSimple:
          if (!rct::verRctSemanticsSimple(rv))
          {
            MERROR_VER("rct signature semantics check failed");
            set_semantics_failed(tx_info[n].tx_hash);
            tx_info[n].tvc.m_verifivation_failed = true;
            tx_info[n].result = false;
            break;
          }
          break;
        case rct::RCTTypeFull:
          if (!rct::verRct(rv, true))
          {
            MERROR_VER("rct signature semantics check failed");
            set_semantics_failed(tx_info[n].tx_hash);
            tx_info[n].tvc.m_verifivation_failed = true;
            tx_info[n].result = false;
            break;
          }
          break;
        case rct::RCTTypeBulletproof:
          if (!is_canonical_bulletproof_layout(rv.p.bulletproofs))
          {
            MERROR_VER("Bulletproof does not have canonical form");
            set_semantics_failed(tx_info[n].tx_hash);
            tx_info[n].tvc.m_verifivation_failed = true;
            tx_info[n].result = false;
            break;
          }
          rvv.push_back(&rv); // delayed batch verification
          break;
        default:
          MERROR_VER("Unknown rct type: " << rv.type);
          set_semantics_failed(tx_info[n].tx_hash);
          tx_info[n].tvc.m_verifivation_failed = true;
          tx_info[n].result = false;
          break;
      }
    }
    if (!rvv.empty() && !rct::verRctSemanticsSimple(rvv))
    {
      LOG_PRINT_L1("One transaction among this group has bad semantics, verifying one at a time");
      ret = false;
      const bool assumed_bad = rvv.size() == 1; // if there's only one tx, it must be the bad one
      for (size_t n = 0; n < tx_info.size(); ++n)
      {
        if (!tx_info[n].result)
          continue;
        if (tx_info[n].tx->rct_signatures.type != rct::RCTTypeBulletproof)
          continue;
        if (assumed_bad || !rct::verRctSemanticsSimple(tx_info[n].tx->rct_signatures))
        {
          set_semantics_failed(tx_info[n].tx_hash);
          tx_info[n].tvc.m_verifivation_failed = true;
          tx_info[n].result = false;
        }
      }
    }

    return ret;
  }
  //-----------------------------------------------------------------------------------------------
  bool core::handle_incoming_txs(const std::vector<blobdata>& tx_blobs, std::vector<tx_verification_context>& tvc, bool keeped_by_block, bool relayed, bool do_not_relay)
  {
    TRY_ENTRY();
    CRITICAL_REGION_LOCAL(m_incoming_tx_lock);

    struct result { bool res; cryptonote::transaction tx; crypto::hash hash; crypto::hash prefix_hash; bool in_txpool; bool in_blockchain; };
    std::vector<result> results(tx_blobs.size());

    tvc.resize(tx_blobs.size());
    tools::threadpool& tpool = tools::threadpool::getInstance();
    tools::threadpool::waiter waiter;
    std::vector<blobdata>::const_iterator it = tx_blobs.begin();
    for (size_t i = 0; i < tx_blobs.size(); i++, ++it) {
      tpool.submit(&waiter, [&, i, it] {
        try
        {
          results[i].res = handle_incoming_tx_pre(*it, tvc[i], results[i].tx, results[i].hash, results[i].prefix_hash, keeped_by_block, relayed, do_not_relay);
        }
        catch (const std::exception &e)
        {
          MERROR_VER("Exception in handle_incoming_tx_pre: " << e.what());
          results[i].res = false;
        }
      });
    }
    waiter.wait(&tpool);
    it = tx_blobs.begin();
    for (size_t i = 0; i < tx_blobs.size(); i++, ++it) {
      if (!results[i].res)
        continue;
      if(m_mempool.have_tx(results[i].hash))
      {
        LOG_PRINT_L2("tx " << results[i].hash << "already have transaction in tx_pool");
      }
      else if(m_blockchain_storage.have_tx(results[i].hash))
      {
        LOG_PRINT_L2("tx " << results[i].hash << " already have transaction in blockchain");
      }
      else
      {
        tpool.submit(&waiter, [&, i, it] {
          try
          {
            results[i].res = handle_incoming_tx_post(*it, tvc[i], results[i].tx, results[i].hash, results[i].prefix_hash, keeped_by_block, relayed, do_not_relay);
          }
          catch (const std::exception &e)
          {
            MERROR_VER("Exception in handle_incoming_tx_post: " << e.what());
            results[i].res = false;
          }
        });
      }
    }
    waiter.wait(&tpool);

    std::vector<tx_verification_batch_info> tx_info;
    tx_info.reserve(tx_blobs.size());
    for (size_t i = 0; i < tx_blobs.size(); i++) {
      if (!results[i].res)
        continue;
      tx_info.push_back({&results[i].tx, results[i].hash, tvc[i], results[i].res});
    }
    if (!tx_info.empty())
      handle_incoming_tx_accumulated_batch(tx_info, keeped_by_block);

    bool ok = true;
    it = tx_blobs.begin();
    for (size_t i = 0; i < tx_blobs.size(); i++, ++it) {
      if (!results[i].res)
      {
        ok = false;
        continue;
      }

      const size_t weight = get_transaction_weight(results[i].tx, it->size());
      ok &= add_new_tx(results[i].tx, results[i].hash, results[i].prefix_hash, weight, tvc[i], keeped_by_block, relayed, do_not_relay);
      if(tvc[i].m_verifivation_failed)
      {MERROR_VER("Transaction verification failed: " << results[i].hash);}
      else if(tvc[i].m_verifivation_impossible)
      {MERROR_VER("Transaction verification impossible: " << results[i].hash);}

      if(tvc[i].m_added_to_pool)
        MDEBUG("tx added: " << results[i].hash);
    }
    return ok;

    CATCH_ENTRY_L0("core::handle_incoming_txs()", false);
  }
  //-----------------------------------------------------------------------------------------------
  bool core::handle_incoming_tx(const blobdata& tx_blob, tx_verification_context& tvc, bool keeped_by_block, bool relayed, bool do_not_relay)
  {
    std::vector<cryptonote::blobdata> tx_blobs;
    tx_blobs.push_back(tx_blob);
    std::vector<tx_verification_context> tvcv(1);
    bool r = handle_incoming_txs(tx_blobs, tvcv, keeped_by_block, relayed, do_not_relay);
    tvc = tvcv[0];
    return r;
  }
  //-----------------------------------------------------------------------------------------------
  bool core::get_stat_info(core_stat_info& st_inf) const
  {
    st_inf.mining_speed = m_miner.get_speed();
    st_inf.alternative_blocks = m_blockchain_storage.get_alternative_blocks_count();
    st_inf.blockchain_height = m_blockchain_storage.get_current_blockchain_height();
    st_inf.tx_pool_size = m_mempool.get_transactions_count();
    st_inf.top_block_id_str = epee::string_tools::pod_to_hex(m_blockchain_storage.get_tail_id());
    return true;
  }
  //-----------------------------------------------------------------------------------------------
  bool core::check_tx_semantic(const transaction& tx, bool keeped_by_block) const
  {
    if (tx.is_deregister_tx())
    {
      if (tx.vin.size() != 0)
      {
        MERROR_VER("tx version deregister must have 0 inputs, received: " << tx.vin.size() << ", rejected for tx id = " << get_transaction_hash(tx));
        return false;
      }
    }
    else if (!tx.vin.size())
    {
      MERROR_VER("tx with empty inputs, rejected for tx id= " << get_transaction_hash(tx));
      return false;
    }

    if(!check_inputs_types_supported(tx))
    {
      MERROR_VER("unsupported input types for tx id= " << get_transaction_hash(tx));
      return false;
    }

    if(!check_outs_valid(tx))
    {
      MERROR_VER("tx with invalid outputs, rejected for tx id= " << get_transaction_hash(tx));
      return false;
    }

    if (tx.version >= transaction::version_2)
    {
      if (tx.rct_signatures.outPk.size() != tx.vout.size())
      {
        MERROR_VER("tx with mismatched vout/outPk count, rejected for tx id= " << get_transaction_hash(tx));
        return false;
      }
    }

    if(!check_money_overflow(tx))
    {
      MERROR_VER("tx has money overflow, rejected for tx id= " << get_transaction_hash(tx));
      return false;
    }

    if (tx.version == transaction::version_1)
    {
      uint64_t amount_in = 0;
      get_inputs_money_amount(tx, amount_in);
      uint64_t amount_out = get_outs_money_amount(tx);

      if(amount_in <= amount_out)
      {
        MERROR_VER("tx with wrong amounts: ins " << amount_in << ", outs " << amount_out << ", rejected for tx id= " << get_transaction_hash(tx));
        return false;
      }
    }

    if(!keeped_by_block && get_transaction_weight(tx) >= m_blockchain_storage.get_current_cumulative_block_weight_limit() - CRYPTONOTE_COINBASE_BLOB_RESERVED_SIZE)
    {
      MERROR_VER("tx is too large " << get_transaction_weight(tx) << ", expected not bigger than " << m_blockchain_storage.get_current_cumulative_block_weight_limit() - CRYPTONOTE_COINBASE_BLOB_RESERVED_SIZE);
      return false;
    }

    if(!check_tx_inputs_keyimages_diff(tx))
    {
      MERROR_VER("tx uses a single key image more than once");
      return false;
    }

    if (!check_tx_inputs_ring_members_diff(tx))
    {
      MERROR_VER("tx uses duplicate ring members");
      return false;
    }

    if (!check_tx_inputs_keyimages_domain(tx))
    {
      MERROR_VER("tx uses key image not in the valid domain");
      return false;
    }

    return true;
  }
  //-----------------------------------------------------------------------------------------------
  bool core::is_key_image_spent(const crypto::key_image &key_image) const
  {
    return m_blockchain_storage.have_tx_keyimg_as_spent(key_image);
  }
  //-----------------------------------------------------------------------------------------------
  bool core::are_key_images_spent(const std::vector<crypto::key_image>& key_im, std::vector<bool> &spent) const
  {
    spent.clear();
    for(auto& ki: key_im)
    {
      spent.push_back(m_blockchain_storage.have_tx_keyimg_as_spent(ki));
    }
    return true;
  }
  //-----------------------------------------------------------------------------------------------
  size_t core::get_block_sync_size(uint64_t height) const
  {
    static const uint64_t quick_height = m_nettype == TESTNET ? 801219 : m_nettype == MAINNET ? 1220516 : 0;
    if (block_sync_size > 0)
      return block_sync_size;
    if (height >= quick_height)
      return BLOCKS_SYNCHRONIZING_DEFAULT_COUNT;
    return BLOCKS_SYNCHRONIZING_DEFAULT_COUNT_PRE_V4;
  }
  //-----------------------------------------------------------------------------------------------
  bool core::are_key_images_spent_in_pool(const std::vector<crypto::key_image>& key_im, std::vector<bool> &spent) const
  {
    spent.clear();

    return m_mempool.check_for_key_images(key_im, spent);
  }
  //-----------------------------------------------------------------------------------------------
  std::pair<uint64_t, uint64_t> core::get_coinbase_tx_sum(const uint64_t start_offset, const size_t count)
  {
    uint64_t emission_amount = 0;
    uint64_t total_fee_amount = 0;
    if (count)
    {
      const uint64_t end = start_offset + count - 1;
      m_blockchain_storage.for_blocks_range(start_offset, end,
        [this, &emission_amount, &total_fee_amount](uint64_t, const crypto::hash& hash, const block& b){
      std::vector<transaction> txs;
      std::vector<crypto::hash> missed_txs;
      uint64_t coinbase_amount = get_outs_money_amount(b.miner_tx);
      this->get_transactions(b.tx_hashes, txs, missed_txs);      
      uint64_t tx_fee_amount = 0;
      for(const auto& tx: txs)
      {
        tx_fee_amount += get_tx_fee(tx);
      }
      
      emission_amount += coinbase_amount - tx_fee_amount;
      total_fee_amount += tx_fee_amount;
      return true;
      });
    }

    return std::pair<uint64_t, uint64_t>(emission_amount, total_fee_amount);
  }
  //-----------------------------------------------------------------------------------------------
  bool core::check_tx_inputs_keyimages_diff(const transaction& tx) const
  {
    std::unordered_set<crypto::key_image> ki;
    for(const auto& in: tx.vin)
    {
      CHECKED_GET_SPECIFIC_VARIANT(in, const txin_to_key, tokey_in, false);
      if(!ki.insert(tokey_in.k_image).second)
        return false;
    }
    return true;
  }
  //-----------------------------------------------------------------------------------------------
  bool core::check_tx_inputs_ring_members_diff(const transaction& tx) const
  {
    const uint8_t version = m_blockchain_storage.get_current_hard_fork_version();
    if (version >= 6)
    {
      for(const auto& in: tx.vin)
      {
        CHECKED_GET_SPECIFIC_VARIANT(in, const txin_to_key, tokey_in, false);
        for (size_t n = 1; n < tokey_in.key_offsets.size(); ++n)
          if (tokey_in.key_offsets[n] == 0)
            return false;
      }
    }
    return true;
  }
  //-----------------------------------------------------------------------------------------------
  bool core::check_tx_inputs_keyimages_domain(const transaction& tx) const
  {
    std::unordered_set<crypto::key_image> ki;
    for(const auto& in: tx.vin)
    {
      CHECKED_GET_SPECIFIC_VARIANT(in, const txin_to_key, tokey_in, false);
      if (!(rct::scalarmultKey(rct::ki2rct(tokey_in.k_image), rct::curveOrder()) == rct::identity()))
        return false;
    }
    return true;
  }
  //-----------------------------------------------------------------------------------------------
  bool core::add_new_tx(transaction& tx, tx_verification_context& tvc, bool keeped_by_block, bool relayed, bool do_not_relay)
  {
    crypto::hash tx_hash = get_transaction_hash(tx);
    crypto::hash tx_prefix_hash = get_transaction_prefix_hash(tx);
    blobdata bl;
    t_serializable_object_to_blob(tx, bl);
    size_t tx_weight = get_transaction_weight(tx, bl.size());
    return add_new_tx(tx, tx_hash, tx_prefix_hash, tx_weight, tvc, keeped_by_block, relayed, do_not_relay);
  }
  //-----------------------------------------------------------------------------------------------
  size_t core::get_blockchain_total_transactions() const
  {
    return m_blockchain_storage.get_total_transactions();
  }
  //-----------------------------------------------------------------------------------------------
  bool core::add_new_tx(transaction& tx, const crypto::hash& tx_hash, const crypto::hash& tx_prefix_hash, size_t tx_weight, tx_verification_context& tvc, bool keeped_by_block, bool relayed, bool do_not_relay)
  {
    if (keeped_by_block)
      get_blockchain_storage().on_new_tx_from_block(tx);

    if(m_mempool.have_tx(tx_hash))
    {
      LOG_PRINT_L2("tx " << tx_hash << "already have transaction in tx_pool");
      return true;
    }

    if(m_blockchain_storage.have_tx(tx_hash))
    {
      LOG_PRINT_L2("tx " << tx_hash << " already have transaction in blockchain");
      return true;
    }

    uint8_t version = m_blockchain_storage.get_current_hard_fork_version();
    return m_mempool.add_tx(tx, tx_hash, tx_weight, tvc, keeped_by_block, relayed, do_not_relay, version);
  }
  //-----------------------------------------------------------------------------------------------
  bool core::relay_txpool_transactions()
  {
    // we attempt to relay txes that should be relayed, but were not
    std::vector<std::pair<crypto::hash, cryptonote::blobdata>> txs;
    if (m_mempool.get_relayable_transactions(txs) && !txs.empty())
    {
      cryptonote_connection_context fake_context = AUTO_VAL_INIT(fake_context);
      tx_verification_context tvc = AUTO_VAL_INIT(tvc);
      NOTIFY_NEW_TRANSACTIONS::request r;
      for (auto it = txs.begin(); it != txs.end(); ++it)
      {
        r.txs.push_back(it->second);
      }
      get_protocol()->relay_transactions(r, fake_context);
      m_mempool.set_relayed(txs);
    }
    return true;
  }
  //-----------------------------------------------------------------------------------------------
  bool core::submit_uptime_proof()
  {
    if (m_service_node)
    {
      cryptonote_connection_context fake_context = AUTO_VAL_INIT(fake_context);
      NOTIFY_UPTIME_PROOF::request r;
      m_quorum_cop.generate_uptime_proof_request(m_service_node_pubkey, m_service_node_key, r);
      bool relayed = get_protocol()->relay_uptime_proof(r, fake_context);

      if (relayed)
        MGINFO("Submitted uptime-proof for service node (yours): " << m_service_node_pubkey);
    }
    return true;
  }
  //-----------------------------------------------------------------------------------------------
  uint64_t core::get_uptime_proof(const crypto::public_key &key) const
  {
    uint64_t result = m_quorum_cop.get_uptime_proof(key);
    return result;
  }
  //-----------------------------------------------------------------------------------------------
  bool core::handle_uptime_proof(uint64_t timestamp, const crypto::public_key& pubkey, const crypto::signature& sig)
  {
    return m_quorum_cop.handle_uptime_proof(timestamp, pubkey, sig);
  }
  //-----------------------------------------------------------------------------------------------
  void core::on_transaction_relayed(const cryptonote::blobdata& tx_blob)
  {
    std::vector<std::pair<crypto::hash, cryptonote::blobdata>> txs;
    cryptonote::transaction tx;
    crypto::hash tx_hash, tx_prefix_hash;
    if (!parse_and_validate_tx_from_blob(tx_blob, tx, tx_hash, tx_prefix_hash))
    {
      LOG_ERROR("Failed to parse relayed transaction");
      return;
    }

    txs.push_back(std::make_pair(tx_hash, std::move(tx_blob)));
    m_mempool.set_relayed(txs);
  }
  //-----------------------------------------------------------------------------------------------
  void core::set_deregister_votes_relayed(const std::vector<loki::service_node_deregister::vote>& votes)
  {
    m_deregister_vote_pool.set_relayed(votes);
  }
  //-----------------------------------------------------------------------------------------------
  bool core::relay_deregister_votes()
  {
    NOTIFY_NEW_DEREGISTER_VOTE::request req;
    req.votes = m_deregister_vote_pool.get_relayable_votes();
    if (!req.votes.empty())
    {
      cryptonote_connection_context fake_context = AUTO_VAL_INIT(fake_context);
      get_protocol()->relay_deregister_votes(req, fake_context);
    }

    return true;
  }
  //-----------------------------------------------------------------------------------------------
  bool core::get_block_template(block& b, const account_public_address& adr, difficulty_type& diffic, uint64_t& height, uint64_t& expected_reward, const blobdata& ex_nonce)
  {
    return m_blockchain_storage.create_block_template(b, adr, diffic, height, expected_reward, ex_nonce);
  }
  //-----------------------------------------------------------------------------------------------
  bool core::find_blockchain_supplement(const std::list<crypto::hash>& qblock_ids, NOTIFY_RESPONSE_CHAIN_ENTRY::request& resp) const
  {
    return m_blockchain_storage.find_blockchain_supplement(qblock_ids, resp);
  }
  //-----------------------------------------------------------------------------------------------
  bool core::find_blockchain_supplement(const uint64_t req_start_block, const std::list<crypto::hash>& qblock_ids, std::vector<std::pair<std::pair<cryptonote::blobdata, crypto::hash>, std::vector<std::pair<crypto::hash, cryptonote::blobdata> > > >& blocks, uint64_t& total_height, uint64_t& start_height, bool pruned, bool get_miner_tx_hash, size_t max_count) const
  {
    return m_blockchain_storage.find_blockchain_supplement(req_start_block, qblock_ids, blocks, total_height, start_height, pruned, get_miner_tx_hash, max_count);
  }
  //-----------------------------------------------------------------------------------------------
  bool core::get_outs(const COMMAND_RPC_GET_OUTPUTS_BIN::request& req, COMMAND_RPC_GET_OUTPUTS_BIN::response& res) const
  {
    return m_blockchain_storage.get_outs(req, res);
  }
  //-----------------------------------------------------------------------------------------------
  bool core::get_output_distribution(uint64_t amount, uint64_t from_height, uint64_t to_height, uint64_t &start_height, std::vector<uint64_t> &distribution, uint64_t &base) const
  {
    return m_blockchain_storage.get_output_distribution(amount, from_height, to_height, start_height, distribution, base);
  }
  //-----------------------------------------------------------------------------------------------
  bool core::get_tx_outputs_gindexs(const crypto::hash& tx_id, std::vector<uint64_t>& indexs) const
  {
    return m_blockchain_storage.get_tx_outputs_gindexs(tx_id, indexs);
  }
  //-----------------------------------------------------------------------------------------------
  void core::pause_mine()
  {
    m_miner.pause();
  }
  //-----------------------------------------------------------------------------------------------
  void core::resume_mine()
  {
    m_miner.resume();
  }
  //-----------------------------------------------------------------------------------------------
  block_complete_entry get_block_complete_entry(block& b, tx_memory_pool &pool)
  {
    block_complete_entry bce;
    bce.block = cryptonote::block_to_blob(b);
    for (const auto &tx_hash: b.tx_hashes)
    {
      cryptonote::blobdata txblob;
      CHECK_AND_ASSERT_THROW_MES(pool.get_transaction(tx_hash, txblob), "Transaction not found in pool");
      bce.txs.push_back(txblob);
    }
    return bce;
  }
  //-----------------------------------------------------------------------------------------------
  bool core::handle_block_found(block& b)
  {
    block_verification_context bvc = boost::value_initialized<block_verification_context>();
    m_miner.pause();
    std::vector<block_complete_entry> blocks;
    try
    {
      blocks.push_back(get_block_complete_entry(b, m_mempool));
    }
    catch (const std::exception &e)
    {
      m_miner.resume();
      return false;
    }
    prepare_handle_incoming_blocks(blocks);
    m_blockchain_storage.add_new_block(b, bvc);
    cleanup_handle_incoming_blocks(true);
    //anyway - update miner template
    update_miner_block_template();
    m_miner.resume();


    CHECK_AND_ASSERT_MES(!bvc.m_verifivation_failed, false, "mined block failed verification");
    if(bvc.m_added_to_main_chain)
    {
      cryptonote_connection_context exclude_context = boost::value_initialized<cryptonote_connection_context>();
      NOTIFY_NEW_BLOCK::request arg = AUTO_VAL_INIT(arg);
      arg.current_blockchain_height = m_blockchain_storage.get_current_blockchain_height();
      std::vector<crypto::hash> missed_txs;
      std::vector<cryptonote::blobdata> txs;
      m_blockchain_storage.get_transactions_blobs(b.tx_hashes, txs, missed_txs);
      if(missed_txs.size() &&  m_blockchain_storage.get_block_id_by_height(get_block_height(b)) != get_block_hash(b))
      {
        LOG_PRINT_L1("Block found but, seems that reorganize just happened after that, do not relay this block");
        return true;
      }
      CHECK_AND_ASSERT_MES(txs.size() == b.tx_hashes.size() && !missed_txs.size(), false, "can't find some transactions in found block:" << get_block_hash(b) << " txs.size()=" << txs.size()
        << ", b.tx_hashes.size()=" << b.tx_hashes.size() << ", missed_txs.size()" << missed_txs.size());

      block_to_blob(b, arg.b.block);
      //pack transactions
      for(auto& tx:  txs)
        arg.b.txs.push_back(tx);

      m_pprotocol->relay_block(arg, exclude_context);
    }
    return bvc.m_added_to_main_chain;
  }
  //-----------------------------------------------------------------------------------------------
  void core::on_synchronized()
  {
    m_miner.on_synchronized();
  }
  //-----------------------------------------------------------------------------------------------
  void core::safesyncmode(const bool onoff)
  {
    m_blockchain_storage.safesyncmode(onoff);
  }
  //-----------------------------------------------------------------------------------------------
  bool core::add_new_block(const block& b, block_verification_context& bvc)
  {
    return m_blockchain_storage.add_new_block(b, bvc);
  }

  //-----------------------------------------------------------------------------------------------
  bool core::prepare_handle_incoming_blocks(const std::vector<block_complete_entry> &blocks)
  {
    m_incoming_tx_lock.lock();
    m_blockchain_storage.prepare_handle_incoming_blocks(blocks);
    return true;
  }

  //-----------------------------------------------------------------------------------------------
  bool core::cleanup_handle_incoming_blocks(bool force_sync)
  {
    bool success = false;
    try {
      success = m_blockchain_storage.cleanup_handle_incoming_blocks(force_sync);
    }
    catch (...) {}
    m_incoming_tx_lock.unlock();
    return success;
  }

  //-----------------------------------------------------------------------------------------------
  bool core::handle_incoming_block(const blobdata& block_blob, block_verification_context& bvc, bool update_miner_blocktemplate)
  {
    TRY_ENTRY();

    // load json & DNS checkpoints every 10min/hour respectively,
    // and verify them with respect to what blocks we already have
    CHECK_AND_ASSERT_MES(update_checkpoints(), false, "One or more checkpoints loaded from json or dns conflicted with existing checkpoints.");

    bvc = boost::value_initialized<block_verification_context>();
    if(block_blob.size() > get_max_block_size())
    {
      LOG_PRINT_L1("WRONG BLOCK BLOB, too big size " << block_blob.size() << ", rejected");
      bvc.m_verifivation_failed = true;
      return false;
    }

    block b = AUTO_VAL_INIT(b);
    if(!parse_and_validate_block_from_blob(block_blob, b))
    {
      LOG_PRINT_L1("Failed to parse and validate new block");
      bvc.m_verifivation_failed = true;
      return false;
    }
    add_new_block(b, bvc);
    if(update_miner_blocktemplate && bvc.m_added_to_main_chain)
       update_miner_block_template();
    return true;

    CATCH_ENTRY_L0("core::handle_incoming_block()", false);
  }
  //-----------------------------------------------------------------------------------------------
  // Used by the RPC server to check the size of an incoming
  // block_blob
  bool core::check_incoming_block_size(const blobdata& block_blob) const
  {
    if(block_blob.size() > get_max_block_size())
    {
      LOG_PRINT_L1("WRONG BLOCK BLOB, too big size " << block_blob.size() << ", rejected");
      return false;
    }
    return true;
  }
  //-----------------------------------------------------------------------------------------------
  crypto::hash core::get_tail_id() const
  {
    return m_blockchain_storage.get_tail_id();
  }
  //-----------------------------------------------------------------------------------------------
  difficulty_type core::get_block_cumulative_difficulty(uint64_t height) const
  {
    return m_blockchain_storage.get_db().get_block_cumulative_difficulty(height);
  }
  //-----------------------------------------------------------------------------------------------
  size_t core::get_pool_transactions_count() const
  {
    return m_mempool.get_transactions_count();
  }
  //-----------------------------------------------------------------------------------------------
  bool core::have_block(const crypto::hash& id) const
  {
    return m_blockchain_storage.have_block(id);
  }
  //-----------------------------------------------------------------------------------------------
  bool core::parse_tx_from_blob(transaction& tx, crypto::hash& tx_hash, crypto::hash& tx_prefix_hash, const blobdata& blob) const
  {
    return parse_and_validate_tx_from_blob(blob, tx, tx_hash, tx_prefix_hash);
  }
  //-----------------------------------------------------------------------------------------------
  bool core::check_tx_syntax(const transaction& tx) const
  {
    return true;
  }
  //-----------------------------------------------------------------------------------------------
  bool core::get_pool_transactions(std::vector<transaction>& txs, bool include_sensitive_data) const
  {
    m_mempool.get_transactions(txs, include_sensitive_data);
    return true;
  }
  //-----------------------------------------------------------------------------------------------
  bool core::get_pool_transaction_hashes(std::vector<crypto::hash>& txs, bool include_sensitive_data) const
  {
    m_mempool.get_transaction_hashes(txs, include_sensitive_data);
    return true;
  }
  //-----------------------------------------------------------------------------------------------
  bool core::get_pool_transaction_stats(struct txpool_stats& stats, bool include_sensitive_data) const
  {
    m_mempool.get_transaction_stats(stats, include_sensitive_data);
    return true;
  }
  //-----------------------------------------------------------------------------------------------
  bool core::get_pool_transaction(const crypto::hash &id, cryptonote::blobdata& tx) const
  {
    return m_mempool.get_transaction(id, tx);
  }  
  //-----------------------------------------------------------------------------------------------
  bool core::pool_has_tx(const crypto::hash &id) const
  {
    return m_mempool.have_tx(id);
  }
  //-----------------------------------------------------------------------------------------------
  bool core::get_pool_transactions_and_spent_keys_info(std::vector<tx_info>& tx_infos, std::vector<spent_key_image_info>& key_image_infos, bool include_sensitive_data) const
  {
    return m_mempool.get_transactions_and_spent_keys_info(tx_infos, key_image_infos, include_sensitive_data);
  }
  //-----------------------------------------------------------------------------------------------
  bool core::get_pool_for_rpc(std::vector<cryptonote::rpc::tx_in_pool>& tx_infos, cryptonote::rpc::key_images_with_tx_hashes& key_image_infos) const
  {
    return m_mempool.get_pool_for_rpc(tx_infos, key_image_infos);
  }
  //-----------------------------------------------------------------------------------------------
  bool core::get_short_chain_history(std::list<crypto::hash>& ids) const
  {
    return m_blockchain_storage.get_short_chain_history(ids);
  }
  //-----------------------------------------------------------------------------------------------
  bool core::handle_get_objects(NOTIFY_REQUEST_GET_OBJECTS::request& arg, NOTIFY_RESPONSE_GET_OBJECTS::request& rsp, cryptonote_connection_context& context)
  {
    return m_blockchain_storage.handle_get_objects(arg, rsp);
  }
  //-----------------------------------------------------------------------------------------------
  crypto::hash core::get_block_id_by_height(uint64_t height) const
  {
    return m_blockchain_storage.get_block_id_by_height(height);
  }
  //-----------------------------------------------------------------------------------------------
  bool core::get_block_by_hash(const crypto::hash &h, block &blk, bool *orphan) const
  {
    return m_blockchain_storage.get_block_by_hash(h, blk, orphan);
  }
  //-----------------------------------------------------------------------------------------------
  std::string core::print_pool(bool short_format) const
  {
    return m_mempool.print_pool(short_format);
  }
  //-----------------------------------------------------------------------------------------------
  bool core::update_miner_block_template()
  {
    m_miner.on_block_chain_update();
    return true;
  }
  //-----------------------------------------------------------------------------------------------
  void core::do_uptime_proof_call()
  {
    // wait one block before starting uptime proofs.
    std::vector<service_nodes::service_node_pubkey_info> const states = get_service_node_list_state({ m_service_node_pubkey });
    if (!states.empty() && states[0].info.registration_height + 1 < get_current_blockchain_height())
    {
      // Code snippet from Github @Jagerman
      m_check_uptime_proof_interval.do_call([&states, this](){
        uint64_t last_uptime = m_quorum_cop.get_uptime_proof(states[0].pubkey);
        if (last_uptime <= static_cast<uint64_t>(time(nullptr) - UPTIME_PROOF_FREQUENCY_IN_SECONDS))
          this->submit_uptime_proof();

        return true;
      });
    }
    else
    {
      // reset the interval so that we're ready when we register, OR if we get deregistered this primes us up for re-registration in the same session
      m_check_uptime_proof_interval = epee::math_helper::once_a_time_seconds<UPTIME_PROOF_BUFFER_IN_SECONDS, true /*start_immediately*/>();
    }
  }
  //-----------------------------------------------------------------------------------------------
  bool core::on_idle()
  {
    if(!m_starter_message_showed)
    {
      std::string main_message;
      if (m_offline)
        main_message = "The daemon is running offline and will not attempt to sync to the Loki network.";
      else
        main_message = "The daemon will start synchronizing with the network. This may take a long time to complete.";
      MGINFO_YELLOW(ENDL << "**********************************************************************" << ENDL
        << main_message << ENDL
        << ENDL
        << "You can set the level of process detailization through \"set_log <level|categories>\" command," << ENDL
        << "where <level> is between 0 (no details) and 4 (very verbose), or custom category based levels (eg, *:WARNING)." << ENDL
        << ENDL
        << "Use the \"help\" command to see the list of available commands." << ENDL
        << "Use \"help <command>\" to see a command's documentation." << ENDL
        << "**********************************************************************" << ENDL);
      m_starter_message_showed = true;
    }

    m_fork_moaner.do_call(boost::bind(&core::check_fork_time, this));
    m_txpool_auto_relayer.do_call(boost::bind(&core::relay_txpool_transactions, this));
    m_deregisters_auto_relayer.do_call(boost::bind(&core::relay_deregister_votes, this));
    // m_check_updates_interval.do_call(boost::bind(&core::check_updates, this));
    m_check_disk_space_interval.do_call(boost::bind(&core::check_disk_space, this));

    time_t const lifetime = time(nullptr) - get_start_time();
    if (m_service_node && lifetime > DIFFICULTY_TARGET_V2) // Give us some time to connect to peers before sending uptimes
    {
      do_uptime_proof_call();
    }

    m_uptime_proof_pruner.do_call(boost::bind(&service_nodes::quorum_cop::prune_uptime_proof, &m_quorum_cop));

    m_miner.on_idle();
    m_mempool.on_idle();
    return true;
  }
  //-----------------------------------------------------------------------------------------------
  bool core::check_fork_time()
  {
    HardFork::State state = m_blockchain_storage.get_hard_fork_state();
    const el::Level level = el::Level::Warning;
    switch (state) {
      case HardFork::LikelyForked:
        MCLOG_RED(level, "global", "**********************************************************************");
        MCLOG_RED(level, "global", "Last scheduled hard fork is too far in the past.");
        MCLOG_RED(level, "global", "We are most likely forked from the network. Daemon update needed now.");
        MCLOG_RED(level, "global", "**********************************************************************");
        break;
      case HardFork::UpdateNeeded:
        MCLOG_RED(level, "global", "**********************************************************************");
        MCLOG_RED(level, "global", "Last scheduled hard fork time shows a daemon update is needed soon.");
        MCLOG_RED(level, "global", "**********************************************************************");
        break;
      default:
        break;
    }
    return true;
  }
  //-----------------------------------------------------------------------------------------------
  uint8_t core::get_ideal_hard_fork_version() const
  {
    return get_blockchain_storage().get_ideal_hard_fork_version();
  }
  //-----------------------------------------------------------------------------------------------
  uint8_t core::get_ideal_hard_fork_version(uint64_t height) const
  {
    return get_blockchain_storage().get_ideal_hard_fork_version(height);
  }
  //-----------------------------------------------------------------------------------------------
  uint8_t core::get_hard_fork_version(uint64_t height) const
  {
    return get_blockchain_storage().get_hard_fork_version(height);
  }
  //-----------------------------------------------------------------------------------------------
  uint64_t core::get_earliest_ideal_height_for_version(uint8_t version) const
  {
    return get_blockchain_storage().get_earliest_ideal_height_for_version(version);
  }
  //-----------------------------------------------------------------------------------------------
  bool core::check_updates()
  {
    static const char software[] = "loki";
#ifdef BUILD_TAG
    static const char buildtag[] = BOOST_PP_STRINGIZE(BUILD_TAG);
    static const char subdir[] = "cli"; // because it can never be simple
#else
    static const char buildtag[] = "source";
    static const char subdir[] = "source"; // because it can never be simple
#endif

    if (m_offline)
      return true;

    if (check_updates_level == UPDATES_DISABLED)
      return true;

    std::string version, hash;
    MCDEBUG("updates", "Checking for a new " << software << " version for " << buildtag);
    if (!tools::check_updates(software, buildtag, version, hash))
      return false;

    if (tools::vercmp(version.c_str(), LOKI_VERSION) <= 0)
    {
      m_update_available = false;
      return true;
    }

    std::string url = tools::get_update_url(software, subdir, buildtag, version, true);
    MCLOG_CYAN(el::Level::Info, "global", "Version " << version << " of " << software << " for " << buildtag << " is available: " << url << ", SHA256 hash " << hash);
    m_update_available = true;

    if (check_updates_level == UPDATES_NOTIFY)
      return true;

    url = tools::get_update_url(software, subdir, buildtag, version, false);
    std::string filename;
    const char *slash = strrchr(url.c_str(), '/');
    if (slash)
      filename = slash + 1;
    else
      filename = std::string(software) + "-update-" + version;
    boost::filesystem::path path(epee::string_tools::get_current_module_folder());
    path /= filename;

    boost::unique_lock<boost::mutex> lock(m_update_mutex);

    if (m_update_download != 0)
    {
      MCDEBUG("updates", "Already downloading update");
      return true;
    }

    crypto::hash file_hash;
    if (!tools::sha256sum(path.string(), file_hash) || (hash != epee::string_tools::pod_to_hex(file_hash)))
    {
      MCDEBUG("updates", "We don't have that file already, downloading");
      const std::string tmppath = path.string() + ".tmp";
      if (epee::file_io_utils::is_file_exist(tmppath))
      {
        MCDEBUG("updates", "We have part of the file already, resuming download");
      }
      m_last_update_length = 0;
      m_update_download = tools::download_async(tmppath, url, [this, hash, path](const std::string &tmppath, const std::string &uri, bool success) {
        bool remove = false, good = true;
        if (success)
        {
          crypto::hash file_hash;
          if (!tools::sha256sum(tmppath, file_hash))
          {
            MCERROR("updates", "Failed to hash " << tmppath);
            remove = true;
            good = false;
          }
          else if (hash != epee::string_tools::pod_to_hex(file_hash))
          {
            MCERROR("updates", "Download from " << uri << " does not match the expected hash");
            remove = true;
            good = false;
          }
        }
        else
        {
          MCERROR("updates", "Failed to download " << uri);
          good = false;
        }
        boost::unique_lock<boost::mutex> lock(m_update_mutex);
        m_update_download = 0;
        if (success && !remove)
        {
          std::error_code e = tools::replace_file(tmppath, path.string());
          if (e)
          {
            MCERROR("updates", "Failed to rename downloaded file");
            good = false;
          }
        }
        else if (remove)
        {
          if (!boost::filesystem::remove(tmppath))
          {
            MCERROR("updates", "Failed to remove invalid downloaded file");
            good = false;
          }
        }
        if (good)
          MCLOG_CYAN(el::Level::Info, "updates", "New version downloaded to " << path.string());
      }, [this](const std::string &path, const std::string &uri, size_t length, ssize_t content_length) {
        if (length >= m_last_update_length + 1024 * 1024 * 10)
        {
          m_last_update_length = length;
          MCDEBUG("updates", "Downloaded " << length << "/" << (content_length ? std::to_string(content_length) : "unknown"));
        }
        return true;
      });
    }
    else
    {
      MCDEBUG("updates", "We already have " << path << " with expected hash");
    }

    lock.unlock();

    if (check_updates_level == UPDATES_DOWNLOAD)
      return true;

    MCERROR("updates", "Download/update not implemented yet");
    return true;
  }
  //-----------------------------------------------------------------------------------------------
  bool core::check_disk_space()
  {
    uint64_t free_space = get_free_space();
    if (free_space < 1ull * 1024 * 1024 * 1024) // 1 GB
    {
      const el::Level level = el::Level::Warning;
      MCLOG_RED(level, "global", "Free space is below 1 GB on " << m_config_folder);
    }
    return true;
  }
  //-----------------------------------------------------------------------------------------------
  void core::set_target_blockchain_height(uint64_t target_blockchain_height)
  {
    m_target_blockchain_height = target_blockchain_height;
  }
  //-----------------------------------------------------------------------------------------------
  uint64_t core::get_target_blockchain_height() const
  {
    return m_target_blockchain_height;
  }
  //-----------------------------------------------------------------------------------------------
  uint64_t core::prevalidate_block_hashes(uint64_t height, const std::vector<crypto::hash> &hashes)
  {
    return get_blockchain_storage().prevalidate_block_hashes(height, hashes);
  }
  //-----------------------------------------------------------------------------------------------
  uint64_t core::get_free_space() const
  {
    boost::filesystem::path path(m_config_folder);
    boost::filesystem::space_info si = boost::filesystem::space(path);
    return si.available;
  }
  //-----------------------------------------------------------------------------------------------
  const std::shared_ptr<service_nodes::quorum_state> core::get_quorum_state(uint64_t height) const
  {
    const std::shared_ptr<service_nodes::quorum_state> result = m_service_node_list.get_quorum_state(height);
    return result;
  }
  //-----------------------------------------------------------------------------------------------
  std::vector<service_nodes::service_node_pubkey_info> core::get_service_node_list_state(const std::vector<crypto::public_key> &service_node_pubkeys) const
  {
    std::vector<service_nodes::service_node_pubkey_info> result = m_service_node_list.get_service_node_list_state(service_node_pubkeys);
    return result;
  }
  //-----------------------------------------------------------------------------------------------
  bool core::add_deregister_vote(const loki::service_node_deregister::vote& vote, vote_verification_context &vvc)
  {
    uint64_t latest_block_height = std::max(get_current_blockchain_height(), get_target_blockchain_height());
    uint64_t delta_height = latest_block_height - vote.block_height;

    if (vote.block_height < latest_block_height && delta_height >= loki::service_node_deregister::VOTE_LIFETIME_BY_HEIGHT)
    {
      LOG_PRINT_L1("Received vote for height: " << vote.block_height
                << " and service node: "     << vote.service_node_index
                << ", is older than: "       << loki::service_node_deregister::VOTE_LIFETIME_BY_HEIGHT
                << " blocks and has been rejected.");
      vvc.m_invalid_block_height = true;
    }
    else if (vote.block_height > latest_block_height)
    {
      LOG_PRINT_L1("Received vote for height: " << vote.block_height
                << " and service node: "     << vote.service_node_index
                << ", is newer than: "       << latest_block_height
                << " (latest block height) and has been rejected.");
      vvc.m_invalid_block_height = true;
    }

    if (vvc.m_invalid_block_height)
    {
      vvc.m_verification_failed = true;
      return false;
    }

    const std::shared_ptr<service_nodes::quorum_state> quorum_state = m_service_node_list.get_quorum_state(vote.block_height);
    if (!quorum_state)
    {
      vvc.m_verification_failed  = true;
      vvc.m_invalid_block_height = true;
      LOG_ERROR("Could not get quorum state for height: " << vote.block_height);
      return false;
    }

    cryptonote::transaction deregister_tx;
    bool result = m_deregister_vote_pool.add_vote(vote, vvc, *quorum_state, deregister_tx);
    if (result && vvc.m_full_tx_deregister_made)
    {
      tx_verification_context tvc = AUTO_VAL_INIT(tvc);
      blobdata const tx_blob = tx_to_blob(deregister_tx);

      result = handle_incoming_tx(tx_blob, tvc, false /*keeped_by_block*/, false /*relayed*/, false /*do_not_relay*/);
      if (!result || tvc.m_verifivation_failed)
      {
        LOG_PRINT_L1("A full deregister tx for height: " << vote.block_height <<
                     " and service node: " << vote.service_node_index <<
                     " could not be verified and was not added to the memory pool, reason: " <<
                     print_tx_verification_context(tvc, &deregister_tx));
      }
    }

    return result;
  }
  //-----------------------------------------------------------------------------------------------
  bool core::get_service_node_keys(crypto::public_key &pub_key, crypto::secret_key &sec_key) const
  {
    if (m_service_node)
    {
      pub_key = m_service_node_pubkey;
      sec_key = m_service_node_key;
    }
    return m_service_node;
  }
  //-----------------------------------------------------------------------------------------------
  std::time_t core::get_start_time() const
  {
    return start_time;
  }
  //-----------------------------------------------------------------------------------------------
  void core::graceful_exit()
  {
    raise(SIGTERM);
  }
}<|MERGE_RESOLUTION|>--- conflicted
+++ resolved
@@ -173,16 +173,14 @@
   , "Set maximum txpool weight in bytes."
   , DEFAULT_TXPOOL_MAX_WEIGHT
   };
-<<<<<<< HEAD
   static const command_line::arg_descriptor<bool> arg_service_node  = {
     "service-node"
   , "Run as a service node"
-=======
+  };
   static const command_line::arg_descriptor<std::string> arg_block_notify = {
     "block-notify"
   , "Run a program for each new block, '%s' will be replaced by the block hash"
   , ""
->>>>>>> c23b6f8f
   };
 
   //-----------------------------------------------------------------------------------------------
@@ -295,11 +293,8 @@
     command_line::add_arg(desc, arg_offline);
     command_line::add_arg(desc, arg_disable_dns_checkpoints);
     command_line::add_arg(desc, arg_max_txpool_weight);
-<<<<<<< HEAD
     command_line::add_arg(desc, arg_service_node);
-=======
     command_line::add_arg(desc, arg_block_notify);
->>>>>>> c23b6f8f
 
     miner::init_options(desc);
     BlockchainDB::init_options(desc);
