--- conflicted
+++ resolved
@@ -297,11 +297,8 @@
     command_line::add_arg(desc, arg_offline);
     command_line::add_arg(desc, arg_disable_dns_checkpoints);
     command_line::add_arg(desc, arg_max_txpool_weight);
-<<<<<<< HEAD
     command_line::add_arg(desc, arg_service_node);
-=======
     command_line::add_arg(desc, arg_pad_transactions);
->>>>>>> 6bc0c7e6
     command_line::add_arg(desc, arg_block_notify);
 
     miner::init_options(desc);
