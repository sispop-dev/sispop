// Copyright (c) 2014-2019, The Monero Project
// Copyright (c)      2018, The Loki Project
//
// All rights reserved.
//
// Redistribution and use in source and binary forms, with or without modification, are
// permitted provided that the following conditions are met:
//
// 1. Redistributions of source code must retain the above copyright notice, this list of
//    conditions and the following disclaimer.
//
// 2. Redistributions in binary form must reproduce the above copyright notice, this list
//    of conditions and the following disclaimer in the documentation and/or other
//    materials provided with the distribution.
//
// 3. Neither the name of the copyright holder nor the names of its contributors may be
//    used to endorse or promote products derived from this software without specific
//    prior written permission.
//
// THIS SOFTWARE IS PROVIDED BY THE COPYRIGHT HOLDERS AND CONTRIBUTORS "AS IS" AND ANY
// EXPRESS OR IMPLIED WARRANTIES, INCLUDING, BUT NOT LIMITED TO, THE IMPLIED WARRANTIES OF
// MERCHANTABILITY AND FITNESS FOR A PARTICULAR PURPOSE ARE DISCLAIMED. IN NO EVENT SHALL
// THE COPYRIGHT HOLDER OR CONTRIBUTORS BE LIABLE FOR ANY DIRECT, INDIRECT, INCIDENTAL,
// SPECIAL, EXEMPLARY, OR CONSEQUENTIAL DAMAGES (INCLUDING, BUT NOT LIMITED TO,
// PROCUREMENT OF SUBSTITUTE GOODS OR SERVICES; LOSS OF USE, DATA, OR PROFITS; OR BUSINESS
// INTERRUPTION) HOWEVER CAUSED AND ON ANY THEORY OF LIABILITY, WHETHER IN CONTRACT,
// STRICT LIABILITY, OR TORT (INCLUDING NEGLIGENCE OR OTHERWISE) ARISING IN ANY WAY OUT OF
// THE USE OF THIS SOFTWARE, EVEN IF ADVISED OF THE POSSIBILITY OF SUCH DAMAGE.
//
// Parts of this file are originally copyright (c) 2012-2013 The Cryptonote developers

#include <boost/algorithm/string.hpp>
#include <boost/endian/conversion.hpp>

#include "string_tools.h"
using namespace epee;

#include <unordered_set>
#include <iomanip>

extern "C" {
#include <sodium.h>
#ifdef ENABLE_SYSTEMD
#  include <systemd/sd-daemon.h>
#endif
}

#include <sqlite3.h>

#include "cryptonote_core.h"
#include "common/util.h"
#include "common/updates.h"
#include "common/download.h"
#include "common/threadpool.h"
#include "common/command_line.h"
#include "warnings.h"
#include "crypto/crypto.h"
#include "cryptonote_config.h"
#include "misc_language.h"
#include "file_io_utils.h"
#include <csignal>
#include "checkpoints/checkpoints.h"
#include "ringct/rctTypes.h"
#include "blockchain_db/blockchain_db.h"
#include "ringct/rctSigs.h"
#include "common/notify.h"
#include "version.h"
#include "memwipe.h"
#include "common/i18n.h"
#include "net/local_ip.h"
#include "cryptonote_protocol/quorumnet.h"

#include "common/loki_integration_test_hooks.h"

#undef LOKI_DEFAULT_LOG_CATEGORY
#define LOKI_DEFAULT_LOG_CATEGORY "cn"

DISABLE_VS_WARNINGS(4355)

#define MERROR_VER(x) MCERROR("verify", x)

#define BAD_SEMANTICS_TXES_MAX_SIZE 100

// basically at least how many bytes the block itself serializes to without the miner tx
#define BLOCK_SIZE_SANITY_LEEWAY 100

namespace cryptonote
{
  const command_line::arg_descriptor<bool, false> arg_testnet_on  = {
    "testnet"
  , "Run on testnet. The wallet must be launched with --testnet flag."
  , false
  };
  const command_line::arg_descriptor<bool, false> arg_stagenet_on  = {
    "stagenet"
  , "Run on stagenet. The wallet must be launched with --stagenet flag."
  , false
  };
  const command_line::arg_descriptor<bool> arg_regtest_on  = {
    "regtest"
  , "Run in a regression testing mode."
  , false
  };
  const command_line::arg_descriptor<difficulty_type> arg_fixed_difficulty  = {
    "fixed-difficulty"
  , "Fixed difficulty used for testing."
  , 0
  };
  const command_line::arg_descriptor<bool> arg_dev_allow_local  = {
    "dev-allow-local-ips"
  , "Allow a local IPs for local and received service node public IP (for local testing only)"
  , false
  };
  const command_line::arg_descriptor<std::string, false, true, 2> arg_data_dir = {
    "data-dir"
  , "Specify data directory"
  , tools::get_default_data_dir()
  , {{ &arg_testnet_on, &arg_stagenet_on }}
  , [](std::array<bool, 2> testnet_stagenet, bool defaulted, std::string val)->std::string {
      if (testnet_stagenet[0])
        return (boost::filesystem::path(val) / "testnet").string();
      else if (testnet_stagenet[1])
        return (boost::filesystem::path(val) / "stagenet").string();
      return val;
    }
  };
  const command_line::arg_descriptor<bool> arg_offline = {
    "offline"
  , "Do not listen for peers, nor connect to any"
  };
  const command_line::arg_descriptor<size_t> arg_block_download_max_size  = {
    "block-download-max-size"
  , "Set maximum size of block download queue in bytes (0 for default)"
  , 0
  };

  static const command_line::arg_descriptor<bool> arg_test_drop_download = {
    "test-drop-download"
  , "For net tests: in download, discard ALL blocks instead checking/saving them (very fast)"
  };
  static const command_line::arg_descriptor<uint64_t> arg_test_drop_download_height = {
    "test-drop-download-height"
  , "Like test-drop-download but discards only after around certain height"
  , 0
  };
  static const command_line::arg_descriptor<int> arg_test_dbg_lock_sleep = {
    "test-dbg-lock-sleep"
  , "Sleep time in ms, defaults to 0 (off), used to debug before/after locking mutex. Values 100 to 1000 are good for tests."
  , 0
  };
  static const command_line::arg_descriptor<uint64_t> arg_fast_block_sync = {
    "fast-block-sync"
  , "Sync up most of the way by using embedded, known block hashes."
  , 1
  };
  static const command_line::arg_descriptor<uint64_t> arg_prep_blocks_threads = {
    "prep-blocks-threads"
  , "Max number of threads to use when preparing block hashes in groups."
  , 4
  };
  static const command_line::arg_descriptor<uint64_t> arg_show_time_stats  = {
    "show-time-stats"
  , "Show time-stats when processing blocks/txs and disk synchronization."
  , 0
  };
  static const command_line::arg_descriptor<size_t> arg_block_sync_size  = {
    "block-sync-size"
  , "How many blocks to sync at once during chain synchronization (0 = adaptive)."
  , 0
  };
  static const command_line::arg_descriptor<std::string> arg_check_updates = {
    "check-updates"
  , "Check for new versions of loki: [disabled|notify|download|update]"
  , "notify"
  };
  static const command_line::arg_descriptor<bool> arg_pad_transactions  = {
    "pad-transactions"
  , "Pad relayed transactions to help defend against traffic volume analysis"
  , false
  };
  static const command_line::arg_descriptor<size_t> arg_max_txpool_weight  = {
    "max-txpool-weight"
  , "Set maximum txpool weight in bytes."
  , DEFAULT_TXPOOL_MAX_WEIGHT
  };
  static const command_line::arg_descriptor<bool> arg_service_node  = {
    "service-node"
  , "Run as a service node, options 'service-node-public-ip' and 'storage-server-port' must be set"
  };
  static const command_line::arg_descriptor<std::string> arg_public_ip = {
    "service-node-public-ip"
  , "Public IP address on which this service node's services (such as the Loki "
    "storage server) are accessible. This IP address will be advertised to the "
    "network via the service node uptime proofs. Required if operating as a "
    "service node."
  };
  static const command_line::arg_descriptor<uint16_t> arg_storage_server_port = {
    "storage-server-port"
  , "The port on which this service node's storage server is accessible. A listening "
    "storage server is required for service nodes. (This option is specified "
    "automatically when using Loki Launcher.)"
  , 0};
  static const command_line::arg_descriptor<uint16_t, false, true, 2> arg_quorumnet_port = {
    "quorumnet-port"
  , "The port on which this service node listen for direct connections from other "
    "service nodes for quorum messages.  The port must be publicly reachable "
    "on the `--service-node-public-ip' address and binds to the p2p IP address."
    " Only applies when running as a service node."
  , config::QNET_DEFAULT_PORT
  , {{ &cryptonote::arg_testnet_on, &cryptonote::arg_stagenet_on }}
  , [](std::array<bool, 2> testnet_stagenet, bool defaulted, uint16_t val) -> uint16_t {
      return defaulted && testnet_stagenet[0] ? config::testnet::QNET_DEFAULT_PORT :
             defaulted && testnet_stagenet[1] ? config::stagenet::QNET_DEFAULT_PORT :
             val;
    }
  };
  static const command_line::arg_descriptor<std::string> arg_block_notify = {
    "block-notify"
  , "Run a program for each new block, '%s' will be replaced by the block hash"
  , ""
  };
  static const command_line::arg_descriptor<bool> arg_prune_blockchain  = {
    "prune-blockchain"
  , "Prune blockchain"
  , false
  };
  static const command_line::arg_descriptor<std::string> arg_reorg_notify = {
    "reorg-notify"
  , "Run a program for each reorg, '%s' will be replaced by the split height, "
    "'%h' will be replaced by the new blockchain height, and '%n' will be "
    "replaced by the number of new blocks in the new chain"
  , ""
  };
  static const command_line::arg_descriptor<std::string> arg_block_rate_notify = {
    "block-rate-notify"
  , "Run a program when the block rate undergoes large fluctuations. This might "
    "be a sign of large amounts of hash rate going on and off the Monero network, "
    "and thus be of potential interest in predicting attacks. %t will be replaced "
    "by the number of minutes for the observation window, %b by the number of "
    "blocks observed within that window, and %e by the number of blocks that was "
    "expected in that window. It is suggested that this notification is used to "
    "automatically increase the number of confirmations required before a payment "
    "is acted upon."
  , ""
  };
  static const command_line::arg_descriptor<bool> arg_keep_alt_blocks  = {
    "keep-alt-blocks"
  , "Keep alternative blocks on restart"
  , false
  };

  const command_line::arg_descriptor<uint64_t> arg_recalculate_difficulty = {
    "recalculate-difficulty",
    "Recalculate per-block difficulty starting from the height specified",
    0};

  static const command_line::arg_descriptor<uint64_t> arg_store_quorum_history = {
    "store-quorum-history",
    "Store the service node quorum history for the last N blocks to allow historic quorum lookups "
    "(e.g. by a block explorer).  Specify the number of blocks of history to store, or 1 to store "
    "the entire history.  Requires considerably more memory and block chain storage.",
    0};

  // Loads stubs that fail if invoked.  The stubs are replaced in the cryptonote_protocol/quorumnet.cpp glue code.
  [[noreturn]] static void need_core_init() {
      throw std::logic_error("Internal error: quorumnet::init_core_callbacks() should have been called");
  }
  void *(*quorumnet_new)(core &, const std::string &bind);
  void (*quorumnet_delete)(void *&self);
  void (*quorumnet_relay_obligation_votes)(void *self, const std::vector<service_nodes::quorum_vote_t> &);
  std::future<std::pair<blink_result, std::string>> (*quorumnet_send_blink)(void *self, const std::string &tx_blob);
  static bool init_core_callback_stubs() {
    quorumnet_new = [](core &, const std::string &) -> void * { need_core_init(); };
    quorumnet_delete = [](void *&) { need_core_init(); };
    quorumnet_relay_obligation_votes = [](void *, const std::vector<service_nodes::quorum_vote_t> &) { need_core_init(); };
    quorumnet_send_blink = [](void *, const std::string &) -> std::future<std::pair<blink_result, std::string>> { need_core_init(); };
    return false;
  }
  bool init_core_callback_complete = init_core_callback_stubs();

  //-----------------------------------------------------------------------------------------------
  core::core(i_cryptonote_protocol* pprotocol):
              m_mempool(m_blockchain_storage),
<<<<<<< HEAD
              m_service_node_list(m_blockchain_storage),
              m_blockchain_storage(m_mempool, m_service_node_list),
              m_quorum_cop(*this),
              m_miner(this, &m_blockchain_storage),
              m_miner_address{},
=======
              m_blockchain_storage(m_mempool),
              m_miner(this),
>>>>>>> 9f746b72
              m_starter_message_showed(false),
              m_target_blockchain_height(0),
              m_checkpoints_path(""),
              m_last_json_checkpoints_update(0),
              m_update_download(0),
              m_nettype(UNDEFINED),
              m_update_available(false),
              m_last_storage_server_ping(0),
              m_last_lokinet_ping(0),
              m_pad_transactions(false)
  {
    m_checkpoints_updating.clear();
    set_cryptonote_protocol(pprotocol);
  }
  void core::set_cryptonote_protocol(i_cryptonote_protocol* pprotocol)
  {
    if(pprotocol)
      m_pprotocol = pprotocol;
    else
      m_pprotocol = &m_protocol_stub;
  }
  //-----------------------------------------------------------------------------------------------
  bool core::update_checkpoints_from_json_file()
  {
    if (m_checkpoints_updating.test_and_set()) return true;

    // load json checkpoints every 10min and verify them with respect to what blocks we already have
    bool res = true;
    if (time(NULL) - m_last_json_checkpoints_update >= 600)
    {
      res = m_blockchain_storage.update_checkpoints_from_json_file(m_checkpoints_path);
      m_last_json_checkpoints_update = time(NULL);
    }
    m_checkpoints_updating.clear();

    // if anything fishy happened getting new checkpoints, bring down the house
    if (!res)
    {
      graceful_exit();
    }
    return res;
  }
  //-----------------------------------------------------------------------------------
  void core::stop()
  {
    m_miner.stop();
    m_blockchain_storage.cancel();

    tools::download_async_handle handle;
    {
      boost::lock_guard<boost::mutex> lock(m_update_mutex);
      handle = m_update_download;
      m_update_download = 0;
    }
    if (handle)
      tools::download_cancel(handle);
  }
  //-----------------------------------------------------------------------------------
  void core::init_options(boost::program_options::options_description& desc)
  {
    command_line::add_arg(desc, arg_data_dir);

    command_line::add_arg(desc, arg_test_drop_download);
    command_line::add_arg(desc, arg_test_drop_download_height);

    command_line::add_arg(desc, arg_testnet_on);
    command_line::add_arg(desc, arg_stagenet_on);
    command_line::add_arg(desc, arg_regtest_on);
    command_line::add_arg(desc, arg_fixed_difficulty);
    command_line::add_arg(desc, arg_dev_allow_local);
    command_line::add_arg(desc, arg_prep_blocks_threads);
    command_line::add_arg(desc, arg_fast_block_sync);
    command_line::add_arg(desc, arg_show_time_stats);
    command_line::add_arg(desc, arg_block_sync_size);
    command_line::add_arg(desc, arg_check_updates);
    command_line::add_arg(desc, arg_test_dbg_lock_sleep);
    command_line::add_arg(desc, arg_offline);
    command_line::add_arg(desc, arg_block_download_max_size);
    command_line::add_arg(desc, arg_max_txpool_weight);
    command_line::add_arg(desc, arg_service_node);
    command_line::add_arg(desc, arg_public_ip);
    command_line::add_arg(desc, arg_storage_server_port);
    command_line::add_arg(desc, arg_quorumnet_port);
    command_line::add_arg(desc, arg_pad_transactions);
    command_line::add_arg(desc, arg_block_notify);
#if 0 // TODO(loki): Pruning not supported because of Service Node List
    command_line::add_arg(desc, arg_prune_blockchain);
#endif
    command_line::add_arg(desc, arg_reorg_notify);
    command_line::add_arg(desc, arg_block_rate_notify);
    command_line::add_arg(desc, arg_keep_alt_blocks);

    command_line::add_arg(desc, arg_recalculate_difficulty);
    command_line::add_arg(desc, arg_store_quorum_history);
#if defined(LOKI_ENABLE_INTEGRATION_TEST_HOOKS)
    command_line::add_arg(desc, integration_test::arg_hardforks_override);
    command_line::add_arg(desc, integration_test::arg_pipe_name);
#endif

    miner::init_options(desc);
    BlockchainDB::init_options(desc);
  }
  //-----------------------------------------------------------------------------------------------
  bool core::handle_command_line(const boost::program_options::variables_map& vm)
  {
    if (m_nettype != FAKECHAIN)
    {
      const bool testnet = command_line::get_arg(vm, arg_testnet_on);
      const bool stagenet = command_line::get_arg(vm, arg_stagenet_on);
      m_nettype = testnet ? TESTNET : stagenet ? STAGENET : MAINNET;
    }

    m_config_folder = command_line::get_arg(vm, arg_data_dir);

    test_drop_download_height(command_line::get_arg(vm, arg_test_drop_download_height));
    m_pad_transactions = get_arg(vm, arg_pad_transactions);
    m_offline = get_arg(vm, arg_offline);
    if (command_line::get_arg(vm, arg_test_drop_download) == true)
      test_drop_download();


    if (command_line::get_arg(vm, arg_dev_allow_local))
      m_service_node_list.debug_allow_local_ips = true;

    bool service_node = command_line::get_arg(vm, arg_service_node);

    if (service_node) {
      m_service_node_keys = std::make_unique<service_node_keys>(); // Will be updated or generated later, in init()

      /// TODO: parse these options early, before we start p2p server etc?
      m_storage_port = command_line::get_arg(vm, arg_storage_server_port);

      m_quorumnet_port = command_line::get_arg(vm, arg_quorumnet_port);

      bool storage_ok = true;
      if (m_storage_port == 0) {
        MERROR("Please specify the port on which the storage server is listening with: '--" << arg_storage_server_port.name << " <port>'");
        storage_ok = false;
      }

      if (m_quorumnet_port == 0) {
        MERROR("Quorumnet port cannot be 0; please specify a valid port to listen on with: '--" << arg_quorumnet_port.name << " <port>'");
        storage_ok = false;
      }

      const std::string pub_ip = command_line::get_arg(vm, arg_public_ip);
      if (pub_ip.size())
      {
        if (!epee::string_tools::get_ip_int32_from_string(m_sn_public_ip, pub_ip)) {
          MERROR("Unable to parse IPv4 public address from: " << pub_ip);
          storage_ok = false;
        }

        if (!epee::net_utils::is_ip_public(m_sn_public_ip)) {
          if (m_service_node_list.debug_allow_local_ips) {
            MWARNING("Address given for public-ip is not public; allowing it because dev-allow-local-ips was specified. This service node WILL NOT WORK ON THE PUBLIC LOKI NETWORK!");
          } else {
            MERROR("Address given for public-ip is not public: " << epee::string_tools::get_ip_string_from_int32(m_sn_public_ip));
            storage_ok = false;
          }
        }
      }
      else
      {
        MERROR("Please specify an IPv4 public address which the service node & storage server is accessible from with: '--" << arg_public_ip.name << " <ip address>'");
        storage_ok = false;
      }

      if (!storage_ok) {
        MERROR("IMPORTANT: All service node operators are now required to run the loki storage "
               << "server and provide the public ip and ports on which it can be accessed on the internet.");
        return false;
      }

      MGINFO("Storage server endpoint is set to: "
             << (epee::net_utils::ipv4_network_address{ m_sn_public_ip, m_storage_port }).str());

    }

    epee::debug::g_test_dbg_lock_sleep() = command_line::get_arg(vm, arg_test_dbg_lock_sleep);

    return true;
  }
  //-----------------------------------------------------------------------------------------------
  uint64_t core::get_current_blockchain_height() const
  {
    return m_blockchain_storage.get_current_blockchain_height();
  }
  //-----------------------------------------------------------------------------------------------
  void core::get_blockchain_top(uint64_t& height, crypto::hash& top_id) const
  {
    top_id = m_blockchain_storage.get_tail_id(height);
  }
  //-----------------------------------------------------------------------------------------------
  bool core::get_blocks(uint64_t start_offset, size_t count, std::vector<std::pair<cryptonote::blobdata,block>>& blocks, std::vector<cryptonote::blobdata>& txs) const
  {
    return m_blockchain_storage.get_blocks(start_offset, count, blocks, txs);
  }
  //-----------------------------------------------------------------------------------------------
  bool core::get_blocks(uint64_t start_offset, size_t count, std::vector<std::pair<cryptonote::blobdata,block>>& blocks) const
  {
    return m_blockchain_storage.get_blocks(start_offset, count, blocks);
  }
  //-----------------------------------------------------------------------------------------------
  bool core::get_blocks(uint64_t start_offset, size_t count, std::vector<block>& blocks) const
  {
    std::vector<std::pair<cryptonote::blobdata, cryptonote::block>> bs;
    if (!m_blockchain_storage.get_blocks(start_offset, count, bs))
      return false;
    for (const auto &b: bs)
      blocks.push_back(b.second);
    return true;
  }
  //-----------------------------------------------------------------------------------------------
  bool core::get_transactions(const std::vector<crypto::hash>& txs_ids, std::vector<cryptonote::blobdata>& txs, std::vector<crypto::hash>& missed_txs) const
  {
    return m_blockchain_storage.get_transactions_blobs(txs_ids, txs, missed_txs);
  }
  //-----------------------------------------------------------------------------------------------
  bool core::get_split_transactions_blobs(const std::vector<crypto::hash>& txs_ids, std::vector<std::tuple<crypto::hash, cryptonote::blobdata, crypto::hash, cryptonote::blobdata>>& txs, std::vector<crypto::hash>& missed_txs) const
  {
    return m_blockchain_storage.get_split_transactions_blobs(txs_ids, txs, missed_txs);
  }
  //-----------------------------------------------------------------------------------------------
  bool core::get_transactions(const std::vector<crypto::hash>& txs_ids, std::vector<transaction>& txs, std::vector<crypto::hash>& missed_txs) const
  {
    return m_blockchain_storage.get_transactions(txs_ids, txs, missed_txs);
  }
  //-----------------------------------------------------------------------------------------------
  bool core::get_alternative_blocks(std::vector<block>& blocks) const
  {
    return m_blockchain_storage.get_alternative_blocks(blocks);
  }
  //-----------------------------------------------------------------------------------------------
  size_t core::get_alternative_blocks_count() const
  {
    return m_blockchain_storage.get_alternative_blocks_count();
  }

#ifdef ENABLE_SYSTEMD
  static std::string time_ago_str(time_t now, time_t then) {
    if (then >= now)
      return "now"s;
    if (then == 0)
      return "never"s;
    int seconds = now - then;
    if (seconds >= 60)
      return std::to_string(seconds / 60) + "m" + std::to_string(seconds % 60) + "s";
    return std::to_string(seconds % 60) + "s";
  }

  // Returns a string for systemd status notifications such as:
  // Height: 1234567, SN: active, proof: 55m12s, storage: 4m48s, lokinet: 47s
  static std::string get_systemd_status_string(const core &c)
  {
    std::string s;
    s.reserve(128);
    s += 'v'; s += LOKI_VERSION_STR;
    s += "; Height: ";
    s += std::to_string(c.get_blockchain_storage().get_current_blockchain_height());
    s += ", SN: ";
    auto keys = c.get_service_node_keys();
    if (!keys)
      s += "no";
    else
    {
      auto &snl = c.get_service_node_list();
      auto states = snl.get_service_node_list_state({ keys->pub });
      if (states.empty())
        s += "not registered";
      else
      {
        auto &info = *states[0].info;
        if (!info.is_fully_funded())
          s += "awaiting contr.";
        else if (info.is_active())
          s += "active";
        else if (info.is_decommissioned())
          s += "decomm.";

        uint64_t last_proof = 0;
        snl.access_proof(keys->pub, [&](auto &proof) { last_proof = proof.timestamp; });
        s += ", proof: ";
        time_t now = std::time(nullptr);
        s += time_ago_str(now, last_proof);
        s += ", storage: ";
        s += time_ago_str(now, c.m_last_storage_server_ping);
        s += ", lokinet: ";
        s += time_ago_str(now, c.m_last_lokinet_ping);
      }
    }
    return s;
  }
#endif

  //-----------------------------------------------------------------------------------------------
  bool core::init(const boost::program_options::variables_map& vm, const cryptonote::test_options *test_options, const GetCheckpointsCallback& get_checkpoints/* = nullptr */)
  {
    start_time = std::time(nullptr);

#if defined(LOKI_ENABLE_INTEGRATION_TEST_HOOKS)
    const std::string arg_hardforks_override = command_line::get_arg(vm, integration_test::arg_hardforks_override);

    std::vector<std::pair<uint8_t, uint64_t>> integration_test_hardforks;
    if (!arg_hardforks_override.empty())
    {
      // Expected format: <fork_version>:<fork_height>, ...
      // Example: 7:0, 8:10, 9:20, 10:100
      char const *ptr = arg_hardforks_override.c_str();
      while (ptr[0])
      {
        int hf_version = atoi(ptr);
        while(ptr[0] != ':') ptr++;
        ++ptr;

        int hf_height = atoi(ptr);
        while(ptr[0] && ptr[0] != ',') ptr++;
        integration_test_hardforks.push_back(std::make_pair(static_cast<uint8_t>(hf_version), static_cast<uint64_t>(hf_height)));

        if (!ptr[0]) break;
        ptr++;
      }
    }

    cryptonote::test_options integration_hardfork_override = {integration_test_hardforks};
    if (!arg_hardforks_override.empty())
      test_options = &integration_hardfork_override;

    {
      const std::string arg_pipe_name = command_line::get_arg(vm, integration_test::arg_pipe_name);
      integration_test::init(arg_pipe_name);
    }
#endif

    const bool regtest = command_line::get_arg(vm, arg_regtest_on);
    if (test_options != NULL || regtest)
    {
      m_nettype = FAKECHAIN;
    }

    bool r = handle_command_line(vm);
    /// Currently terminating before blockchain is initialized results in a crash
    /// during deinitialization... TODO: fix that
    CHECK_AND_ASSERT_MES(r, false, "Failed to apply command line options.");

    std::string db_type = command_line::get_arg(vm, cryptonote::arg_db_type);
    std::string db_sync_mode = command_line::get_arg(vm, cryptonote::arg_db_sync_mode);
    bool db_salvage = command_line::get_arg(vm, cryptonote::arg_db_salvage) != 0;
    bool fast_sync = command_line::get_arg(vm, arg_fast_block_sync) != 0;
    uint64_t blocks_threads = command_line::get_arg(vm, arg_prep_blocks_threads);
    std::string check_updates_string = command_line::get_arg(vm, arg_check_updates);
    size_t max_txpool_weight = command_line::get_arg(vm, arg_max_txpool_weight);
    bool const prune_blockchain = false; /* command_line::get_arg(vm, arg_prune_blockchain); */
    bool keep_alt_blocks = command_line::get_arg(vm, arg_keep_alt_blocks);

    if (m_service_node_keys)
    {
      r = init_service_node_keys();
      CHECK_AND_ASSERT_MES(r, false, "Failed to create or load service node key");
      m_service_node_list.set_my_service_node_keys(m_service_node_keys.get());
    }

    boost::filesystem::path folder(m_config_folder);
    if (m_nettype == FAKECHAIN)
      folder /= "fake";

    // make sure the data directory exists, and try to lock it
    CHECK_AND_ASSERT_MES (boost::filesystem::exists(folder) || boost::filesystem::create_directories(folder), false,
      std::string("Failed to create directory ").append(folder.string()).c_str());

    // check for blockchain.bin
    try
    {
      const boost::filesystem::path old_files = folder;
      if (boost::filesystem::exists(old_files / "blockchain.bin"))
      {
        MWARNING("Found old-style blockchain.bin in " << old_files.string());
        MWARNING("Loki now uses a new format. You can either remove blockchain.bin to start syncing");
        MWARNING("the blockchain anew, or use loki-blockchain-export and loki-blockchain-import to");
        MWARNING("convert your existing blockchain.bin to the new format. See README.md for instructions.");
        return false;
      }
    }
    // folder might not be a directory, etc, etc
    catch (...) { }

    std::unique_ptr<BlockchainDB> db(new_db(db_type));
    if (db == NULL)
    {
      LOG_ERROR("Attempted to use non-existent database type");
      return false;
    }

    folder /= db->get_db_name();
    MGINFO("Loading blockchain from folder " << folder.string() << " ...");

    const std::string filename = folder.string();
    // default to fast:async:1 if overridden
    blockchain_db_sync_mode sync_mode = db_defaultsync;
    bool sync_on_blocks = true;
    uint64_t sync_threshold = 1;

    std::string const lns_db_file_path = m_config_folder + "/lns.db";
#if !defined(LOKI_ENABLE_INTEGRATION_TEST_HOOKS) // In integration mode, don't delete the DB. This should be explicitly done in the tests. Otherwise the more likely behaviour is persisting the DB across multiple daemons in the same test.
    if (m_nettype == FAKECHAIN)
    {
      // reset the db by removing the database file before opening it
      if (!db->remove_data_file(filename))
      {
        MERROR("Failed to remove data file in " << filename);
        return false;
      }
      boost::filesystem::remove(lns_db_file_path);
    }
#endif

    try
    {
      uint64_t db_flags = 0;

      std::vector<std::string> options;
      boost::trim(db_sync_mode);
      boost::split(options, db_sync_mode, boost::is_any_of(" :"));
      const bool db_sync_mode_is_default = command_line::is_arg_defaulted(vm, cryptonote::arg_db_sync_mode);

      for(const auto &option : options)
        MDEBUG("option: " << option);

      // default to fast:async:1
      uint64_t DEFAULT_FLAGS = DBF_FAST;

      if(options.size() == 0)
      {
        // default to fast:async:1
        db_flags = DEFAULT_FLAGS;
      }

      bool safemode = false;
      if(options.size() >= 1)
      {
        if(options[0] == "safe")
        {
          safemode = true;
          db_flags = DBF_SAFE;
          sync_mode = db_sync_mode_is_default ? db_defaultsync : db_nosync;
        }
        else if(options[0] == "fast")
        {
          db_flags = DBF_FAST;
          sync_mode = db_sync_mode_is_default ? db_defaultsync : db_async;
        }
        else if(options[0] == "fastest")
        {
          db_flags = DBF_FASTEST;
          sync_threshold = 1000; // default to fastest:async:1000
          sync_mode = db_sync_mode_is_default ? db_defaultsync : db_async;
        }
        else
          db_flags = DEFAULT_FLAGS;
      }

      if(options.size() >= 2 && !safemode)
      {
        if(options[1] == "sync")
          sync_mode = db_sync_mode_is_default ? db_defaultsync : db_sync;
        else if(options[1] == "async")
          sync_mode = db_sync_mode_is_default ? db_defaultsync : db_async;
      }

      if(options.size() >= 3 && !safemode)
      {
        char *endptr;
        uint64_t threshold = strtoull(options[2].c_str(), &endptr, 0);
        if (*endptr == '\0' || !strcmp(endptr, "blocks"))
        {
          sync_on_blocks = true;
          sync_threshold = threshold;
        }
        else if (!strcmp(endptr, "bytes"))
        {
          sync_on_blocks = false;
          sync_threshold = threshold;
        }
        else
        {
          LOG_ERROR("Invalid db sync mode: " << options[2]);
          return false;
        }
      }

      if (db_salvage)
        db_flags |= DBF_SALVAGE;

      db->open(filename, m_nettype, db_flags);
      if(!db->m_open)
        return false;
    }
    catch (const DB_ERROR& e)
    {
      LOG_ERROR("Error opening database: " << e.what());
      return false;
    }

    m_blockchain_storage.set_user_options(blocks_threads,
        sync_on_blocks, sync_threshold, sync_mode, fast_sync);

    try
    {
      if (!command_line::is_arg_defaulted(vm, arg_block_notify))
        m_blockchain_storage.set_block_notify(std::shared_ptr<tools::Notify>(new tools::Notify(command_line::get_arg(vm, arg_block_notify).c_str())));
    }
    catch (const std::exception &e)
    {
      MERROR("Failed to parse block notify spec");
    }

    try
    {
      if (!command_line::is_arg_defaulted(vm, arg_reorg_notify))
        m_blockchain_storage.set_reorg_notify(std::shared_ptr<tools::Notify>(new tools::Notify(command_line::get_arg(vm, arg_reorg_notify).c_str())));
    }
    catch (const std::exception &e)
    {
      MERROR("Failed to parse reorg notify spec");
    }

    try
    {
      if (!command_line::is_arg_defaulted(vm, arg_block_rate_notify))
        m_block_rate_notify.reset(new tools::Notify(command_line::get_arg(vm, arg_block_rate_notify).c_str()));
    }
    catch (const std::exception &e)
    {
      MERROR("Failed to parse block rate notify spec");
    }

    std::vector<std::pair<uint8_t, uint64_t>> regtest_hard_forks;
    for (uint8_t hf = cryptonote::network_version_7; hf < cryptonote::network_version_count; hf++)
      regtest_hard_forks.emplace_back(hf, regtest_hard_forks.size() + 1);
    const cryptonote::test_options regtest_test_options = {
      std::move(regtest_hard_forks),
      0
    };

    // Service Nodes
    {
      m_service_node_list.set_quorum_history_storage(command_line::get_arg(vm, arg_store_quorum_history));

      // NOTE: Implicit dependency. Service node list needs to be hooked before checkpoints.
      m_blockchain_storage.hook_blockchain_detached(m_service_node_list);
      m_blockchain_storage.hook_init(m_service_node_list);
      m_blockchain_storage.hook_validate_miner_tx(m_service_node_list);
      m_blockchain_storage.hook_alt_block_added(m_service_node_list);

      // NOTE: There is an implicit dependency on service node lists being hooked first!
      m_blockchain_storage.hook_init(m_quorum_cop);
      m_blockchain_storage.hook_block_added(m_quorum_cop);
      m_blockchain_storage.hook_blockchain_detached(m_quorum_cop);
    }

    // Checkpoints
    {
      auto data_dir = boost::filesystem::path(m_config_folder);
      boost::filesystem::path json(JSON_HASH_FILE_NAME);
      boost::filesystem::path checkpoint_json_hashfile_fullpath = data_dir / json;
      m_checkpoints_path = checkpoint_json_hashfile_fullpath.string();
    }

    sqlite3 *lns_db = lns::init_loki_name_system(lns_db_file_path.c_str());
    if (!lns_db) return false;

    const difficulty_type fixed_difficulty = command_line::get_arg(vm, arg_fixed_difficulty);
    r = m_blockchain_storage.init(db.release(), lns_db, m_nettype, m_offline, regtest ? &regtest_test_options : test_options, fixed_difficulty, get_checkpoints);
    CHECK_AND_ASSERT_MES(r, false, "Failed to initialize blockchain storage");

    if (!command_line::is_arg_defaulted(vm, arg_recalculate_difficulty))
    {
      uint64_t recalc_diff_from_block = command_line::get_arg(vm, arg_recalculate_difficulty);
      cryptonote::BlockchainDB::fixup_context context  = {};
      context.type                                     = cryptonote::BlockchainDB::fixup_type::calculate_difficulty;
      context.calculate_difficulty_params.start_height = recalc_diff_from_block;
      m_blockchain_storage.get_db().fixup(context);
    }

    r = m_mempool.init(max_txpool_weight);
    CHECK_AND_ASSERT_MES(r, false, "Failed to initialize memory pool");

    // now that we have a valid m_blockchain_storage, we can clean out any
    // transactions in the pool that do not conform to the current fork
    m_mempool.validate(m_blockchain_storage.get_current_hard_fork_version());

    bool show_time_stats = command_line::get_arg(vm, arg_show_time_stats) != 0;
    m_blockchain_storage.set_show_time_stats(show_time_stats);

    block_sync_size = command_line::get_arg(vm, arg_block_sync_size);
    if (block_sync_size > BLOCKS_SYNCHRONIZING_MAX_COUNT)
      MERROR("Error --block-sync-size cannot be greater than " << BLOCKS_SYNCHRONIZING_MAX_COUNT);

    MGINFO("Loading checkpoints");
    CHECK_AND_ASSERT_MES(update_checkpoints_from_json_file(), false, "One or more checkpoints loaded from json conflicted with existing checkpoints.");

   // DNS versions checking
    if (check_updates_string == "disabled")
      check_updates_level = UPDATES_DISABLED;
    else if (check_updates_string == "notify")
      check_updates_level = UPDATES_NOTIFY;
    else if (check_updates_string == "download")
      check_updates_level = UPDATES_DOWNLOAD;
    else if (check_updates_string == "update")
      check_updates_level = UPDATES_UPDATE;
    else {
      MERROR("Invalid argument to --dns-versions-check: " << check_updates_string);
      return false;
    }

    r = m_miner.init(vm, m_nettype);
    CHECK_AND_ASSERT_MES(r, false, "Failed to initialize miner instance");

    if (!keep_alt_blocks && !m_blockchain_storage.get_db().is_read_only())
      m_blockchain_storage.get_db().drop_alt_blocks();

    if (prune_blockchain)
    {
      // display a message if the blockchain is not pruned yet
      if (!m_blockchain_storage.get_blockchain_pruning_seed())
      {
        MGINFO("Pruning blockchain...");
        CHECK_AND_ASSERT_MES(m_blockchain_storage.prune_blockchain(), false, "Failed to prune blockchain");
      }
      else
      {
        CHECK_AND_ASSERT_MES(m_blockchain_storage.update_blockchain_pruning(), false, "Failed to update blockchain pruning");
      }
    }

    if (m_service_node_keys)
    {
      std::lock_guard<std::mutex> lock{m_quorumnet_init_mutex};
      // quorumnet_new takes a zmq bind string, e.g. "tcp://1.2.3.4:5678"
      std::string listen_ip = vm["p2p-bind-ip"].as<std::string>();
      if (listen_ip.empty())
        listen_ip = "0.0.0.0";
      std::string qnet_listen = "tcp://" + listen_ip + ":" + std::to_string(m_quorumnet_port);
      m_quorumnet_obj = quorumnet_new(*this, qnet_listen);
    }
    // Otherwise we may still need quorumnet in remote-only mode, but we construct it on demand


#ifdef ENABLE_SYSTEMD
    sd_notify(0, ("READY=1\nSTATUS=" + get_systemd_status_string(*this)).c_str());
#endif

    return true;
  }

  /// Loads a key pair from disk, if it exists, otherwise generates a new key pair and saves it to
  /// disk.
  ///
  /// get_pubkey - a function taking (privkey &, pubkey &) that sets the pubkey from the privkey;
  ///              returns true for success/false for failure
  /// generate_pair - a void function taking (privkey &, pubkey &) that sets them to the generated values
  template <typename Privkey, typename Pubkey, typename GetPubkey, typename GeneratePair>
  bool init_key(const std::string &keypath, Privkey &privkey, Pubkey &pubkey, GetPubkey get_pubkey, GeneratePair generate_pair) {
    if (epee::file_io_utils::is_file_exist(keypath))
    {
      std::string keystr;
      bool r = epee::file_io_utils::load_file_to_string(keypath, keystr);
      memcpy(&unwrap(unwrap(privkey)), keystr.data(), sizeof(privkey));
      memwipe(&keystr[0], keystr.size());
      CHECK_AND_ASSERT_MES(r, false, "failed to load service node key from " + keypath);
      CHECK_AND_ASSERT_MES(keystr.size() == sizeof(privkey), false,
          "service node key file " + keypath + " has an invalid size");

      r = get_pubkey(privkey, pubkey);
      CHECK_AND_ASSERT_MES(r, false, "failed to generate pubkey from secret key");
    }
    else
    {
      generate_pair(privkey, pubkey);

      std::string keystr(reinterpret_cast<const char *>(&privkey), sizeof(privkey));
      bool r = epee::file_io_utils::save_string_to_file(keypath, keystr);
      memwipe(&keystr[0], keystr.size());
      CHECK_AND_ASSERT_MES(r, false, "failed to save service node key to " + keypath);

      using namespace boost::filesystem;
      permissions(keypath, owner_read);
    }
    return true;
  }

  //-----------------------------------------------------------------------------------------------
  bool core::init_service_node_keys()
  {
    auto &keys = *m_service_node_keys;
    // Primary SN pubkey (monero NIH curve25519 algo)
    if (!init_key(m_config_folder + "/key", keys.key, keys.pub,
          crypto::secret_key_to_public_key,
          [](crypto::secret_key &key, crypto::public_key &pubkey) {
            cryptonote::keypair keypair = keypair::generate(hw::get_device("default"));
            key = keypair.sec;
            pubkey = keypair.pub;
          })
        )
      return false;

    MGINFO_YELLOW("Service node primary pubkey is " << epee::string_tools::pod_to_hex(keys.pub));

    static_assert(
        sizeof(crypto::ed25519_public_key) == crypto_sign_ed25519_PUBLICKEYBYTES &&
        sizeof(crypto::ed25519_secret_key) == crypto_sign_ed25519_SECRETKEYBYTES &&
        sizeof(crypto::ed25519_signature) == crypto_sign_BYTES &&
        sizeof(crypto::x25519_public_key) == crypto_scalarmult_curve25519_BYTES &&
        sizeof(crypto::x25519_secret_key) == crypto_scalarmult_curve25519_BYTES,
        "Invalid ed25519/x25519 sizes");

    // Secondary standard ed25519 key, usable in tools wanting standard ed25519 keys
    //
    // TODO(loki) - eventually it would be nice to make this become the only key pair that gets used
    // for new registrations instead of the above.  We'd still need to keep the above for
    // compatibility with existing stakes registered before the relevant fork height, but we could
    // then avoid needing to include this secondary key in uptime proofs for new SN registrations.
    if (!init_key(m_config_folder + "/key_ed25519", keys.key_ed25519, keys.pub_ed25519,
          [](crypto::ed25519_secret_key &sk, crypto::ed25519_public_key &pk) { crypto_sign_ed25519_sk_to_pk(pk.data, sk.data); return true; },
          [](crypto::ed25519_secret_key &sk, crypto::ed25519_public_key &pk) { crypto_sign_ed25519_keypair(pk.data, sk.data); })
       )
      return false;

    MGINFO_YELLOW("Service node ed25519 pubkey is " << epee::string_tools::pod_to_hex(keys.pub_ed25519));

    // Standard x25519 keys generated from the ed25519 keypair, used for encrypted communication between SNs
    int rc = crypto_sign_ed25519_pk_to_curve25519(keys.pub_x25519.data, keys.pub_ed25519.data);
    CHECK_AND_ASSERT_MES(rc == 0, false, "failed to convert ed25519 pubkey to x25519");
    crypto_sign_ed25519_sk_to_curve25519(keys.key_x25519.data, keys.key_ed25519.data);

    MGINFO_YELLOW("Service node x25519 pubkey is " << epee::string_tools::pod_to_hex(keys.pub_x25519));

    return true;
  }
  //-----------------------------------------------------------------------------------------------
  bool core::set_genesis_block(const block& b)
  {
    return m_blockchain_storage.reset_and_set_genesis_block(b);
  }
  //-----------------------------------------------------------------------------------------------
  bool core::deinit()
  {
#ifdef ENABLE_SYSTEMD
    sd_notify(0, "STOPPING=1\nSTATUS=Shutting down");
#endif
    if (m_quorumnet_obj)
      quorumnet_delete(m_quorumnet_obj);
    m_long_poll_wake_up_clients.notify_all();
    m_service_node_list.store();
    m_miner.stop();
    m_mempool.deinit();
    m_blockchain_storage.deinit();
    return true;
  }
  //-----------------------------------------------------------------------------------------------
  void core::test_drop_download()
  {
    m_test_drop_download = false;
  }
  //-----------------------------------------------------------------------------------------------
  void core::test_drop_download_height(uint64_t height)
  {
    m_test_drop_download_height = height;
  }
  //-----------------------------------------------------------------------------------------------
  bool core::get_test_drop_download() const
  {
    return m_test_drop_download;
  }
  //-----------------------------------------------------------------------------------------------
  bool core::get_test_drop_download_height() const
  {
    if (m_test_drop_download_height == 0)
      return true;

    if (get_blockchain_storage().get_current_blockchain_height() <= m_test_drop_download_height)
      return true;

    return false;
  }
  //-----------------------------------------------------------------------------------------------
  void core::parse_incoming_tx_pre(tx_verification_batch_info &tx_info)
  {
    if(tx_info.blob->size() > get_max_tx_size())
    {
      LOG_PRINT_L1("WRONG TRANSACTION BLOB, too big size " << tx_info.blob->size() << ", rejected");
      tx_info.tvc.m_verifivation_failed = true;
      tx_info.tvc.m_too_big = true;
      return;
    }

    tx_info.parsed = parse_tx_from_blob(tx_info.tx, tx_info.tx_hash, *tx_info.blob);
    if(!tx_info.parsed)
    {
      LOG_PRINT_L1("WRONG TRANSACTION BLOB, Failed to parse, rejected");
      tx_info.tvc.m_verifivation_failed = true;
      return;
    }
    //std::cout << "!"<< tx.vin.size() << std::endl;

    std::lock_guard<boost::mutex> lock(bad_semantics_txes_lock);
    for (int idx = 0; idx < 2; ++idx)
    {
      if (bad_semantics_txes[idx].find(tx_info.tx_hash) != bad_semantics_txes[idx].end())
      {
        LOG_PRINT_L1("Transaction already seen with bad semantics, rejected");
        tx_info.tvc.m_verifivation_failed = true;
        return;
      }
    }
    tx_info.result = true;
  }
  //-----------------------------------------------------------------------------------------------
  void core::set_semantics_failed(const crypto::hash &tx_hash)
  {
    LOG_PRINT_L1("WRONG TRANSACTION BLOB, Failed to check tx " << tx_hash << " semantic, rejected");
    bad_semantics_txes_lock.lock();
    bad_semantics_txes[0].insert(tx_hash);
    if (bad_semantics_txes[0].size() >= BAD_SEMANTICS_TXES_MAX_SIZE)
    {
      std::swap(bad_semantics_txes[0], bad_semantics_txes[1]);
      bad_semantics_txes[0].clear();
    }
    bad_semantics_txes_lock.unlock();
  }
  //-----------------------------------------------------------------------------------------------
  static bool is_canonical_bulletproof_layout(const std::vector<rct::Bulletproof> &proofs)
  {
    if (proofs.size() != 1)
      return false;
    const size_t sz = proofs[0].V.size();
    if (sz == 0 || sz > BULLETPROOF_MAX_OUTPUTS)
      return false;
    return true;
  }
  //-----------------------------------------------------------------------------------------------
  void core::parse_incoming_tx_accumulated_batch(std::vector<tx_verification_batch_info> &tx_info, bool kept_by_block)
  {
    if (kept_by_block && get_blockchain_storage().is_within_compiled_block_hash_area())
    {
      MTRACE("Skipping semantics check for txs kept by block in embedded hash area");
      return;
    }

    std::vector<const rct::rctSig*> rvv;
    for (size_t n = 0; n < tx_info.size(); ++n)
    {
      if (!tx_info[n].result || tx_info[n].already_have)
        continue;

      if (!check_tx_semantic(tx_info[n].tx, kept_by_block))
      {
        set_semantics_failed(tx_info[n].tx_hash);
        tx_info[n].tvc.m_verifivation_failed = true;
        tx_info[n].result = false;
        continue;
      }

      if (!tx_info[n].tx.is_transfer())
        continue;
      const rct::rctSig &rv = tx_info[n].tx.rct_signatures;
      switch (rv.type) {
        case rct::RCTTypeNull:
          // coinbase should not come here, so we reject for all other types
          MERROR_VER("Unexpected Null rctSig type");
          set_semantics_failed(tx_info[n].tx_hash);
          tx_info[n].tvc.m_verifivation_failed = true;
          tx_info[n].result = false;
          break;
        case rct::RCTTypeSimple:
          if (!rct::verRctSemanticsSimple(rv))
          {
            MERROR_VER("rct signature semantics check failed");
            set_semantics_failed(tx_info[n].tx_hash);
            tx_info[n].tvc.m_verifivation_failed = true;
            tx_info[n].result = false;
            break;
          }
          break;
        case rct::RCTTypeFull:
          if (!rct::verRct(rv, true))
          {
            MERROR_VER("rct signature semantics check failed");
            set_semantics_failed(tx_info[n].tx_hash);
            tx_info[n].tvc.m_verifivation_failed = true;
            tx_info[n].result = false;
            break;
          }
          break;
        case rct::RCTTypeBulletproof:
        case rct::RCTTypeBulletproof2:
          if (!is_canonical_bulletproof_layout(rv.p.bulletproofs))
          {
            MERROR_VER("Bulletproof does not have canonical form");
            set_semantics_failed(tx_info[n].tx_hash);
            tx_info[n].tvc.m_verifivation_failed = true;
            tx_info[n].result = false;
            break;
          }
          rvv.push_back(&rv); // delayed batch verification
          break;
        default:
          MERROR_VER("Unknown rct type: " << rv.type);
          set_semantics_failed(tx_info[n].tx_hash);
          tx_info[n].tvc.m_verifivation_failed = true;
          tx_info[n].result = false;
          break;
      }
    }
    if (!rvv.empty() && !rct::verRctSemanticsSimple(rvv))
    {
      LOG_PRINT_L1("One transaction among this group has bad semantics, verifying one at a time");
      const bool assumed_bad = rvv.size() == 1; // if there's only one tx, it must be the bad one
      for (size_t n = 0; n < tx_info.size(); ++n)
      {
        if (!tx_info[n].result || tx_info[n].already_have)
          continue;
        if (tx_info[n].tx.rct_signatures.type != rct::RCTTypeBulletproof && tx_info[n].tx.rct_signatures.type != rct::RCTTypeBulletproof2)
          continue;
        if (assumed_bad || !rct::verRctSemanticsSimple(tx_info[n].tx.rct_signatures))
        {
          set_semantics_failed(tx_info[n].tx_hash);
          tx_info[n].tvc.m_verifivation_failed = true;
          tx_info[n].result = false;
        }
      }
    }
  }
  //-----------------------------------------------------------------------------------------------
  std::vector<core::tx_verification_batch_info> core::parse_incoming_txs(const std::vector<blobdata>& tx_blobs, const tx_pool_options &opts)
  {
    // Caller needs to do this around both this *and* handle_parsed_txs
    //auto lock = incoming_tx_lock();
    std::vector<tx_verification_batch_info> tx_info(tx_blobs.size());

    tools::threadpool& tpool = tools::threadpool::getInstance();
    tools::threadpool::waiter waiter;
    for (size_t i = 0; i < tx_blobs.size(); i++) {
      tx_info[i].blob = &tx_blobs[i];
      tpool.submit(&waiter, [this, &info = tx_info[i]] {
        try
        {
          parse_incoming_tx_pre(info);
        }
        catch (const std::exception &e)
        {
          MERROR_VER("Exception in handle_incoming_tx_pre: " << e.what());
          info.tvc.m_verifivation_failed = true;
        }
      });
    }
    waiter.wait(&tpool);

    for (auto &info : tx_info) {
      if (!info.result)
        continue;

      if(m_mempool.have_tx(info.tx_hash))
      {
        LOG_PRINT_L2("tx " << info.tx_hash << " already have transaction in tx_pool");
        info.already_have = true;
      }
      else if(m_blockchain_storage.have_tx(info.tx_hash))
      {
        LOG_PRINT_L2("tx " << info.tx_hash << " already have transaction in blockchain");
        info.already_have = true;
      }
    }

    parse_incoming_tx_accumulated_batch(tx_info, opts.kept_by_block);

    return tx_info;
  }

  bool core::handle_parsed_txs(std::vector<tx_verification_batch_info> &parsed_txs, const tx_pool_options &opts,
      uint64_t *blink_rollback_height)
  {
    // Caller needs to do this around both this *and* parse_incoming_txs
    //auto lock = incoming_tx_lock();
    uint8_t version      = m_blockchain_storage.get_current_hard_fork_version();
    bool ok              = true;
    bool tx_pool_changed = false;
    if (blink_rollback_height)
      *blink_rollback_height = 0;
    tx_pool_options tx_opts;
    for (size_t i = 0; i < parsed_txs.size(); i++) {
      auto &info = parsed_txs[i];
      if (!info.result)
      {
        ok = false; // Propagate failures (so this can be chained with parse_incoming_txs without an intermediate check)
        continue;
      }
      if (opts.kept_by_block)
        get_blockchain_storage().on_new_tx_from_block(info.tx);
      if (info.already_have)
        continue; // Not a failure

      const size_t weight = get_transaction_weight(info.tx, info.blob->size());
      const tx_pool_options *local_opts = &opts;
      if (blink_rollback_height && info.approved_blink)
      {
        // If this is an approved blink then pass a copy of the options with the flag added
        tx_opts = opts;
        tx_opts.approved_blink = true;
        local_opts = &tx_opts;
      }
      if (m_mempool.add_tx(info.tx, info.tx_hash, *info.blob, weight, info.tvc, *local_opts, version, blink_rollback_height))
      {
        tx_pool_changed |= info.tvc.m_added_to_pool;
        MDEBUG("tx added: " << info.tx_hash);
      }
      else
      {
        ok = false;
        if (info.tvc.m_verifivation_failed)
          MERROR_VER("Transaction verification failed: " << info.tx_hash);
        else if (info.tvc.m_verifivation_impossible)
          MERROR_VER("Transaction verification impossible: " << info.tx_hash);
      }
    }

    if (tx_pool_changed) m_long_poll_wake_up_clients.notify_all();
    return ok;
  }
  //-----------------------------------------------------------------------------------------------
  std::vector<core::tx_verification_batch_info> core::handle_incoming_txs(const std::vector<blobdata>& tx_blobs, const tx_pool_options &opts)
  {
    auto lock = incoming_tx_lock();
    auto parsed = parse_incoming_txs(tx_blobs, opts);
    handle_parsed_txs(parsed, opts);
    return parsed;
  }
  //-----------------------------------------------------------------------------------------------
  bool core::handle_incoming_tx(const blobdata& tx_blob, tx_verification_context& tvc, const tx_pool_options &opts)
  {
    const std::vector<cryptonote::blobdata> tx_blobs{{tx_blob}};
    auto parsed = handle_incoming_txs(tx_blobs, opts);
    parsed[0].blob = &tx_blob; // Update pointer to the input rather than the copy in case the caller wants to use it for some reason
    tvc = parsed[0].tvc;
    return parsed[0].result && (parsed[0].already_have || tvc.m_added_to_pool);
  }
  //-----------------------------------------------------------------------------------------------
  std::pair<std::vector<std::shared_ptr<blink_tx>>, std::unordered_set<crypto::hash>>
  core::parse_incoming_blinks(const std::vector<serializable_blink_metadata> &blinks)
  {
    std::pair<std::vector<std::shared_ptr<blink_tx>>, std::unordered_set<crypto::hash>> results;
    auto &new_blinks = results.first;
    auto &missing_txs = results.second;

    if (m_blockchain_storage.get_current_hard_fork_version() < HF_VERSION_BLINK)
      return results;

    std::vector<uint8_t> want(blinks.size(), false); // Really bools, but std::vector<bool> is broken.
    size_t want_count = 0;
    // Step 1: figure out which referenced transactions we want to keep:
    // - unknown tx (typically an incoming blink)
    // - in mempool without blink sigs (it's possible to get the tx before the blink signatures)
    // - in a recent, still-mutable block with blink sigs (can happen when syncing blocks before
    // retrieving blink signatures)
    {
      std::vector<crypto::hash> hashes;
      hashes.reserve(blinks.size());
      for (auto &bm : blinks)
        hashes.emplace_back(bm.tx_hash);

      std::unique_lock<Blockchain> lock(m_blockchain_storage);

      auto tx_block_heights = m_blockchain_storage.get_transactions_heights(hashes);
      auto immutable_height = m_blockchain_storage.get_immutable_height();
      auto &db = m_blockchain_storage.get_db();
      for (size_t i = 0; i < blinks.size(); i++) {
        if (tx_block_heights[i] == 0 /*mempool or unknown*/ || tx_block_heights[i] > immutable_height /*mined but not yet immutable*/)
        {
          want[i] = true;
          want_count++;
        }
      }
    }

    MDEBUG("Want " << want_count << " of " << blinks.size() << " incoming blink signature sets after filtering out immutable txes");
    if (!want_count) return results;

    // Step 2: filter out any transactions for which we already have a blink signature
    {
      auto mempool_lock = m_mempool.blink_shared_lock();
      for (size_t i = 0; i < blinks.size(); i++)
      {
        if (want[i] && m_mempool.has_blink(blinks[i].tx_hash))
        {
          MDEBUG("Ignoring blink data for " << blinks[i].tx_hash << ": already have blink signatures");
          want[i] = false; // Already have it, move along
          want_count--;
        }
      }
    }

    MDEBUG("Want " << want_count << " of " << blinks.size() << " incoming blink signature sets after filtering out existing blink sigs");
    if (!want_count) return results;

    // Step 3: create new blink_tx objects for txes and add the blink signatures.  We can do all of
    // this without a lock since these are (for now) just local instances.
    new_blinks.reserve(want_count);

    std::unordered_map<uint64_t, std::shared_ptr<const service_nodes::quorum>> quorum_cache;
    for (size_t i = 0; i < blinks.size(); i++)
    {
      if (!want[i])
        continue;
      auto &bdata = blinks[i];
      new_blinks.push_back(std::make_shared<blink_tx>(bdata.height, bdata.tx_hash));
      auto &blink = *new_blinks.back();

      // Data structure checks (we have more stringent checks for validity later, but if these fail
      // now then there's no point of even trying to do signature validation.
      if (bdata.signature.size() != bdata.position.size() ||  // Each signature must have an associated quorum position
          bdata.signature.size() != bdata.quorum.size()   ||  // and quorum index
          bdata.signature.size() < service_nodes::BLINK_MIN_VOTES * tools::enum_count<blink_tx::subquorum> || // too few signatures for possible validity
          bdata.signature.size() > service_nodes::BLINK_SUBQUORUM_SIZE * tools::enum_count<blink_tx::subquorum> || // too many signatures
          blink_tx::quorum_height(bdata.height, blink_tx::subquorum::base) == 0 || // Height is too early (no blink quorum height)
          std::any_of(bdata.position.begin(), bdata.position.end(), [](const auto &p) { return p >= service_nodes::BLINK_SUBQUORUM_SIZE; }) || // invalid position
          std::any_of(bdata.quorum.begin(), bdata.quorum.end(), [](const auto &qi) { return qi >= tools::enum_count<blink_tx::subquorum>; }) // invalid quorum index
      ) {
        MINFO("Invalid blink tx " << bdata.tx_hash << ": invalid signature data");
        continue;
      }

      bool no_quorum = false;
      std::array<const std::vector<crypto::public_key> *, tools::enum_count<blink_tx::subquorum>> validators;
      for (uint8_t qi = 0; qi < tools::enum_count<blink_tx::subquorum>; qi++)
      {
        auto q_height = blink.quorum_height(static_cast<blink_tx::subquorum>(qi));
        auto &q = quorum_cache[q_height];
        if (!q)
          q = get_quorum(service_nodes::quorum_type::blink, q_height);
        if (!q)
        {
          MINFO("Don't have a quorum for height " << q_height << " (yet?), ignoring this blink");
          no_quorum = true;
          break;
        }
        validators[qi] = &q->validators;
      }
      if (no_quorum)
        continue;

      std::vector<std::pair<size_t, std::string>> failures;
      for (size_t s = 0; s < bdata.signature.size(); s++)
      {
        try {
          blink.add_signature(static_cast<blink_tx::subquorum>(bdata.quorum[s]), bdata.position[s], true /*approved*/, bdata.signature[s],
              validators[bdata.quorum[s]]->at(bdata.position[s]));
        } catch (const std::exception &e) {
          failures.emplace_back(s, e.what());
        }
      }
      if (blink.approved())
      {
        MINFO("Blink tx " << bdata.tx_hash << " blink signatures approved with " << failures.size() << " signature validation failures");
        for (auto &f : failures)
          MDEBUG("- failure for quorum " << int(bdata.quorum[f.first]) << ", position " << int(bdata.position[f.first]) << ": " << f.second);
      }
      else
      {
        std::ostringstream os;
        os << "Blink validation failed:";
        for (auto &f : failures)
          os << " [" << int(bdata.quorum[f.first]) << ":" << int(bdata.position[f.first]) << "]: " << f.second;
        MINFO("Invalid blink tx " << bdata.tx_hash << ": " << os.str());
      }
    }

    return results;
  }

  int core::add_blinks(const std::vector<std::shared_ptr<blink_tx>> &blinks)
  {
    int added = 0;
    if (blinks.empty())
      return added;

    auto lock = m_mempool.blink_unique_lock();

    for (auto &b : blinks)
      if (b->approved())
        if (m_mempool.add_existing_blink(b))
          added++;

    MINFO("Added blink signatures for " << added << " blinks");

    return added;
  }

  //-----------------------------------------------------------------------------------------------
  std::future<std::pair<blink_result, std::string>> core::handle_blink_tx(const std::string &tx_blob)
  {
    if (!m_quorumnet_obj) {
      assert(!m_service_node_keys);
      std::lock_guard<std::mutex> lock{m_quorumnet_init_mutex};
      if (!m_quorumnet_obj)
        m_quorumnet_obj = quorumnet_new(*this, "" /* don't listen */);
    }
    return quorumnet_send_blink(m_quorumnet_obj, tx_blob);
  }
  //-----------------------------------------------------------------------------------------------
  bool core::get_stat_info(core_stat_info& st_inf) const
  {
    st_inf.mining_speed = m_miner.get_speed();
    st_inf.alternative_blocks = m_blockchain_storage.get_alternative_blocks_count();
    st_inf.blockchain_height = m_blockchain_storage.get_current_blockchain_height();
    st_inf.tx_pool_size = m_mempool.get_transactions_count();
    st_inf.top_block_id_str = epee::string_tools::pod_to_hex(m_blockchain_storage.get_tail_id());
    return true;
  }

  //-----------------------------------------------------------------------------------------------
  bool core::check_tx_semantic(const transaction& tx, bool keeped_by_block) const
  {
    if (tx.is_transfer())
    {
      if (tx.vin.empty())
      {
        MERROR_VER("tx with empty inputs, rejected for tx id= " << get_transaction_hash(tx));
        return false;
      }
    }
    else
    {
      if (tx.vin.size() != 0)
      {
        MERROR_VER("tx type: " << tx.type << " must have 0 inputs, received: " << tx.vin.size() << ", rejected for tx id = " << get_transaction_hash(tx));
        return false;
      }
    }

    if(!check_inputs_types_supported(tx))
    {
      MERROR_VER("unsupported input types for tx id= " << get_transaction_hash(tx));
      return false;
    }

    if(!check_outs_valid(tx))
    {
      MERROR_VER("tx with invalid outputs, rejected for tx id= " << get_transaction_hash(tx));
      return false;
    }

    if (tx.version >= txversion::v2_ringct)
    {
      if (tx.rct_signatures.outPk.size() != tx.vout.size())
      {
        MERROR_VER("tx with mismatched vout/outPk count, rejected for tx id= " << get_transaction_hash(tx));
        return false;
      }
    }

    if(!check_money_overflow(tx))
    {
      MERROR_VER("tx has money overflow, rejected for tx id= " << get_transaction_hash(tx));
      return false;
    }

    if (tx.version == txversion::v1)
    {
      uint64_t amount_in = 0;
      get_inputs_money_amount(tx, amount_in);
      uint64_t amount_out = get_outs_money_amount(tx);

      if(amount_in <= amount_out)
      {
        MERROR_VER("tx with wrong amounts: ins " << amount_in << ", outs " << amount_out << ", rejected for tx id= " << get_transaction_hash(tx));
        return false;
      }
    }

    if(!keeped_by_block && get_transaction_weight(tx) >= m_blockchain_storage.get_current_cumulative_block_weight_limit() - CRYPTONOTE_COINBASE_BLOB_RESERVED_SIZE)
    {
      MERROR_VER("tx is too large " << get_transaction_weight(tx) << ", expected not bigger than " << m_blockchain_storage.get_current_cumulative_block_weight_limit() - CRYPTONOTE_COINBASE_BLOB_RESERVED_SIZE);
      return false;
    }

    if(!check_tx_inputs_keyimages_diff(tx))
    {
      MERROR_VER("tx uses a single key image more than once");
      return false;
    }

    if (!check_tx_inputs_ring_members_diff(tx))
    {
      MERROR_VER("tx uses duplicate ring members");
      return false;
    }

    if (!check_tx_inputs_keyimages_domain(tx))
    {
      MERROR_VER("tx uses key image not in the valid domain");
      return false;
    }

    return true;
  }
  //-----------------------------------------------------------------------------------------------
  bool core::is_key_image_spent(const crypto::key_image &key_image) const
  {
    return m_blockchain_storage.have_tx_keyimg_as_spent(key_image);
  }
  //-----------------------------------------------------------------------------------------------
  bool core::are_key_images_spent(const std::vector<crypto::key_image>& key_im, std::vector<bool> &spent) const
  {
    spent.clear();
    for(auto& ki: key_im)
    {
      spent.push_back(m_blockchain_storage.have_tx_keyimg_as_spent(ki));
    }
    return true;
  }
  //-----------------------------------------------------------------------------------------------
  size_t core::get_block_sync_size(uint64_t height) const
  {
    if (block_sync_size > 0)
      return block_sync_size;
    return BLOCKS_SYNCHRONIZING_DEFAULT_COUNT;
  }
  //-----------------------------------------------------------------------------------------------
  bool core::are_key_images_spent_in_pool(const std::vector<crypto::key_image>& key_im, std::vector<bool> &spent) const
  {
    spent.clear();

    return m_mempool.check_for_key_images(key_im, spent);
  }
  //-----------------------------------------------------------------------------------------------
  std::tuple<uint64_t, uint64_t, uint64_t> core::get_coinbase_tx_sum(const uint64_t start_offset, const size_t count)
  {
    uint64_t emission_amount = 0;
    uint64_t total_fee_amount = 0;
    uint64_t burnt_loki = 0;
    if (count)
    {
      const uint64_t end = start_offset + count - 1;
      m_blockchain_storage.for_blocks_range(start_offset, end,
        [this, &emission_amount, &total_fee_amount, &burnt_loki](uint64_t, const crypto::hash& hash, const block& b){
      std::vector<transaction> txs;
      std::vector<crypto::hash> missed_txs;
      uint64_t coinbase_amount = get_outs_money_amount(b.miner_tx);
      this->get_transactions(b.tx_hashes, txs, missed_txs);      
      uint64_t tx_fee_amount = 0;
      for(const auto& tx: txs)
      {
        tx_fee_amount += get_tx_miner_fee(tx, b.major_version >= HF_VERSION_FEE_BURNING);
        if(b.major_version >= HF_VERSION_FEE_BURNING)
        {
          burnt_loki += get_burned_amount_from_tx_extra(tx.extra);
        }
      }
      
      emission_amount += coinbase_amount - tx_fee_amount;
      total_fee_amount += tx_fee_amount;
      return true;
      });
    }

    return std::tuple<uint64_t, uint64_t, uint64_t>(emission_amount, total_fee_amount, burnt_loki);
  }
  //-----------------------------------------------------------------------------------------------
  bool core::check_tx_inputs_keyimages_diff(const transaction& tx) const
  {
    std::unordered_set<crypto::key_image> ki;
    for(const auto& in: tx.vin)
    {
      CHECKED_GET_SPECIFIC_VARIANT(in, const txin_to_key, tokey_in, false);
      if(!ki.insert(tokey_in.k_image).second)
        return false;
    }
    return true;
  }
  //-----------------------------------------------------------------------------------------------
  bool core::check_tx_inputs_ring_members_diff(const transaction& tx) const
  {
    const uint8_t version = m_blockchain_storage.get_current_hard_fork_version();
    if (version >= 6)
    {
      for(const auto& in: tx.vin)
      {
        CHECKED_GET_SPECIFIC_VARIANT(in, const txin_to_key, tokey_in, false);
        for (size_t n = 1; n < tokey_in.key_offsets.size(); ++n)
          if (tokey_in.key_offsets[n] == 0)
            return false;
      }
    }
    return true;
  }
  //-----------------------------------------------------------------------------------------------
  bool core::check_tx_inputs_keyimages_domain(const transaction& tx) const
  {
    std::unordered_set<crypto::key_image> ki;
    for(const auto& in: tx.vin)
    {
      CHECKED_GET_SPECIFIC_VARIANT(in, const txin_to_key, tokey_in, false);
      if (!(rct::scalarmultKey(rct::ki2rct(tokey_in.k_image), rct::curveOrder()) == rct::identity()))
        return false;
    }
    return true;
  }
  //-----------------------------------------------------------------------------------------------
  size_t core::get_blockchain_total_transactions() const
  {
    return m_blockchain_storage.get_total_transactions();
  }
  //-----------------------------------------------------------------------------------------------
  bool core::relay_txpool_transactions()
  {
    // we attempt to relay txes that should be relayed, but were not
    std::vector<std::pair<crypto::hash, cryptonote::blobdata>> txs;
    if (m_mempool.get_relayable_transactions(txs) && !txs.empty())
    {
      cryptonote_connection_context fake_context{};
      tx_verification_context tvc{};
      NOTIFY_NEW_TRANSACTIONS::request r;
      for (auto it = txs.begin(); it != txs.end(); ++it)
      {
        r.txs.push_back(it->second);
      }
      get_protocol()->relay_transactions(r, fake_context);
      m_mempool.set_relayed(txs);
    }
    return true;
  }
  //-----------------------------------------------------------------------------------------------
  bool core::submit_uptime_proof()
  {
    if (!m_service_node_keys)
      return true;

    NOTIFY_UPTIME_PROOF::request req = m_service_node_list.generate_uptime_proof(*m_service_node_keys, m_sn_public_ip, m_storage_port, m_storage_lmq_port, m_quorumnet_port);

    cryptonote_connection_context fake_context{};
    bool relayed = get_protocol()->relay_uptime_proof(req, fake_context);
    if (relayed)
      MGINFO("Submitted uptime-proof for Service Node (yours): " << m_service_node_keys->pub);

    return true;
  }
  //-----------------------------------------------------------------------------------------------
  bool core::handle_uptime_proof(const NOTIFY_UPTIME_PROOF::request &proof, bool &my_uptime_proof_confirmation)
  {
    return m_service_node_list.handle_uptime_proof(proof, my_uptime_proof_confirmation);
  }
  //-----------------------------------------------------------------------------------------------
  crypto::hash core::on_transaction_relayed(const cryptonote::blobdata& tx_blob)
  {
    std::vector<std::pair<crypto::hash, cryptonote::blobdata>> txs;
    cryptonote::transaction tx;
    crypto::hash tx_hash;
    if (!parse_and_validate_tx_from_blob(tx_blob, tx, tx_hash))
    {
      LOG_ERROR("Failed to parse relayed transaction");
      return crypto::null_hash;
    }
    txs.push_back(std::make_pair(tx_hash, std::move(tx_blob)));
    m_mempool.set_relayed(txs);
    return tx_hash;
  }
  //-----------------------------------------------------------------------------------------------
  bool core::relay_service_node_votes()
  {
    auto height = get_current_blockchain_height();
    auto hf_version = get_hard_fork_version(height);

    auto quorum_votes = m_quorum_cop.get_relayable_votes(height, hf_version, true);
    auto p2p_votes    = m_quorum_cop.get_relayable_votes(height, hf_version, false);
    if (!quorum_votes.empty() && m_quorumnet_obj && m_service_node_keys)
      quorumnet_relay_obligation_votes(m_quorumnet_obj, quorum_votes);

    if (!p2p_votes.empty())
    {
      NOTIFY_NEW_SERVICE_NODE_VOTE::request req{};
      req.votes = std::move(p2p_votes);
      cryptonote_connection_context fake_context{};
      get_protocol()->relay_service_node_votes(req, fake_context);
    }

    return true;
  }
  void core::set_service_node_votes_relayed(const std::vector<service_nodes::quorum_vote_t> &votes)
  {
    m_quorum_cop.set_votes_relayed(votes);
  }
  //-----------------------------------------------------------------------------------------------
  bool core::get_block_template(block& b, const account_public_address& adr, difficulty_type& diffic, uint64_t& height, uint64_t& expected_reward, const blobdata& ex_nonce)
  {
    return m_blockchain_storage.create_block_template(b, adr, diffic, height, expected_reward, ex_nonce);
  }
  //-----------------------------------------------------------------------------------------------
  bool core::get_block_template(block& b, const crypto::hash *prev_block, const account_public_address& adr, difficulty_type& diffic, uint64_t& height, uint64_t& expected_reward, const blobdata& ex_nonce)
  {
    return m_blockchain_storage.create_block_template(b, prev_block, adr, diffic, height, expected_reward, ex_nonce);
  }
  //-----------------------------------------------------------------------------------------------
  bool core::find_blockchain_supplement(const std::list<crypto::hash>& qblock_ids, NOTIFY_RESPONSE_CHAIN_ENTRY::request& resp) const
  {
    return m_blockchain_storage.find_blockchain_supplement(qblock_ids, resp);
  }
  //-----------------------------------------------------------------------------------------------
  bool core::find_blockchain_supplement(const uint64_t req_start_block, const std::list<crypto::hash>& qblock_ids, std::vector<std::pair<std::pair<cryptonote::blobdata, crypto::hash>, std::vector<std::pair<crypto::hash, cryptonote::blobdata> > > >& blocks, uint64_t& total_height, uint64_t& start_height, bool pruned, bool get_miner_tx_hash, size_t max_count) const
  {
    return m_blockchain_storage.find_blockchain_supplement(req_start_block, qblock_ids, blocks, total_height, start_height, pruned, get_miner_tx_hash, max_count);
  }
  //-----------------------------------------------------------------------------------------------
  bool core::get_outs(const COMMAND_RPC_GET_OUTPUTS_BIN::request& req, COMMAND_RPC_GET_OUTPUTS_BIN::response& res) const
  {
    return m_blockchain_storage.get_outs(req, res);
  }
  //-----------------------------------------------------------------------------------------------
  bool core::get_output_distribution(uint64_t amount, uint64_t from_height, uint64_t to_height, uint64_t &start_height, std::vector<uint64_t> &distribution, uint64_t &base) const
  {
    return m_blockchain_storage.get_output_distribution(amount, from_height, to_height, start_height, distribution, base);
  }
  //-----------------------------------------------------------------------------------------------
  bool core::get_output_blacklist(std::vector<uint64_t> &blacklist) const
  {
    return m_blockchain_storage.get_output_blacklist(blacklist);
  }
  //-----------------------------------------------------------------------------------------------
  bool core::get_tx_outputs_gindexs(const crypto::hash& tx_id, std::vector<uint64_t>& indexs) const
  {
    return m_blockchain_storage.get_tx_outputs_gindexs(tx_id, indexs);
  }
  //-----------------------------------------------------------------------------------------------
  bool core::get_tx_outputs_gindexs(const crypto::hash& tx_id, size_t n_txes, std::vector<std::vector<uint64_t>>& indexs) const
  {
    return m_blockchain_storage.get_tx_outputs_gindexs(tx_id, n_txes, indexs);
  }
  //-----------------------------------------------------------------------------------------------
  void core::pause_mine()
  {
    m_miner.pause();
  }
  //-----------------------------------------------------------------------------------------------
  void core::resume_mine()
  {
    m_miner.resume();
  }
  //-----------------------------------------------------------------------------------------------
  block_complete_entry get_block_complete_entry(block& b, tx_memory_pool &pool)
  {
    block_complete_entry bce;
    bce.block = cryptonote::block_to_blob(b);
    for (const auto &tx_hash: b.tx_hashes)
    {
      cryptonote::blobdata txblob;
      CHECK_AND_ASSERT_THROW_MES(pool.get_transaction(tx_hash, txblob), "Transaction not found in pool");
      bce.txs.push_back(txblob);
    }
    return bce;
  }
  //-----------------------------------------------------------------------------------------------
  bool core::handle_block_found(block& b, block_verification_context &bvc)
  {
    bvc = {};
    std::vector<block_complete_entry> blocks;
    m_miner.pause();
    {
      LOKI_DEFER { m_miner.resume(); };
      try
      {
        blocks.push_back(get_block_complete_entry(b, m_mempool));
      }
      catch (const std::exception &e)
      {
        return false;
      }
      std::vector<block> pblocks;
      if (!prepare_handle_incoming_blocks(blocks, pblocks))
      {
        MERROR("Block found, but failed to prepare to add");
        return false;
      }
      add_new_block(b, bvc, nullptr /*checkpoint*/);
      cleanup_handle_incoming_blocks(true);
      m_miner.on_block_chain_update();
    }

    CHECK_AND_ASSERT_MES(!bvc.m_verifivation_failed, false, "mined block failed verification");
    if(bvc.m_added_to_main_chain)
    {
      std::vector<crypto::hash> missed_txs;
      std::vector<cryptonote::blobdata> txs;
      m_blockchain_storage.get_transactions_blobs(b.tx_hashes, txs, missed_txs);
      if(missed_txs.size() &&  m_blockchain_storage.get_block_id_by_height(get_block_height(b)) != get_block_hash(b))
      {
        LOG_PRINT_L1("Block found but, seems that reorganize just happened after that, do not relay this block");
        return true;
      }
      CHECK_AND_ASSERT_MES(txs.size() == b.tx_hashes.size() && !missed_txs.size(), false, "can't find some transactions in found block:" << get_block_hash(b) << " txs.size()=" << txs.size()
        << ", b.tx_hashes.size()=" << b.tx_hashes.size() << ", missed_txs.size()" << missed_txs.size());

      cryptonote_connection_context exclude_context{};
      NOTIFY_NEW_FLUFFY_BLOCK::request arg{};
      arg.current_blockchain_height                 = m_blockchain_storage.get_current_blockchain_height();
      arg.b                                         = blocks[0];

      m_pprotocol->relay_block(arg, exclude_context);
    }
    return true;
  }
  //-----------------------------------------------------------------------------------------------
  void core::on_synchronized()
  {
    m_miner.on_synchronized();
  }
  //-----------------------------------------------------------------------------------------------
  void core::safesyncmode(const bool onoff)
  {
    m_blockchain_storage.safesyncmode(onoff);
  }
  //-----------------------------------------------------------------------------------------------
  bool core::add_new_block(const block& b, block_verification_context& bvc, checkpoint_t const *checkpoint)
  {
    bool result = m_blockchain_storage.add_new_block(b, bvc, checkpoint);
    if (result)
    {
      // TODO(loki): PERF(loki): This causes perf problems in integration mode, so in real-time operation it may not be
      // noticeable but could bubble up and cause slowness if the runtime variables align up undesiredly.
      relay_service_node_votes(); // NOTE: nop if synchronising due to not accepting votes whilst syncing
    }
    return result;
  }
  //-----------------------------------------------------------------------------------------------
  bool core::prepare_handle_incoming_blocks(const std::vector<block_complete_entry> &blocks_entry, std::vector<block> &blocks)
  {
    m_incoming_tx_lock.lock();
    if (!m_blockchain_storage.prepare_handle_incoming_blocks(blocks_entry, blocks))
    {
      cleanup_handle_incoming_blocks(false);
      return false;
    }
    return true;
  }

  //-----------------------------------------------------------------------------------------------
  bool core::cleanup_handle_incoming_blocks(bool force_sync)
  {
    bool success = false;
    try {
      success = m_blockchain_storage.cleanup_handle_incoming_blocks(force_sync);
    }
    catch (...) {}
    m_incoming_tx_lock.unlock();
    return success;
  }

  //-----------------------------------------------------------------------------------------------
  bool core::handle_incoming_block(const blobdata& block_blob, const block *b, block_verification_context& bvc, checkpoint_t *checkpoint, bool update_miner_blocktemplate)
  {
    TRY_ENTRY();
    bvc = {};

    if (!check_incoming_block_size(block_blob))
    {
      bvc.m_verifivation_failed = true;
      return false;
    }

    if (((size_t)-1) <= 0xffffffff && block_blob.size() >= 0x3fffffff)
      MWARNING("This block's size is " << block_blob.size() << ", closing on the 32 bit limit");

    CHECK_AND_ASSERT_MES(update_checkpoints_from_json_file(), false, "One or more checkpoints loaded from json conflicted with existing checkpoints.");

    block lb;
    if (!b)
    {
      crypto::hash block_hash;
      if(!parse_and_validate_block_from_blob(block_blob, lb, block_hash))
      {
        LOG_PRINT_L1("Failed to parse and validate new block");
        bvc.m_verifivation_failed = true;
        return false;
      }
      b = &lb;
    }

    add_new_block(*b, bvc, checkpoint);
    if(update_miner_blocktemplate && bvc.m_added_to_main_chain)
       m_miner.on_block_chain_update();
    return true;

    CATCH_ENTRY_L0("core::handle_incoming_block()", false);
  }
  //-----------------------------------------------------------------------------------------------
  // Used by the RPC server to check the size of an incoming
  // block_blob
  bool core::check_incoming_block_size(const blobdata& block_blob) const
  {
    // note: we assume block weight is always >= block blob size, so we check incoming
    // blob size against the block weight limit, which acts as a sanity check without
    // having to parse/weigh first; in fact, since the block blob is the block header
    // plus the tx hashes, the weight will typically be much larger than the blob size
    if(block_blob.size() > m_blockchain_storage.get_current_cumulative_block_weight_limit() + BLOCK_SIZE_SANITY_LEEWAY)
    {
      LOG_PRINT_L1("WRONG BLOCK BLOB, sanity check failed on size " << block_blob.size() << ", rejected");
      return false;
    }
    return true;
  }
  //-----------------------------------------------------------------------------------------------
  crypto::hash core::get_tail_id() const
  {
    return m_blockchain_storage.get_tail_id();
  }
  //-----------------------------------------------------------------------------------------------
  difficulty_type core::get_block_cumulative_difficulty(uint64_t height) const
  {
    return m_blockchain_storage.get_db().get_block_cumulative_difficulty(height);
  }
  //-----------------------------------------------------------------------------------------------
  bool core::have_block(const crypto::hash& id) const
  {
    return m_blockchain_storage.have_block(id);
  }
  //-----------------------------------------------------------------------------------------------
  bool core::parse_tx_from_blob(transaction& tx, crypto::hash& tx_hash, const blobdata& blob) const
  {
    return parse_and_validate_tx_from_blob(blob, tx, tx_hash);
  }
  //-----------------------------------------------------------------------------------------------
  crypto::hash core::get_block_id_by_height(uint64_t height) const
  {
    return m_blockchain_storage.get_block_id_by_height(height);
  }
  //-----------------------------------------------------------------------------------------------
  bool core::get_block_by_hash(const crypto::hash &h, block &blk, bool *orphan) const
  {
    return m_blockchain_storage.get_block_by_hash(h, blk, orphan);
  }
  //-----------------------------------------------------------------------------------------------
  static bool check_external_ping(time_t last_ping, time_t lifetime, const char *what)
  {
    const auto elapsed = std::time(nullptr) - last_ping;
    if (elapsed > lifetime)
    {
      MWARNING("Have not heard from " << what << " " <<
              (!last_ping ? "since starting" :
               "for more than " + tools::get_human_readable_timespan(std::chrono::seconds(elapsed))));
      return false;
    }
    return true;
  }
  void core::reset_proof_interval()
  {
    m_check_uptime_proof_interval.reset();
  }
  //-----------------------------------------------------------------------------------------------
  void core::do_uptime_proof_call()
  {
    std::vector<service_nodes::service_node_pubkey_info> const states = get_service_node_list_state({ m_service_node_keys->pub });

    // wait one block before starting uptime proofs.
    if (!states.empty() && (states[0].info->registration_height + 1) < get_current_blockchain_height())
    {
      m_check_uptime_proof_interval.do_call([this]() {
        // This timer is not perfectly precise and can leak seconds slightly, so send the uptime
        // proof if we are within half a tick of the target time.  (Essentially our target proof
        // window becomes the first time this triggers in the 57.5-62.5 minute window).
        uint64_t next_proof_time = 0;
        m_service_node_list.access_proof(m_service_node_keys->pub, [&](auto &proof) { next_proof_time = proof.timestamp; });
        next_proof_time += UPTIME_PROOF_FREQUENCY_IN_SECONDS - UPTIME_PROOF_TIMER_SECONDS/2;

        if ((uint64_t) std::time(nullptr) < next_proof_time)
          return;

        if (!check_external_ping(m_last_storage_server_ping, STORAGE_SERVER_PING_LIFETIME, "the storage server"))
        {
          MGINFO_RED(
              "Failed to submit uptime proof: have not heard from the storage server recently. Make sure that it "
              "is running! It is required to run alongside the Loki daemon");
          return;
        }
        uint8_t hf_version = get_blockchain_storage().get_current_hard_fork_version();
        if (!check_external_ping(m_last_lokinet_ping, LOKINET_PING_LIFETIME, "Lokinet"))
        {
          if (hf_version >= cryptonote::network_version_14_blink)
          {
            MGINFO_RED(
                "Failed to submit uptime proof: have not heard from lokinet recently. Make sure that it "
                "is running! It is required to run alongside the Loki daemon");
            return;
          }
          else
          {
            MGINFO_RED(
                "Have not heard from lokinet recently. Make sure that it is running! "
                "It is required to run alongside the Loki daemon after hard fork 14");
          }
        }

        submit_uptime_proof();
      });
    }
    else
    {
      // reset the interval so that we're ready when we register, OR if we get deregistered this primes us up for re-registration in the same session
      m_check_uptime_proof_interval.reset();
    }
  }
  //-----------------------------------------------------------------------------------------------
  bool core::on_idle()
  {
    if(!m_starter_message_showed)
    {
      std::string main_message;
      if (m_offline)
        main_message = "The daemon is running offline and will not attempt to sync to the Loki network.";
      else
        main_message = "The daemon will start synchronizing with the network. This may take a long time to complete.";
      MGINFO_YELLOW(ENDL << "**********************************************************************" << ENDL
        << main_message << ENDL
        << ENDL
        << "You can set the level of process detailization through \"set_log <level|categories>\" command," << ENDL
        << "where <level> is between 0 (no details) and 4 (very verbose), or custom category based levels (eg, *:WARNING)." << ENDL
        << ENDL
        << "Use the \"help\" command to see the list of available commands." << ENDL
        << "Use \"help <command>\" to see a command's documentation." << ENDL
        << "**********************************************************************" << ENDL);
      m_starter_message_showed = true;
    }

    m_fork_moaner.do_call(boost::bind(&core::check_fork_time, this));
    m_txpool_auto_relayer.do_call(boost::bind(&core::relay_txpool_transactions, this));
    m_service_node_vote_relayer.do_call(boost::bind(&core::relay_service_node_votes, this));
    // m_check_updates_interval.do_call(boost::bind(&core::check_updates, this));
    m_check_disk_space_interval.do_call(boost::bind(&core::check_disk_space, this));
    m_block_rate_interval.do_call(boost::bind(&core::check_block_rate, this));
    m_sn_proof_cleanup_interval.do_call([&snl=m_service_node_list] { snl.cleanup_proofs(); return true; });

    time_t const lifetime = time(nullptr) - get_start_time();
    int proof_delay = m_nettype == FAKECHAIN ? 5 : UPTIME_PROOF_INITIAL_DELAY_SECONDS;
    if (m_service_node_keys && lifetime > proof_delay) // Give us some time to connect to peers before sending uptimes
    {
      do_uptime_proof_call();
    }

    m_blockchain_pruning_interval.do_call(boost::bind(&core::update_blockchain_pruning, this));
    m_miner.on_idle();
    m_mempool.on_idle();

#if defined(LOKI_ENABLE_INTEGRATION_TEST_HOOKS)
    integration_test::state.core_is_idle = true;
#endif

#ifdef ENABLE_SYSTEMD
    m_systemd_notify_interval.do_call([this] { sd_notify(0, ("WATCHDOG=1\nSTATUS=" + get_systemd_status_string(*this)).c_str()); });
#endif

    return true;
  }
  //-----------------------------------------------------------------------------------------------
  bool core::check_fork_time()
  {
    if (m_nettype == FAKECHAIN)
      return true;

    HardFork::State state = m_blockchain_storage.get_hard_fork_state();
    const el::Level level = el::Level::Warning;
    switch (state) {
      case HardFork::LikelyForked:
        MCLOG_RED(level, "global", "**********************************************************************");
        MCLOG_RED(level, "global", "Last scheduled hard fork is too far in the past.");
        MCLOG_RED(level, "global", "We are most likely forked from the network. Daemon update needed now.");
        MCLOG_RED(level, "global", "**********************************************************************");
        break;
      case HardFork::UpdateNeeded:
        MCLOG_RED(level, "global", "**********************************************************************");
        MCLOG_RED(level, "global", "Last scheduled hard fork time shows a daemon update is needed soon.");
        MCLOG_RED(level, "global", "**********************************************************************");
        break;
      default:
        break;
    }
    return true;
  }
  //-----------------------------------------------------------------------------------------------
  uint8_t core::get_ideal_hard_fork_version() const
  {
    return get_blockchain_storage().get_ideal_hard_fork_version();
  }
  //-----------------------------------------------------------------------------------------------
  uint8_t core::get_ideal_hard_fork_version(uint64_t height) const
  {
    return get_blockchain_storage().get_ideal_hard_fork_version(height);
  }
  //-----------------------------------------------------------------------------------------------
  uint8_t core::get_hard_fork_version(uint64_t height) const
  {
    return get_blockchain_storage().get_hard_fork_version(height);
  }
  //-----------------------------------------------------------------------------------------------
  uint64_t core::get_earliest_ideal_height_for_version(uint8_t version) const
  {
    return get_blockchain_storage().get_earliest_ideal_height_for_version(version);
  }
  //-----------------------------------------------------------------------------------------------
  bool core::check_updates()
  {
    static const char software[] = "loki";
#ifdef BUILD_TAG
    static const char buildtag[] = BOOST_PP_STRINGIZE(BUILD_TAG);
    static const char subdir[] = "cli"; // because it can never be simple
#else
    static const char buildtag[] = "source";
    static const char subdir[] = "source"; // because it can never be simple
#endif

    if (m_offline)
      return true;

    if (check_updates_level == UPDATES_DISABLED)
      return true;

    std::string version, hash;
    MCDEBUG("updates", "Checking for a new " << software << " version for " << buildtag);
    if (!tools::check_updates(software, buildtag, version, hash))
      return false;

    if (tools::vercmp(version.c_str(), LOKI_VERSION_STR) <= 0)
    {
      m_update_available = false;
      return true;
    }

    std::string url = tools::get_update_url(software, subdir, buildtag, version, true);
    MCLOG_CYAN(el::Level::Info, "global", "Version " << version << " of " << software << " for " << buildtag << " is available: " << url << ", SHA256 hash " << hash);
    m_update_available = true;

    if (check_updates_level == UPDATES_NOTIFY)
      return true;

    url = tools::get_update_url(software, subdir, buildtag, version, false);
    std::string filename;
    const char *slash = strrchr(url.c_str(), '/');
    if (slash)
      filename = slash + 1;
    else
      filename = std::string(software) + "-update-" + version;
    boost::filesystem::path path(epee::string_tools::get_current_module_folder());
    path /= filename;

    boost::unique_lock<boost::mutex> lock(m_update_mutex);

    if (m_update_download != 0)
    {
      MCDEBUG("updates", "Already downloading update");
      return true;
    }

    crypto::hash file_hash;
    if (!tools::sha256sum(path.string(), file_hash) || (hash != epee::string_tools::pod_to_hex(file_hash)))
    {
      MCDEBUG("updates", "We don't have that file already, downloading");
      const std::string tmppath = path.string() + ".tmp";
      if (epee::file_io_utils::is_file_exist(tmppath))
      {
        MCDEBUG("updates", "We have part of the file already, resuming download");
      }
      m_last_update_length = 0;
      m_update_download = tools::download_async(tmppath, url, [this, hash, path](const std::string &tmppath, const std::string &uri, bool success) {
        bool remove = false, good = true;
        if (success)
        {
          crypto::hash file_hash;
          if (!tools::sha256sum(tmppath, file_hash))
          {
            MCERROR("updates", "Failed to hash " << tmppath);
            remove = true;
            good = false;
          }
          else if (hash != epee::string_tools::pod_to_hex(file_hash))
          {
            MCERROR("updates", "Download from " << uri << " does not match the expected hash");
            remove = true;
            good = false;
          }
        }
        else
        {
          MCERROR("updates", "Failed to download " << uri);
          good = false;
        }
        boost::unique_lock<boost::mutex> lock(m_update_mutex);
        m_update_download = 0;
        if (success && !remove)
        {
          std::error_code e = tools::replace_file(tmppath, path.string());
          if (e)
          {
            MCERROR("updates", "Failed to rename downloaded file");
            good = false;
          }
        }
        else if (remove)
        {
          if (!boost::filesystem::remove(tmppath))
          {
            MCERROR("updates", "Failed to remove invalid downloaded file");
            good = false;
          }
        }
        if (good)
          MCLOG_CYAN(el::Level::Info, "updates", "New version downloaded to " << path.string());
      }, [this](const std::string &path, const std::string &uri, size_t length, ssize_t content_length) {
        if (length >= m_last_update_length + 1024 * 1024 * 10)
        {
          m_last_update_length = length;
          MCDEBUG("updates", "Downloaded " << length << "/" << (content_length ? std::to_string(content_length) : "unknown"));
        }
        return true;
      });
    }
    else
    {
      MCDEBUG("updates", "We already have " << path << " with expected hash");
    }

    lock.unlock();

    if (check_updates_level == UPDATES_DOWNLOAD)
      return true;

    MCERROR("updates", "Download/update not implemented yet");
    return true;
  }
  //-----------------------------------------------------------------------------------------------
  bool core::check_disk_space()
  {
    uint64_t free_space = get_free_space();
    if (free_space < 1ull * 1024 * 1024 * 1024) // 1 GB
    {
      const el::Level level = el::Level::Warning;
      MCLOG_RED(level, "global", "Free space is below 1 GB on " << m_config_folder);
    }
    return true;
  }
  //-----------------------------------------------------------------------------------------------
  double factorial(unsigned int n)
  {
    if (n <= 1)
      return 1.0;
    double f = n;
    while (n-- > 1)
      f *= n;
    return f;
  }
  //-----------------------------------------------------------------------------------------------
  static double probability1(unsigned int blocks, unsigned int expected)
  {
    // https://www.umass.edu/wsp/resources/poisson/#computing
    return pow(expected, blocks) / (factorial(blocks) * exp(expected));
  }
  //-----------------------------------------------------------------------------------------------
  static double probability(unsigned int blocks, unsigned int expected)
  {
    double p = 0.0;
    if (blocks <= expected)
    {
      for (unsigned int b = 0; b <= blocks; ++b)
        p += probability1(b, expected);
    }
    else if (blocks > expected)
    {
      for (unsigned int b = blocks; b <= expected * 3 /* close enough */; ++b)
        p += probability1(b, expected);
    }
    return p;
  }
  //-----------------------------------------------------------------------------------------------
  bool core::check_block_rate()
  {
    if (m_offline || m_nettype == FAKECHAIN || m_target_blockchain_height > get_current_blockchain_height())
    {
      MDEBUG("Not checking block rate, offline or syncing");
      return true;
    }

#if defined(LOKI_ENABLE_INTEGRATION_TEST_HOOKS)
    MDEBUG("Not checking block rate, integration test mode");
    return true;
#endif

    static constexpr double threshold = 1. / (864000 / DIFFICULTY_TARGET_V2); // one false positive every 10 days

    const time_t now = time(NULL);
    const std::vector<time_t> timestamps = m_blockchain_storage.get_last_block_timestamps(60);

    static const unsigned int seconds[] = { 5400, 3600, 1800, 1200, 600 };
    for (size_t n = 0; n < sizeof(seconds)/sizeof(seconds[0]); ++n)
    {
      unsigned int b = 0;
      const time_t time_boundary = now - static_cast<time_t>(seconds[n]);
      for (time_t ts: timestamps) b += ts >= time_boundary;
      const double p = probability(b, seconds[n] / DIFFICULTY_TARGET_V2);
      MDEBUG("blocks in the last " << seconds[n] / 60 << " minutes: " << b << " (probability " << p << ")");
      if (p < threshold)
      {
        MWARNING("There were " << b << " blocks in the last " << seconds[n] / 60 << " minutes, there might be large hash rate changes, or we might be partitioned, cut off from the Loki network or under attack. Or it could be just sheer bad luck.");

        std::shared_ptr<tools::Notify> block_rate_notify = m_block_rate_notify;
        if (block_rate_notify)
        {
          auto expected = seconds[n] / DIFFICULTY_TARGET_V2;
          block_rate_notify->notify("%t", std::to_string(seconds[n] / 60).c_str(), "%b", std::to_string(b).c_str(), "%e", std::to_string(expected).c_str(), NULL);
        }

        break; // no need to look further
      }
    }

    return true;
  }
  //-----------------------------------------------------------------------------------------------
  bool core::set_storage_server_peer_reachable(crypto::public_key const &pubkey, bool value)
  {
    return m_service_node_list.set_storage_server_peer_reachable(pubkey, value);
  }
  //-----------------------------------------------------------------------------------------------
  bool core::update_blockchain_pruning()
  {
    return m_blockchain_storage.update_blockchain_pruning();
  }
  //-----------------------------------------------------------------------------------------------
  bool core::check_blockchain_pruning()
  {
    return m_blockchain_storage.check_blockchain_pruning();
  }
  //-----------------------------------------------------------------------------------------------
  void core::set_target_blockchain_height(uint64_t target_blockchain_height)
  {
    m_target_blockchain_height = target_blockchain_height;
  }
  //-----------------------------------------------------------------------------------------------
  uint64_t core::get_target_blockchain_height() const
  {
    return m_target_blockchain_height;
  }
  //-----------------------------------------------------------------------------------------------
  uint64_t core::prevalidate_block_hashes(uint64_t height, const std::vector<crypto::hash> &hashes)
  {
    return get_blockchain_storage().prevalidate_block_hashes(height, hashes);
  }
  //-----------------------------------------------------------------------------------------------
  uint64_t core::get_free_space() const
  {
    boost::filesystem::path path(m_config_folder);
    boost::filesystem::space_info si = boost::filesystem::space(path);
    return si.available;
  }
  //-----------------------------------------------------------------------------------------------
  std::shared_ptr<const service_nodes::quorum> core::get_quorum(service_nodes::quorum_type type, uint64_t height, bool include_old, std::vector<std::shared_ptr<const service_nodes::quorum>> *alt_states) const
  {
    return m_service_node_list.get_quorum(type, height, include_old, alt_states);
  }
  //-----------------------------------------------------------------------------------------------
  bool core::is_service_node(const crypto::public_key& pubkey, bool require_active) const
  {
    return m_service_node_list.is_service_node(pubkey, require_active);
  }
  //-----------------------------------------------------------------------------------------------
  const std::vector<service_nodes::key_image_blacklist_entry> &core::get_service_node_blacklisted_key_images() const
  {
    return m_service_node_list.get_blacklisted_key_images();
  }
  //-----------------------------------------------------------------------------------------------
  std::vector<service_nodes::service_node_pubkey_info> core::get_service_node_list_state(const std::vector<crypto::public_key> &service_node_pubkeys) const
  {
    return m_service_node_list.get_service_node_list_state(service_node_pubkeys);
  }
  //-----------------------------------------------------------------------------------------------
  bool core::add_service_node_vote(const service_nodes::quorum_vote_t& vote, vote_verification_context &vvc)
  {
    return m_quorum_cop.handle_vote(vote, vvc);
  }
  //-----------------------------------------------------------------------------------------------
  const core::service_node_keys* core::get_service_node_keys() const
  {
    return m_service_node_keys.get();
  }
  uint32_t core::get_blockchain_pruning_seed() const
  {
    return get_blockchain_storage().get_blockchain_pruning_seed();
  }
  //-----------------------------------------------------------------------------------------------
  bool core::prune_blockchain(uint32_t pruning_seed)
  {
    return get_blockchain_storage().prune_blockchain(pruning_seed);
  }
  //-----------------------------------------------------------------------------------------------
  std::time_t core::get_start_time() const
  {
    return start_time;
  }
  //-----------------------------------------------------------------------------------------------
  void core::graceful_exit()
  {
    raise(SIGTERM);
  }
}<|MERGE_RESOLUTION|>--- conflicted
+++ resolved
@@ -281,16 +281,10 @@
   //-----------------------------------------------------------------------------------------------
   core::core(i_cryptonote_protocol* pprotocol):
               m_mempool(m_blockchain_storage),
-<<<<<<< HEAD
               m_service_node_list(m_blockchain_storage),
               m_blockchain_storage(m_mempool, m_service_node_list),
               m_quorum_cop(*this),
               m_miner(this, &m_blockchain_storage),
-              m_miner_address{},
-=======
-              m_blockchain_storage(m_mempool),
-              m_miner(this),
->>>>>>> 9f746b72
               m_starter_message_showed(false),
               m_target_blockchain_height(0),
               m_checkpoints_path(""),
