// Copyright (c) 2014-2018, The Monero Project
// Copyright (c)      2018, The Loki Project
//
// All rights reserved.
//
// Redistribution and use in source and binary forms, with or without modification, are
// permitted provided that the following conditions are met:
//
// 1. Redistributions of source code must retain the above copyright notice, this list of
//    conditions and the following disclaimer.
//
// 2. Redistributions in binary form must reproduce the above copyright notice, this list
//    of conditions and the following disclaimer in the documentation and/or other
//    materials provided with the distribution.
//
// 3. Neither the name of the copyright holder nor the names of its contributors may be
//    used to endorse or promote products derived from this software without specific
//    prior written permission.
//
// THIS SOFTWARE IS PROVIDED BY THE COPYRIGHT HOLDERS AND CONTRIBUTORS "AS IS" AND ANY
// EXPRESS OR IMPLIED WARRANTIES, INCLUDING, BUT NOT LIMITED TO, THE IMPLIED WARRANTIES OF
// MERCHANTABILITY AND FITNESS FOR A PARTICULAR PURPOSE ARE DISCLAIMED. IN NO EVENT SHALL
// THE COPYRIGHT HOLDER OR CONTRIBUTORS BE LIABLE FOR ANY DIRECT, INDIRECT, INCIDENTAL,
// SPECIAL, EXEMPLARY, OR CONSEQUENTIAL DAMAGES (INCLUDING, BUT NOT LIMITED TO,
// PROCUREMENT OF SUBSTITUTE GOODS OR SERVICES; LOSS OF USE, DATA, OR PROFITS; OR BUSINESS
// INTERRUPTION) HOWEVER CAUSED AND ON ANY THEORY OF LIABILITY, WHETHER IN CONTRACT,
// STRICT LIABILITY, OR TORT (INCLUDING NEGLIGENCE OR OTHERWISE) ARISING IN ANY WAY OUT OF
// THE USE OF THIS SOFTWARE, EVEN IF ADVISED OF THE POSSIBILITY OF SUCH DAMAGE.
//
// Parts of this file are originally copyright (c) 2012-2013 The Cryptonote developers

#include <boost/algorithm/string.hpp>

#include "string_tools.h"
using namespace epee;

#include <unordered_set>
#include <iomanip>

#include "cryptonote_core.h"
#include "common/util.h"
#include "common/updates.h"
#include "common/download.h"
#include "common/threadpool.h"
#include "common/command_line.h"
#include "warnings.h"
#include "crypto/crypto.h"
#include "cryptonote_config.h"
#include "misc_language.h"
#include "file_io_utils.h"
#include <csignal>
#include "checkpoints/checkpoints.h"
#include "ringct/rctTypes.h"
#include "blockchain_db/blockchain_db.h"
#include "ringct/rctSigs.h"
#include "common/notify.h"
#include "version.h"
#include "wipeable_string.h"
#include "common/i18n.h"

#undef LOKI_DEFAULT_LOG_CATEGORY
#define LOKI_DEFAULT_LOG_CATEGORY "cn"

DISABLE_VS_WARNINGS(4355)

#define MERROR_VER(x) MCERROR("verify", x)

#define BAD_SEMANTICS_TXES_MAX_SIZE 100

namespace cryptonote
{
  const command_line::arg_descriptor<bool, false> arg_testnet_on  = {
    "testnet"
  , "Run on testnet. The wallet must be launched with --testnet flag."
  , false
  };
  const command_line::arg_descriptor<bool, false> arg_stagenet_on  = {
    "stagenet"
  , "Run on stagenet. The wallet must be launched with --stagenet flag."
  , false
  };
  const command_line::arg_descriptor<bool> arg_regtest_on  = {
    "regtest"
  , "Run in a regression testing mode."
  , false
  };
  const command_line::arg_descriptor<difficulty_type> arg_fixed_difficulty  = {
    "fixed-difficulty"
  , "Fixed difficulty used for testing."
  , 0
  };
  const command_line::arg_descriptor<std::string, false, true, 2> arg_data_dir = {
    "data-dir"
  , "Specify data directory"
  , tools::get_default_data_dir()
  , {{ &arg_testnet_on, &arg_stagenet_on }}
  , [](std::array<bool, 2> testnet_stagenet, bool defaulted, std::string val)->std::string {
      if (testnet_stagenet[0])
        return (boost::filesystem::path(val) / "testnet").string();
      else if (testnet_stagenet[1])
        return (boost::filesystem::path(val) / "stagenet").string();
      return val;
    }
  };
  const command_line::arg_descriptor<bool> arg_offline = {
    "offline"
  , "Do not listen for peers, nor connect to any"
  };
  const command_line::arg_descriptor<bool> arg_disable_dns_checkpoints = {
    "disable-dns-checkpoints"
  , "Do not retrieve checkpoints from DNS"
  };
  const command_line::arg_descriptor<size_t> arg_block_download_max_size  = {
    "block-download-max-size"
  , "Set maximum size of block download queue in bytes (0 for default)"
  , 0
  };

  static const command_line::arg_descriptor<bool> arg_test_drop_download = {
    "test-drop-download"
  , "For net tests: in download, discard ALL blocks instead checking/saving them (very fast)"
  };
  static const command_line::arg_descriptor<uint64_t> arg_test_drop_download_height = {
    "test-drop-download-height"
  , "Like test-drop-download but discards only after around certain height"
  , 0
  };
  static const command_line::arg_descriptor<int> arg_test_dbg_lock_sleep = {
    "test-dbg-lock-sleep"
  , "Sleep time in ms, defaults to 0 (off), used to debug before/after locking mutex. Values 100 to 1000 are good for tests."
  , 0
  };
  static const command_line::arg_descriptor<bool> arg_dns_checkpoints  = {
    "enforce-dns-checkpointing"
  , "checkpoints from DNS server will be enforced"
  , false
  };
  static const command_line::arg_descriptor<uint64_t> arg_fast_block_sync = {
    "fast-block-sync"
  , "Sync up most of the way by using embedded, known block hashes."
  , 1
  };
  static const command_line::arg_descriptor<uint64_t> arg_prep_blocks_threads = {
    "prep-blocks-threads"
  , "Max number of threads to use when preparing block hashes in groups."
  , 4
  };
  static const command_line::arg_descriptor<uint64_t> arg_show_time_stats  = {
    "show-time-stats"
  , "Show time-stats when processing blocks/txs and disk synchronization."
  , 0
  };
  static const command_line::arg_descriptor<size_t> arg_block_sync_size  = {
    "block-sync-size"
  , "How many blocks to sync at once during chain synchronization (0 = adaptive)."
  , 0
  };
  static const command_line::arg_descriptor<std::string> arg_check_updates = {
    "check-updates"
  , "Check for new versions of loki: [disabled|notify|download|update]"
  , "notify"
  };
  static const command_line::arg_descriptor<bool> arg_fluffy_blocks  = {
    "fluffy-blocks"
  , "Relay blocks as fluffy blocks (obsolete, now default)"
  , true
  };
  static const command_line::arg_descriptor<bool> arg_no_fluffy_blocks  = {
    "no-fluffy-blocks"
  , "Relay blocks as normal blocks"
  , false
  };
  static const command_line::arg_descriptor<bool> arg_pad_transactions  = {
    "pad-transactions"
  , "Pad relayed transactions to help defend against traffic volume analysis"
  , false
  };
  static const command_line::arg_descriptor<size_t> arg_max_txpool_weight  = {
    "max-txpool-weight"
  , "Set maximum txpool weight in bytes."
  , DEFAULT_TXPOOL_MAX_WEIGHT
  };
  static const command_line::arg_descriptor<bool> arg_service_node  = {
    "service-node"
  , "Run as a service node"
  };
  static const command_line::arg_descriptor<std::string> arg_block_notify = {
    "block-notify"
  , "Run a program for each new block, '%s' will be replaced by the block hash"
  , ""
  };
  static const command_line::arg_descriptor<bool> arg_prune_blockchain  = {
    "prune-blockchain"
  , "Prune blockchain"
  , false
  };

  //-----------------------------------------------------------------------------------------------
  core::core(i_cryptonote_protocol* pprotocol):
              m_mempool(m_blockchain_storage),
              m_service_node_list(m_blockchain_storage),
              m_blockchain_storage(m_mempool, m_service_node_list, m_deregister_vote_pool),
              m_quorum_cop(*this),
              m_miner(this),
              m_miner_address(boost::value_initialized<account_public_address>()),
              m_starter_message_showed(false),
              m_target_blockchain_height(0),
              m_checkpoints_path(""),
              m_last_dns_checkpoints_update(0),
              m_last_json_checkpoints_update(0),
              m_disable_dns_checkpoints(false),
              m_update_download(0),
              m_nettype(UNDEFINED),
              m_update_available(false),
              m_pad_transactions(false)
  {
    m_checkpoints_updating.clear();
    set_cryptonote_protocol(pprotocol);
  }
  void core::set_cryptonote_protocol(i_cryptonote_protocol* pprotocol)
  {
    if(pprotocol)
      m_pprotocol = pprotocol;
    else
      m_pprotocol = &m_protocol_stub;
  }
  //-----------------------------------------------------------------------------------
  void core::set_checkpoints(checkpoints&& chk_pts)
  {
    m_blockchain_storage.set_checkpoints(std::move(chk_pts));
  }
  //-----------------------------------------------------------------------------------
  void core::set_checkpoints_file_path(const std::string& path)
  {
    m_checkpoints_path = path;
  }
  //-----------------------------------------------------------------------------------
  void core::set_enforce_dns_checkpoints(bool enforce_dns)
  {
    m_blockchain_storage.set_enforce_dns_checkpoints(enforce_dns);
  }
  //-----------------------------------------------------------------------------------------------
  bool core::update_checkpoints()
  {
    if (m_nettype != MAINNET || m_disable_dns_checkpoints) return true;

    if (m_checkpoints_updating.test_and_set()) return true;

    bool res = true;
    if (time(NULL) - m_last_dns_checkpoints_update >= 3600)
    {
      res = m_blockchain_storage.update_checkpoints(m_checkpoints_path, true);
      m_last_dns_checkpoints_update = time(NULL);
      m_last_json_checkpoints_update = time(NULL);
    }
    else if (time(NULL) - m_last_json_checkpoints_update >= 600)
    {
      res = m_blockchain_storage.update_checkpoints(m_checkpoints_path, false);
      m_last_json_checkpoints_update = time(NULL);
    }

    m_checkpoints_updating.clear();

    // if anything fishy happened getting new checkpoints, bring down the house
    if (!res)
    {
      graceful_exit();
    }
    return res;
  }
  //-----------------------------------------------------------------------------------
  void core::stop()
  {
    m_miner.stop();
    m_blockchain_storage.cancel();

    tools::download_async_handle handle;
    {
      boost::lock_guard<boost::mutex> lock(m_update_mutex);
      handle = m_update_download;
      m_update_download = 0;
    }
    if (handle)
      tools::download_cancel(handle);
  }
  //-----------------------------------------------------------------------------------
  void core::init_options(boost::program_options::options_description& desc)
  {
    command_line::add_arg(desc, arg_data_dir);

    command_line::add_arg(desc, arg_test_drop_download);
    command_line::add_arg(desc, arg_test_drop_download_height);

    command_line::add_arg(desc, arg_testnet_on);
    command_line::add_arg(desc, arg_stagenet_on);
    command_line::add_arg(desc, arg_regtest_on);
    command_line::add_arg(desc, arg_fixed_difficulty);
    command_line::add_arg(desc, arg_dns_checkpoints);
    command_line::add_arg(desc, arg_prep_blocks_threads);
    command_line::add_arg(desc, arg_fast_block_sync);
    command_line::add_arg(desc, arg_show_time_stats);
    command_line::add_arg(desc, arg_block_sync_size);
    command_line::add_arg(desc, arg_check_updates);
    command_line::add_arg(desc, arg_fluffy_blocks);
    command_line::add_arg(desc, arg_no_fluffy_blocks);
    command_line::add_arg(desc, arg_test_dbg_lock_sleep);
    command_line::add_arg(desc, arg_offline);
    command_line::add_arg(desc, arg_disable_dns_checkpoints);
    command_line::add_arg(desc, arg_block_download_max_size);
    command_line::add_arg(desc, arg_max_txpool_weight);
    command_line::add_arg(desc, arg_service_node);
    command_line::add_arg(desc, arg_pad_transactions);
    command_line::add_arg(desc, arg_block_notify);
    command_line::add_arg(desc, arg_prune_blockchain);

    miner::init_options(desc);
    BlockchainDB::init_options(desc);
  }
  //-----------------------------------------------------------------------------------------------
  bool core::handle_command_line(const boost::program_options::variables_map& vm)
  {
    if (m_nettype != FAKECHAIN)
    {
      const bool testnet = command_line::get_arg(vm, arg_testnet_on);
      const bool stagenet = command_line::get_arg(vm, arg_stagenet_on);
      m_nettype = testnet ? TESTNET : stagenet ? STAGENET : MAINNET;
      m_deregister_vote_pool.m_nettype = m_nettype;
    }

    m_config_folder = command_line::get_arg(vm, arg_data_dir);

    auto data_dir = boost::filesystem::path(m_config_folder);

    if (m_nettype == MAINNET)
    {
      cryptonote::checkpoints checkpoints;
      if (!checkpoints.init_default_checkpoints(m_nettype))
      {
        throw std::runtime_error("Failed to initialize checkpoints");
      }
      set_checkpoints(std::move(checkpoints));

      boost::filesystem::path json(JSON_HASH_FILE_NAME);
      boost::filesystem::path checkpoint_json_hashfile_fullpath = data_dir / json;

      set_checkpoints_file_path(checkpoint_json_hashfile_fullpath.string());
    }


    set_enforce_dns_checkpoints(command_line::get_arg(vm, arg_dns_checkpoints));
    test_drop_download_height(command_line::get_arg(vm, arg_test_drop_download_height));
    m_fluffy_blocks_enabled = !get_arg(vm, arg_no_fluffy_blocks);
    m_pad_transactions = get_arg(vm, arg_pad_transactions);
    m_offline = get_arg(vm, arg_offline);
    m_disable_dns_checkpoints = get_arg(vm, arg_disable_dns_checkpoints);
    if (!command_line::is_arg_defaulted(vm, arg_fluffy_blocks))
      MWARNING(arg_fluffy_blocks.name << " is obsolete, it is now default");

    if (command_line::get_arg(vm, arg_test_drop_download) == true)
      test_drop_download();

    m_service_node = command_line::get_arg(vm, arg_service_node);

    epee::debug::g_test_dbg_lock_sleep() = command_line::get_arg(vm, arg_test_dbg_lock_sleep);

    return true;
  }
  //-----------------------------------------------------------------------------------------------
  uint64_t core::get_current_blockchain_height() const
  {
    return m_blockchain_storage.get_current_blockchain_height();
  }
  //-----------------------------------------------------------------------------------------------
  void core::get_blockchain_top(uint64_t& height, crypto::hash& top_id) const
  {
    top_id = m_blockchain_storage.get_tail_id(height);
  }
  //-----------------------------------------------------------------------------------------------
  bool core::get_blocks(uint64_t start_offset, size_t count, std::vector<std::pair<cryptonote::blobdata,block>>& blocks, std::vector<cryptonote::blobdata>& txs) const
  {
    return m_blockchain_storage.get_blocks(start_offset, count, blocks, txs);
  }
  //-----------------------------------------------------------------------------------------------
  bool core::get_blocks(uint64_t start_offset, size_t count, std::vector<std::pair<cryptonote::blobdata,block>>& blocks) const
  {
    return m_blockchain_storage.get_blocks(start_offset, count, blocks);
  }
  //-----------------------------------------------------------------------------------------------
  bool core::get_blocks(uint64_t start_offset, size_t count, std::vector<block>& blocks) const
  {
    std::vector<std::pair<cryptonote::blobdata, cryptonote::block>> bs;
    if (!m_blockchain_storage.get_blocks(start_offset, count, bs))
      return false;
    for (const auto &b: bs)
      blocks.push_back(b.second);
    return true;
  }
  //-----------------------------------------------------------------------------------------------
  bool core::get_transactions(const std::vector<crypto::hash>& txs_ids, std::vector<cryptonote::blobdata>& txs, std::vector<crypto::hash>& missed_txs) const
  {
    return m_blockchain_storage.get_transactions_blobs(txs_ids, txs, missed_txs);
  }
  //-----------------------------------------------------------------------------------------------
  bool core::get_split_transactions_blobs(const std::vector<crypto::hash>& txs_ids, std::vector<std::tuple<crypto::hash, cryptonote::blobdata, crypto::hash, cryptonote::blobdata>>& txs, std::vector<crypto::hash>& missed_txs) const
  {
    return m_blockchain_storage.get_split_transactions_blobs(txs_ids, txs, missed_txs);
  }
  //-----------------------------------------------------------------------------------------------
  bool core::get_txpool_backlog(std::vector<tx_backlog_entry>& backlog) const
  {
    m_mempool.get_transaction_backlog(backlog);
    return true;
  }
  //-----------------------------------------------------------------------------------------------
  bool core::get_transactions(const std::vector<crypto::hash>& txs_ids, std::vector<transaction>& txs, std::vector<crypto::hash>& missed_txs) const
  {
    return m_blockchain_storage.get_transactions(txs_ids, txs, missed_txs);
  }
  //-----------------------------------------------------------------------------------------------
  bool core::get_alternative_blocks(std::vector<block>& blocks) const
  {
    return m_blockchain_storage.get_alternative_blocks(blocks);
  }
  //-----------------------------------------------------------------------------------------------
  size_t core::get_alternative_blocks_count() const
  {
    return m_blockchain_storage.get_alternative_blocks_count();
  }
  //-----------------------------------------------------------------------------------------------
  bool core::init(const boost::program_options::variables_map& vm, const cryptonote::test_options *test_options, const GetCheckpointsCallback& get_checkpoints/* = nullptr */)
  {
    start_time = std::time(nullptr);

    const bool regtest = command_line::get_arg(vm, arg_regtest_on);
    if (test_options != NULL || regtest)
    {
      m_nettype = FAKECHAIN;
    }
    bool r = handle_command_line(vm);

    std::string db_type = command_line::get_arg(vm, cryptonote::arg_db_type);
    std::string db_sync_mode = command_line::get_arg(vm, cryptonote::arg_db_sync_mode);
    bool db_salvage = command_line::get_arg(vm, cryptonote::arg_db_salvage) != 0;
    bool fast_sync = command_line::get_arg(vm, arg_fast_block_sync) != 0;
    uint64_t blocks_threads = command_line::get_arg(vm, arg_prep_blocks_threads);
    std::string check_updates_string = command_line::get_arg(vm, arg_check_updates);
    size_t max_txpool_weight = command_line::get_arg(vm, arg_max_txpool_weight);
    bool prune_blockchain = command_line::get_arg(vm, arg_prune_blockchain);

    if (m_service_node)
    {
      r = init_service_node_key();
      CHECK_AND_ASSERT_MES(r, false, "Failed to create or load service node key");
      m_service_node_list.set_my_service_node_keys(&m_service_node_pubkey);
    }

    boost::filesystem::path folder(m_config_folder);
    if (m_nettype == FAKECHAIN)
      folder /= "fake";

    // make sure the data directory exists, and try to lock it
    CHECK_AND_ASSERT_MES (boost::filesystem::exists(folder) || boost::filesystem::create_directories(folder), false,
      std::string("Failed to create directory ").append(folder.string()).c_str());

    // check for blockchain.bin
    try
    {
      const boost::filesystem::path old_files = folder;
      if (boost::filesystem::exists(old_files / "blockchain.bin"))
      {
        MWARNING("Found old-style blockchain.bin in " << old_files.string());
        MWARNING("Loki now uses a new format. You can either remove blockchain.bin to start syncing");
        MWARNING("the blockchain anew, or use loki-blockchain-export and loki-blockchain-import to");
        MWARNING("convert your existing blockchain.bin to the new format. See README.md for instructions.");
        return false;
      }
    }
    // folder might not be a directory, etc, etc
    catch (...) { }

    std::unique_ptr<BlockchainDB> db(new_db(db_type));
    if (db == NULL)
    {
      LOG_ERROR("Attempted to use non-existent database type");
      return false;
    }

    folder /= db->get_db_name();
    MGINFO("Loading blockchain from folder " << folder.string() << " ...");

    const std::string filename = folder.string();
    // default to fast:async:1 if overridden
    blockchain_db_sync_mode sync_mode = db_defaultsync;
    bool sync_on_blocks = true;
    uint64_t sync_threshold = 1;

    if (m_nettype == FAKECHAIN)
    {
      // reset the db by removing the database file before opening it
      if (!db->remove_data_file(filename))
      {
        MERROR("Failed to remove data file in " << filename);
        return false;
      }
    }

    try
    {
      uint64_t db_flags = 0;

      std::vector<std::string> options;
      boost::trim(db_sync_mode);
      boost::split(options, db_sync_mode, boost::is_any_of(" :"));
      const bool db_sync_mode_is_default = command_line::is_arg_defaulted(vm, cryptonote::arg_db_sync_mode);

      for(const auto &option : options)
        MDEBUG("option: " << option);

      // default to fast:async:1
      uint64_t DEFAULT_FLAGS = DBF_FAST;

      if(options.size() == 0)
      {
        // default to fast:async:1
        db_flags = DEFAULT_FLAGS;
      }

      bool safemode = false;
      if(options.size() >= 1)
      {
        if(options[0] == "safe")
        {
          safemode = true;
          db_flags = DBF_SAFE;
          sync_mode = db_sync_mode_is_default ? db_defaultsync : db_nosync;
        }
        else if(options[0] == "fast")
        {
          db_flags = DBF_FAST;
          sync_mode = db_sync_mode_is_default ? db_defaultsync : db_async;
        }
        else if(options[0] == "fastest")
        {
          db_flags = DBF_FASTEST;
          sync_threshold = 1000; // default to fastest:async:1000
          sync_mode = db_sync_mode_is_default ? db_defaultsync : db_async;
        }
        else
          db_flags = DEFAULT_FLAGS;
      }

      if(options.size() >= 2 && !safemode)
      {
        if(options[1] == "sync")
          sync_mode = db_sync_mode_is_default ? db_defaultsync : db_sync;
        else if(options[1] == "async")
          sync_mode = db_sync_mode_is_default ? db_defaultsync : db_async;
      }

      if(options.size() >= 3 && !safemode)
      {
        char *endptr;
        uint64_t threshold = strtoull(options[2].c_str(), &endptr, 0);
        if (*endptr == '\0' || !strcmp(endptr, "blocks"))
        {
          sync_on_blocks = true;
          sync_threshold = threshold;
        }
        else if (!strcmp(endptr, "bytes"))
        {
          sync_on_blocks = false;
          sync_threshold = threshold;
        }
        else
        {
          LOG_ERROR("Invalid db sync mode: " << options[2]);
          return false;
        }
      }

      if (db_salvage)
        db_flags |= DBF_SALVAGE;

      db->open(filename, db_flags);
      if(!db->m_open)
        return false;
    }
    catch (const DB_ERROR& e)
    {
      LOG_ERROR("Error opening database: " << e.what());
      return false;
    }

    m_blockchain_storage.set_user_options(blocks_threads,
        sync_on_blocks, sync_threshold, sync_mode, fast_sync);

    try
    {
      if (!command_line::is_arg_defaulted(vm, arg_block_notify))
        m_blockchain_storage.set_block_notify(std::shared_ptr<tools::Notify>(new tools::Notify(command_line::get_arg(vm, arg_block_notify).c_str())));
    }
    catch (const std::exception &e)
    {
      MERROR("Failed to parse block notify spec");
    }

    const std::vector<std::pair<uint8_t, uint64_t>> regtest_hard_forks = {std::make_pair(1, 0), std::make_pair(Blockchain::get_hard_fork_heights(MAINNET).back().version, 1), std::make_pair(0, 0)};
    const cryptonote::test_options regtest_test_options = {
      regtest_hard_forks
    };
    const difficulty_type fixed_difficulty = command_line::get_arg(vm, arg_fixed_difficulty);

    BlockchainDB *initialized_db = db.release();
    m_service_node_list.set_db_pointer(initialized_db);
    m_service_node_list.register_hooks(m_quorum_cop);
    r = m_blockchain_storage.init(initialized_db, m_nettype, m_offline, regtest ? &regtest_test_options : test_options, fixed_difficulty, get_checkpoints);

    r = m_mempool.init(max_txpool_weight);
    CHECK_AND_ASSERT_MES(r, false, "Failed to initialize memory pool");

    // now that we have a valid m_blockchain_storage, we can clean out any
    // transactions in the pool that do not conform to the current fork
    m_mempool.validate(m_blockchain_storage.get_current_hard_fork_version());

    bool show_time_stats = command_line::get_arg(vm, arg_show_time_stats) != 0;
    m_blockchain_storage.set_show_time_stats(show_time_stats);
    CHECK_AND_ASSERT_MES(r, false, "Failed to initialize blockchain storage");

    block_sync_size = command_line::get_arg(vm, arg_block_sync_size);

    MGINFO("Loading checkpoints");

    // load json & DNS checkpoints, and verify them
    // with respect to what blocks we already have
    CHECK_AND_ASSERT_MES(update_checkpoints(), false, "One or more checkpoints loaded from json or dns conflicted with existing checkpoints.");

   // DNS versions checking
    if (check_updates_string == "disabled")
      check_updates_level = UPDATES_DISABLED;
    else if (check_updates_string == "notify")
      check_updates_level = UPDATES_NOTIFY;
    else if (check_updates_string == "download")
      check_updates_level = UPDATES_DOWNLOAD;
    else if (check_updates_string == "update")
      check_updates_level = UPDATES_UPDATE;
    else {
      MERROR("Invalid argument to --dns-versions-check: " << check_updates_string);
      return false;
    }

    r = m_miner.init(vm, m_nettype);
    CHECK_AND_ASSERT_MES(r, false, "Failed to initialize miner instance");

    if (prune_blockchain)
    {
      // display a message if the blockchain is not pruned yet
      if (m_blockchain_storage.get_current_blockchain_height() > 1 && !m_blockchain_storage.get_blockchain_pruning_seed())
        MGINFO("Pruning blockchain...");
      CHECK_AND_ASSERT_MES(m_blockchain_storage.prune_blockchain(), false, "Failed to prune blockchain");
    }

    return load_state_data();
  }
  //-----------------------------------------------------------------------------------------------
  bool core::init_service_node_key()
  {
    std::string keypath = m_config_folder + "/key";
    if (epee::file_io_utils::is_file_exist(keypath))
    {
      std::string keystr;
      bool r = epee::file_io_utils::load_file_to_string(keypath, keystr);
      memcpy(&unwrap(unwrap(m_service_node_key)), keystr.data(), sizeof(m_service_node_key));
      wipeable_string wipe(keystr);
      CHECK_AND_ASSERT_MES(r, false, "failed to load service node key from file");

      r = crypto::secret_key_to_public_key(m_service_node_key, m_service_node_pubkey);
      CHECK_AND_ASSERT_MES(r, false, "failed to generate pubkey from secret key");
    }
    else
    {
      cryptonote::keypair keypair = keypair::generate(hw::get_device("default"));
      m_service_node_pubkey = keypair.pub;
      m_service_node_key = keypair.sec;

      std::string keystr(reinterpret_cast<const char *>(&m_service_node_key), sizeof(m_service_node_key));
      bool r = epee::file_io_utils::save_string_to_file(keypath, keystr);
      wipeable_string wipe(keystr);
      CHECK_AND_ASSERT_MES(r, false, "failed to save service node key to file");

      using namespace boost::filesystem;
      permissions(keypath, owner_read);
    }

    MGINFO_YELLOW("Service node pubkey is " << epee::string_tools::pod_to_hex(m_service_node_pubkey));

    return true;
  }
  //-----------------------------------------------------------------------------------------------
  bool core::set_genesis_block(const block& b)
  {
    return m_blockchain_storage.reset_and_set_genesis_block(b);
  }
  //-----------------------------------------------------------------------------------------------
  bool core::load_state_data()
  {
    // may be some code later
    return true;
  }
  //-----------------------------------------------------------------------------------------------
  bool core::deinit()
  {
    m_service_node_list.store();
    m_service_node_list.set_db_pointer(nullptr);
    m_miner.stop();
    m_mempool.deinit();
    m_blockchain_storage.deinit();
    return true;
  }
  //-----------------------------------------------------------------------------------------------
  void core::test_drop_download()
  {
    m_test_drop_download = false;
  }
  //-----------------------------------------------------------------------------------------------
  void core::test_drop_download_height(uint64_t height)
  {
    m_test_drop_download_height = height;
  }
  //-----------------------------------------------------------------------------------------------
  bool core::get_test_drop_download() const
  {
    return m_test_drop_download;
  }
  //-----------------------------------------------------------------------------------------------
  bool core::get_test_drop_download_height() const
  {
    if (m_test_drop_download_height == 0)
      return true;

    if (get_blockchain_storage().get_current_blockchain_height() <= m_test_drop_download_height)
      return true;

    return false;
  }
  //-----------------------------------------------------------------------------------------------
  bool core::handle_incoming_tx_pre(const blobdata& tx_blob, tx_verification_context& tvc, cryptonote::transaction &tx, crypto::hash &tx_hash, crypto::hash &tx_prefixt_hash, bool keeped_by_block, bool relayed, bool do_not_relay)
  {
    tvc = boost::value_initialized<tx_verification_context>();

    if(tx_blob.size() > get_max_tx_size())
    {
      LOG_PRINT_L1("WRONG TRANSACTION BLOB, too big size " << tx_blob.size() << ", rejected");
      tvc.m_verifivation_failed = true;
      tvc.m_too_big = true;
      return false;
    }

    tx_hash = crypto::null_hash;
    tx_prefixt_hash = crypto::null_hash;

    if(!parse_tx_from_blob(tx, tx_hash, tx_prefixt_hash, tx_blob))
    {
      LOG_PRINT_L1("WRONG TRANSACTION BLOB, Failed to parse, rejected");
      tvc.m_verifivation_failed = true;
      return false;
    }
    //std::cout << "!"<< tx.vin.size() << std::endl;

    bad_semantics_txes_lock.lock();
    for (int idx = 0; idx < 2; ++idx)
    {
      if (bad_semantics_txes[idx].find(tx_hash) != bad_semantics_txes[idx].end())
      {
        bad_semantics_txes_lock.unlock();
        LOG_PRINT_L1("Transaction already seen with bad semantics, rejected");
        tvc.m_verifivation_failed = true;
        return false;
      }
    }
    bad_semantics_txes_lock.unlock();

    int version = m_blockchain_storage.get_current_hard_fork_version();
    unsigned int max_tx_version = (version == 1) ? 1 : (version < 9)
      ? transaction::version_2
      : transaction::version_3_per_output_unlock_times;

    if (tx.version == 0 || tx.version > max_tx_version)
    {
      tvc.m_verifivation_failed = true;
      return false;
    }

    return true;
  }
  //-----------------------------------------------------------------------------------------------
  bool core::handle_incoming_tx_post(const blobdata& tx_blob, tx_verification_context& tvc, cryptonote::transaction &tx, crypto::hash &tx_hash, crypto::hash &tx_prefixt_hash, bool keeped_by_block, bool relayed, bool do_not_relay)
  {
    if(!check_tx_syntax(tx))
    {
      LOG_PRINT_L1("WRONG TRANSACTION BLOB, Failed to check tx " << tx_hash << " syntax, rejected");
      tvc.m_verifivation_failed = true;
      return false;
    }

    return true;
  }
  //-----------------------------------------------------------------------------------------------
  void core::set_semantics_failed(const crypto::hash &tx_hash)
  {
    LOG_PRINT_L1("WRONG TRANSACTION BLOB, Failed to check tx " << tx_hash << " semantic, rejected");
    bad_semantics_txes_lock.lock();
    bad_semantics_txes[0].insert(tx_hash);
    if (bad_semantics_txes[0].size() >= BAD_SEMANTICS_TXES_MAX_SIZE)
    {
      std::swap(bad_semantics_txes[0], bad_semantics_txes[1]);
      bad_semantics_txes[0].clear();
    }
    bad_semantics_txes_lock.unlock();
  }
  //-----------------------------------------------------------------------------------------------
  static bool is_canonical_bulletproof_layout(const std::vector<rct::Bulletproof> &proofs)
  {
    if (proofs.size() != 1)
      return false;
    const size_t sz = proofs[0].V.size();
    if (sz == 0 || sz > BULLETPROOF_MAX_OUTPUTS)
      return false;
    return true;
  }
  //-----------------------------------------------------------------------------------------------
  bool core::handle_incoming_tx_accumulated_batch(std::vector<tx_verification_batch_info> &tx_info, bool keeped_by_block)
  {
    bool ret = true;
    if (keeped_by_block && get_blockchain_storage().is_within_compiled_block_hash_area())
    {
      MTRACE("Skipping semantics check for tx kept by block in embedded hash area");
      return true;
    }

    std::vector<const rct::rctSig*> rvv;
    for (size_t n = 0; n < tx_info.size(); ++n)
    {
      if (!check_tx_semantic(*tx_info[n].tx, keeped_by_block))
      {
        set_semantics_failed(tx_info[n].tx_hash);
        tx_info[n].tvc.m_verifivation_failed = true;
        tx_info[n].result = false;
        continue;
      }

      if (tx_info[n].tx->version < 2 || tx_info[n].tx->is_deregister_tx())
        continue;
      const rct::rctSig &rv = tx_info[n].tx->rct_signatures;
      switch (rv.type) {
        case rct::RCTTypeNull:
          // coinbase should not come here, so we reject for all other types
          MERROR_VER("Unexpected Null rctSig type");
          set_semantics_failed(tx_info[n].tx_hash);
          tx_info[n].tvc.m_verifivation_failed = true;
          tx_info[n].result = false;
          break;
        case rct::RCTTypeSimple:
          if (!rct::verRctSemanticsSimple(rv))
          {
            MERROR_VER("rct signature semantics check failed");
            set_semantics_failed(tx_info[n].tx_hash);
            tx_info[n].tvc.m_verifivation_failed = true;
            tx_info[n].result = false;
            break;
          }
          break;
        case rct::RCTTypeFull:
          if (!rct::verRct(rv, true))
          {
            MERROR_VER("rct signature semantics check failed");
            set_semantics_failed(tx_info[n].tx_hash);
            tx_info[n].tvc.m_verifivation_failed = true;
            tx_info[n].result = false;
            break;
          }
          break;
        case rct::RCTTypeBulletproof:
          if (!is_canonical_bulletproof_layout(rv.p.bulletproofs))
          {
            MERROR_VER("Bulletproof does not have canonical form");
            set_semantics_failed(tx_info[n].tx_hash);
            tx_info[n].tvc.m_verifivation_failed = true;
            tx_info[n].result = false;
            break;
          }
          rvv.push_back(&rv); // delayed batch verification
          break;
        default:
          MERROR_VER("Unknown rct type: " << rv.type);
          set_semantics_failed(tx_info[n].tx_hash);
          tx_info[n].tvc.m_verifivation_failed = true;
          tx_info[n].result = false;
          break;
      }
    }
    if (!rvv.empty() && !rct::verRctSemanticsSimple(rvv))
    {
      LOG_PRINT_L1("One transaction among this group has bad semantics, verifying one at a time");
      ret = false;
      const bool assumed_bad = rvv.size() == 1; // if there's only one tx, it must be the bad one
      for (size_t n = 0; n < tx_info.size(); ++n)
      {
        if (!tx_info[n].result)
          continue;
        if (tx_info[n].tx->rct_signatures.type != rct::RCTTypeBulletproof)
          continue;
        if (assumed_bad || !rct::verRctSemanticsSimple(tx_info[n].tx->rct_signatures))
        {
          set_semantics_failed(tx_info[n].tx_hash);
          tx_info[n].tvc.m_verifivation_failed = true;
          tx_info[n].result = false;
        }
      }
    }

    return ret;
  }
  //-----------------------------------------------------------------------------------------------
  bool core::handle_incoming_txs(const std::vector<blobdata>& tx_blobs, std::vector<tx_verification_context>& tvc, bool keeped_by_block, bool relayed, bool do_not_relay)
  {
    TRY_ENTRY();
    CRITICAL_REGION_LOCAL(m_incoming_tx_lock);

    struct result { bool res; cryptonote::transaction tx; crypto::hash hash; crypto::hash prefix_hash; };
    std::vector<result> results(tx_blobs.size());

    tvc.resize(tx_blobs.size());
    tools::threadpool& tpool = tools::threadpool::getInstance();
    tools::threadpool::waiter waiter;
    std::vector<blobdata>::const_iterator it = tx_blobs.begin();
    for (size_t i = 0; i < tx_blobs.size(); i++, ++it) {
      tpool.submit(&waiter, [&, i, it] {
        try
        {
          results[i].res = handle_incoming_tx_pre(*it, tvc[i], results[i].tx, results[i].hash, results[i].prefix_hash, keeped_by_block, relayed, do_not_relay);
        }
        catch (const std::exception &e)
        {
          MERROR_VER("Exception in handle_incoming_tx_pre: " << e.what());
          results[i].res = false;
        }
      });
    }
    waiter.wait(&tpool);
    it = tx_blobs.begin();
    std::vector<bool> already_have(tx_blobs.size(), false);
    for (size_t i = 0; i < tx_blobs.size(); i++, ++it) {
      if (!results[i].res)
        continue;
      if(m_mempool.have_tx(results[i].hash))
      {
        LOG_PRINT_L2("tx " << results[i].hash << "already have transaction in tx_pool");
        already_have[i] = true;
      }
      else if(m_blockchain_storage.have_tx(results[i].hash))
      {
        LOG_PRINT_L2("tx " << results[i].hash << " already have transaction in blockchain");
        already_have[i] = true;
      }
      else
      {
        tpool.submit(&waiter, [&, i, it] {
          try
          {
            results[i].res = handle_incoming_tx_post(*it, tvc[i], results[i].tx, results[i].hash, results[i].prefix_hash, keeped_by_block, relayed, do_not_relay);
          }
          catch (const std::exception &e)
          {
            MERROR_VER("Exception in handle_incoming_tx_post: " << e.what());
            results[i].res = false;
          }
        });
      }
    }
    waiter.wait(&tpool);

    std::vector<tx_verification_batch_info> tx_info;
    tx_info.reserve(tx_blobs.size());
    for (size_t i = 0; i < tx_blobs.size(); i++) {
      if (!results[i].res || already_have[i])
        continue;
      tx_info.push_back({&results[i].tx, results[i].hash, tvc[i], results[i].res});
    }
    if (!tx_info.empty())
      handle_incoming_tx_accumulated_batch(tx_info, keeped_by_block);

    bool ok = true;
    it = tx_blobs.begin();
    for (size_t i = 0; i < tx_blobs.size(); i++, ++it) {
      if (!results[i].res)
      {
        ok = false;
        continue;
      }
      if (keeped_by_block)
        get_blockchain_storage().on_new_tx_from_block(results[i].tx);
      if (already_have[i])
        continue;

      const size_t weight = get_transaction_weight(results[i].tx, it->size());
      ok &= add_new_tx(results[i].tx, results[i].hash, tx_blobs[i], results[i].prefix_hash, weight, tvc[i], keeped_by_block, relayed, do_not_relay);
      if(tvc[i].m_verifivation_failed)
      {
        MERROR_VER("Transaction verification failed: " << results[i].hash);
      }
      else if(tvc[i].m_verifivation_impossible)
      {
        MERROR_VER("Transaction verification impossible: " << results[i].hash);
      }

      if(tvc[i].m_added_to_pool)
        MDEBUG("tx added: " << results[i].hash);
    }
    return ok;

    CATCH_ENTRY_L0("core::handle_incoming_txs()", false);
  }
  //-----------------------------------------------------------------------------------------------
  bool core::handle_incoming_tx(const blobdata& tx_blob, tx_verification_context& tvc, bool keeped_by_block, bool relayed, bool do_not_relay)
  {
    std::vector<cryptonote::blobdata> tx_blobs;
    tx_blobs.push_back(tx_blob);
    std::vector<tx_verification_context> tvcv(1);
    bool r = handle_incoming_txs(tx_blobs, tvcv, keeped_by_block, relayed, do_not_relay);
    tvc = tvcv[0];
    return r;
  }
  //-----------------------------------------------------------------------------------------------
  bool core::get_stat_info(core_stat_info& st_inf) const
  {
    st_inf.mining_speed = m_miner.get_speed();
    st_inf.alternative_blocks = m_blockchain_storage.get_alternative_blocks_count();
    st_inf.blockchain_height = m_blockchain_storage.get_current_blockchain_height();
    st_inf.tx_pool_size = m_mempool.get_transactions_count();
    st_inf.top_block_id_str = epee::string_tools::pod_to_hex(m_blockchain_storage.get_tail_id());
    return true;
  }

  //-----------------------------------------------------------------------------------------------
  bool core::check_tx_semantic(const transaction& tx, bool keeped_by_block) const
  {
    if (tx.is_deregister_tx())
    {
      if (tx.vin.size() != 0)
      {
        MERROR_VER("tx version deregister must have 0 inputs, received: " << tx.vin.size() << ", rejected for tx id = " << get_transaction_hash(tx));
        return false;
      }
    }
    else if (!tx.vin.size())
    {
      MERROR_VER("tx with empty inputs, rejected for tx id= " << get_transaction_hash(tx));
      return false;
    }

    if(!check_inputs_types_supported(tx))
    {
      MERROR_VER("unsupported input types for tx id= " << get_transaction_hash(tx));
      return false;
    }

    if(!check_outs_valid(tx))
    {
      MERROR_VER("tx with invalid outputs, rejected for tx id= " << get_transaction_hash(tx));
      return false;
    }

    if (tx.version >= transaction::version_2)
    {
      if (tx.rct_signatures.outPk.size() != tx.vout.size())
      {
        MERROR_VER("tx with mismatched vout/outPk count, rejected for tx id= " << get_transaction_hash(tx));
        return false;
      }
    }

    if(!check_money_overflow(tx))
    {
      MERROR_VER("tx has money overflow, rejected for tx id= " << get_transaction_hash(tx));
      return false;
    }

    if (tx.version == transaction::version_1)
    {
      uint64_t amount_in = 0;
      get_inputs_money_amount(tx, amount_in);
      uint64_t amount_out = get_outs_money_amount(tx);

      if(amount_in <= amount_out)
      {
        MERROR_VER("tx with wrong amounts: ins " << amount_in << ", outs " << amount_out << ", rejected for tx id= " << get_transaction_hash(tx));
        return false;
      }
    }

    if(!keeped_by_block && get_transaction_weight(tx) >= m_blockchain_storage.get_current_cumulative_block_weight_limit() - CRYPTONOTE_COINBASE_BLOB_RESERVED_SIZE)
    {
      MERROR_VER("tx is too large " << get_transaction_weight(tx) << ", expected not bigger than " << m_blockchain_storage.get_current_cumulative_block_weight_limit() - CRYPTONOTE_COINBASE_BLOB_RESERVED_SIZE);
      return false;
    }

    if(!check_tx_inputs_keyimages_diff(tx))
    {
      MERROR_VER("tx uses a single key image more than once");
      return false;
    }

    if (!check_tx_inputs_ring_members_diff(tx))
    {
      MERROR_VER("tx uses duplicate ring members");
      return false;
    }

    if (!check_tx_inputs_keyimages_domain(tx))
    {
      MERROR_VER("tx uses key image not in the valid domain");
      return false;
    }

    return true;
  }
  //-----------------------------------------------------------------------------------------------
  bool core::is_key_image_spent(const crypto::key_image &key_image) const
  {
    return m_blockchain_storage.have_tx_keyimg_as_spent(key_image);
  }
  //-----------------------------------------------------------------------------------------------
  bool core::are_key_images_spent(const std::vector<crypto::key_image>& key_im, std::vector<bool> &spent) const
  {
    spent.clear();
    for(auto& ki: key_im)
    {
      spent.push_back(m_blockchain_storage.have_tx_keyimg_as_spent(ki));
    }
    return true;
  }
  //-----------------------------------------------------------------------------------------------
  size_t core::get_block_sync_size(uint64_t height) const
  {
    static const uint64_t quick_height = m_nettype == TESTNET ? 801219 : m_nettype == MAINNET ? 1220516 : 0;
    if (block_sync_size > 0)
      return block_sync_size;
    if (height >= quick_height)
      return BLOCKS_SYNCHRONIZING_DEFAULT_COUNT;
    return BLOCKS_SYNCHRONIZING_DEFAULT_COUNT_PRE_V4;
  }
  //-----------------------------------------------------------------------------------------------
  bool core::are_key_images_spent_in_pool(const std::vector<crypto::key_image>& key_im, std::vector<bool> &spent) const
  {
    spent.clear();

    return m_mempool.check_for_key_images(key_im, spent);
  }
  //-----------------------------------------------------------------------------------------------
  std::pair<uint64_t, uint64_t> core::get_coinbase_tx_sum(const uint64_t start_offset, const size_t count)
  {
    uint64_t emission_amount = 0;
    uint64_t total_fee_amount = 0;
    if (count)
    {
      const uint64_t end = start_offset + count - 1;
      m_blockchain_storage.for_blocks_range(start_offset, end,
        [this, &emission_amount, &total_fee_amount](uint64_t, const crypto::hash& hash, const block& b){
      std::vector<transaction> txs;
      std::vector<crypto::hash> missed_txs;
      uint64_t coinbase_amount = get_outs_money_amount(b.miner_tx);
      this->get_transactions(b.tx_hashes, txs, missed_txs);      
      uint64_t tx_fee_amount = 0;
      for(const auto& tx: txs)
      {
        tx_fee_amount += get_tx_fee(tx);
      }
      
      emission_amount += coinbase_amount - tx_fee_amount;
      total_fee_amount += tx_fee_amount;
      return true;
      });
    }

    return std::pair<uint64_t, uint64_t>(emission_amount, total_fee_amount);
  }
  //-----------------------------------------------------------------------------------------------
  bool core::check_tx_inputs_keyimages_diff(const transaction& tx) const
  {
    std::unordered_set<crypto::key_image> ki;
    for(const auto& in: tx.vin)
    {
      CHECKED_GET_SPECIFIC_VARIANT(in, const txin_to_key, tokey_in, false);
      if(!ki.insert(tokey_in.k_image).second)
        return false;
    }
    return true;
  }
  //-----------------------------------------------------------------------------------------------
  bool core::check_tx_inputs_ring_members_diff(const transaction& tx) const
  {
    const uint8_t version = m_blockchain_storage.get_current_hard_fork_version();
    if (version >= 6)
    {
      for(const auto& in: tx.vin)
      {
        CHECKED_GET_SPECIFIC_VARIANT(in, const txin_to_key, tokey_in, false);
        for (size_t n = 1; n < tokey_in.key_offsets.size(); ++n)
          if (tokey_in.key_offsets[n] == 0)
            return false;
      }
    }
    return true;
  }
  //-----------------------------------------------------------------------------------------------
  bool core::check_tx_inputs_keyimages_domain(const transaction& tx) const
  {
    std::unordered_set<crypto::key_image> ki;
    for(const auto& in: tx.vin)
    {
      CHECKED_GET_SPECIFIC_VARIANT(in, const txin_to_key, tokey_in, false);
      if (!(rct::scalarmultKey(rct::ki2rct(tokey_in.k_image), rct::curveOrder()) == rct::identity()))
        return false;
    }
    return true;
  }
  //-----------------------------------------------------------------------------------------------
  bool core::add_new_tx(transaction& tx, tx_verification_context& tvc, bool keeped_by_block, bool relayed, bool do_not_relay)
  {
    crypto::hash tx_hash = get_transaction_hash(tx);
    crypto::hash tx_prefix_hash = get_transaction_prefix_hash(tx);
    blobdata bl;
    t_serializable_object_to_blob(tx, bl);
    size_t tx_weight = get_transaction_weight(tx, bl.size());
    return add_new_tx(tx, tx_hash, bl, tx_prefix_hash, tx_weight, tvc, keeped_by_block, relayed, do_not_relay);
  }
  //-----------------------------------------------------------------------------------------------
  size_t core::get_blockchain_total_transactions() const
  {
    return m_blockchain_storage.get_total_transactions();
  }
  //-----------------------------------------------------------------------------------------------
  bool core::add_new_tx(transaction& tx, const crypto::hash& tx_hash, const cryptonote::blobdata &blob, const crypto::hash& tx_prefix_hash, size_t tx_weight, tx_verification_context& tvc, bool keeped_by_block, bool relayed, bool do_not_relay)
  {
    if(m_mempool.have_tx(tx_hash))
    {
      LOG_PRINT_L2("tx " << tx_hash << "already have transaction in tx_pool");
      return true;
    }

    if(m_blockchain_storage.have_tx(tx_hash))
    {
      LOG_PRINT_L2("tx " << tx_hash << " already have transaction in blockchain");
      return true;
    }

    uint8_t version = m_blockchain_storage.get_current_hard_fork_version();
    return m_mempool.add_tx(tx, tx_hash, blob, tx_weight, tvc, keeped_by_block, relayed, do_not_relay, version);
  }
  //-----------------------------------------------------------------------------------------------
  bool core::relay_txpool_transactions()
  {
    // we attempt to relay txes that should be relayed, but were not
    std::vector<std::pair<crypto::hash, cryptonote::blobdata>> txs;
    if (m_mempool.get_relayable_transactions(txs) && !txs.empty())
    {
      cryptonote_connection_context fake_context = AUTO_VAL_INIT(fake_context);
      tx_verification_context tvc = AUTO_VAL_INIT(tvc);
      NOTIFY_NEW_TRANSACTIONS::request r;
      for (auto it = txs.begin(); it != txs.end(); ++it)
      {
        r.txs.push_back(it->second);
      }
      get_protocol()->relay_transactions(r, fake_context);
      m_mempool.set_relayed(txs);
    }
    return true;
  }
  //-----------------------------------------------------------------------------------------------
  bool core::submit_uptime_proof()
  {
    if (m_service_node)
    {
      cryptonote_connection_context fake_context = AUTO_VAL_INIT(fake_context);
      NOTIFY_UPTIME_PROOF::request r;
      service_nodes::generate_uptime_proof_request(m_service_node_pubkey, m_service_node_key, r);
      bool relayed = get_protocol()->relay_uptime_proof(r, fake_context);

      if (relayed)
        MGINFO("Submitted uptime-proof for service node (yours): " << m_service_node_pubkey);
    }
    return true;
  }
  //-----------------------------------------------------------------------------------------------
  uint64_t core::get_uptime_proof(const crypto::public_key &key) const
  {
    uint64_t result = m_quorum_cop.get_uptime_proof(key);
    return result;
  }
  //-----------------------------------------------------------------------------------------------
  bool core::handle_uptime_proof(const NOTIFY_UPTIME_PROOF::request &proof)
  {
    return m_quorum_cop.handle_uptime_proof(proof);
  }
  //-----------------------------------------------------------------------------------------------
  void core::on_transaction_relayed(const cryptonote::blobdata& tx_blob)
  {
    std::vector<std::pair<crypto::hash, cryptonote::blobdata>> txs;
    cryptonote::transaction tx;
    crypto::hash tx_hash, tx_prefix_hash;
    if (!parse_and_validate_tx_from_blob(tx_blob, tx, tx_hash, tx_prefix_hash))
    {
      LOG_ERROR("Failed to parse relayed transaction");
      return;
    }
    txs.push_back(std::make_pair(tx_hash, std::move(tx_blob)));
    m_mempool.set_relayed(txs);
  }
  //-----------------------------------------------------------------------------------------------
  void core::set_deregister_votes_relayed(const std::vector<service_nodes::deregister_vote>& votes)
  {
    m_deregister_vote_pool.set_relayed(votes);
  }
  //-----------------------------------------------------------------------------------------------
  bool core::relay_deregister_votes()
  {
    NOTIFY_NEW_DEREGISTER_VOTE::request req;
    req.votes = m_deregister_vote_pool.get_relayable_votes();
    if (!req.votes.empty())
    {
      cryptonote_connection_context fake_context = AUTO_VAL_INIT(fake_context);
      get_protocol()->relay_deregister_votes(req, fake_context);
    }

    return true;
  }
  //-----------------------------------------------------------------------------------------------
  bool core::get_block_template(block& b, const account_public_address& adr, difficulty_type& diffic, uint64_t& height, uint64_t& expected_reward, const blobdata& ex_nonce)
  {
    return m_blockchain_storage.create_block_template(b, adr, diffic, height, expected_reward, ex_nonce);
  }
  //-----------------------------------------------------------------------------------------------
  bool core::find_blockchain_supplement(const std::list<crypto::hash>& qblock_ids, NOTIFY_RESPONSE_CHAIN_ENTRY::request& resp) const
  {
    return m_blockchain_storage.find_blockchain_supplement(qblock_ids, resp);
  }
  //-----------------------------------------------------------------------------------------------
  bool core::find_blockchain_supplement(const uint64_t req_start_block, const std::list<crypto::hash>& qblock_ids, std::vector<std::pair<std::pair<cryptonote::blobdata, crypto::hash>, std::vector<std::pair<crypto::hash, cryptonote::blobdata> > > >& blocks, uint64_t& total_height, uint64_t& start_height, bool pruned, bool get_miner_tx_hash, size_t max_count) const
  {
    return m_blockchain_storage.find_blockchain_supplement(req_start_block, qblock_ids, blocks, total_height, start_height, pruned, get_miner_tx_hash, max_count);
  }
  //-----------------------------------------------------------------------------------------------
  bool core::get_outs(const COMMAND_RPC_GET_OUTPUTS_BIN::request& req, COMMAND_RPC_GET_OUTPUTS_BIN::response& res) const
  {
    return m_blockchain_storage.get_outs(req, res);
  }
  //-----------------------------------------------------------------------------------------------
  bool core::get_output_distribution(uint64_t amount, uint64_t from_height, uint64_t to_height, uint64_t &start_height, std::vector<uint64_t> &distribution, uint64_t &base) const
  {
    return m_blockchain_storage.get_output_distribution(amount, from_height, to_height, start_height, distribution, base);
  }
  //-----------------------------------------------------------------------------------------------
  bool core::get_tx_outputs_gindexs(const crypto::hash& tx_id, std::vector<uint64_t>& indexs) const
  {
    return m_blockchain_storage.get_tx_outputs_gindexs(tx_id, indexs);
  }
  //-----------------------------------------------------------------------------------------------
  bool core::get_tx_outputs_gindexs(const crypto::hash& tx_id, size_t n_txes, std::vector<std::vector<uint64_t>>& indexs) const
  {
    return m_blockchain_storage.get_tx_outputs_gindexs(tx_id, n_txes, indexs);
  }
  //-----------------------------------------------------------------------------------------------
  void core::pause_mine()
  {
    m_miner.pause();
  }
  //-----------------------------------------------------------------------------------------------
  void core::resume_mine()
  {
    m_miner.resume();
  }
  //-----------------------------------------------------------------------------------------------
  block_complete_entry get_block_complete_entry(block& b, tx_memory_pool &pool)
  {
    block_complete_entry bce;
    bce.block = cryptonote::block_to_blob(b);
    for (const auto &tx_hash: b.tx_hashes)
    {
      cryptonote::blobdata txblob;
      CHECK_AND_ASSERT_THROW_MES(pool.get_transaction(tx_hash, txblob), "Transaction not found in pool");
      bce.txs.push_back(txblob);
    }
    return bce;
  }
  //-----------------------------------------------------------------------------------------------
  bool core::handle_block_found(block& b)
  {
    block_verification_context bvc = boost::value_initialized<block_verification_context>();
    m_miner.pause();
    std::vector<block_complete_entry> blocks;
    try
    {
      blocks.push_back(get_block_complete_entry(b, m_mempool));
    }
    catch (const std::exception &e)
    {
      m_miner.resume();
      return false;
    }
    prepare_handle_incoming_blocks(blocks);
    m_blockchain_storage.add_new_block(b, bvc);
    cleanup_handle_incoming_blocks(true);
    //anyway - update miner template
    update_miner_block_template();
    m_miner.resume();


    CHECK_AND_ASSERT_MES(!bvc.m_verifivation_failed, false, "mined block failed verification");
    if(bvc.m_added_to_main_chain)
    {
      cryptonote_connection_context exclude_context = boost::value_initialized<cryptonote_connection_context>();
      NOTIFY_NEW_BLOCK::request arg = AUTO_VAL_INIT(arg);
      arg.current_blockchain_height = m_blockchain_storage.get_current_blockchain_height();
      std::vector<crypto::hash> missed_txs;
      std::vector<cryptonote::blobdata> txs;
      m_blockchain_storage.get_transactions_blobs(b.tx_hashes, txs, missed_txs);
      if(missed_txs.size() &&  m_blockchain_storage.get_block_id_by_height(get_block_height(b)) != get_block_hash(b))
      {
        LOG_PRINT_L1("Block found but, seems that reorganize just happened after that, do not relay this block");
        return true;
      }
      CHECK_AND_ASSERT_MES(txs.size() == b.tx_hashes.size() && !missed_txs.size(), false, "can't find some transactions in found block:" << get_block_hash(b) << " txs.size()=" << txs.size()
        << ", b.tx_hashes.size()=" << b.tx_hashes.size() << ", missed_txs.size()" << missed_txs.size());

      block_to_blob(b, arg.b.block);
      //pack transactions
      for(auto& tx:  txs)
        arg.b.txs.push_back(tx);

      m_pprotocol->relay_block(arg, exclude_context);
    }
    return bvc.m_added_to_main_chain;
  }
  //-----------------------------------------------------------------------------------------------
  void core::on_synchronized()
  {
    m_miner.on_synchronized();
  }
  //-----------------------------------------------------------------------------------------------
  void core::safesyncmode(const bool onoff)
  {
    m_blockchain_storage.safesyncmode(onoff);
  }
  //-----------------------------------------------------------------------------------------------
  bool core::add_new_block(const block& b, block_verification_context& bvc)
  {
    return m_blockchain_storage.add_new_block(b, bvc);
  }

  //-----------------------------------------------------------------------------------------------
  bool core::prepare_handle_incoming_blocks(const std::vector<block_complete_entry> &blocks)
  {
    m_incoming_tx_lock.lock();
    m_blockchain_storage.prepare_handle_incoming_blocks(blocks);
    return true;
  }

  //-----------------------------------------------------------------------------------------------
  bool core::cleanup_handle_incoming_blocks(bool force_sync)
  {
    bool success = false;
    try {
      success = m_blockchain_storage.cleanup_handle_incoming_blocks(force_sync);
    }
    catch (...) {}
    m_incoming_tx_lock.unlock();
    return success;
  }

  //-----------------------------------------------------------------------------------------------
  bool core::handle_incoming_block(const blobdata& block_blob, block_verification_context& bvc, bool update_miner_blocktemplate)
  {
    TRY_ENTRY();

    // load json & DNS checkpoints every 10min/hour respectively,
    // and verify them with respect to what blocks we already have
    CHECK_AND_ASSERT_MES(update_checkpoints(), false, "One or more checkpoints loaded from json or dns conflicted with existing checkpoints.");

    bvc = boost::value_initialized<block_verification_context>();
    if(block_blob.size() > get_max_block_size())
    {
      LOG_PRINT_L1("WRONG BLOCK BLOB, too big size " << block_blob.size() << ", rejected");
      bvc.m_verifivation_failed = true;
      return false;
    }

    block b = AUTO_VAL_INIT(b);
    if(!parse_and_validate_block_from_blob(block_blob, b))
    {
      LOG_PRINT_L1("Failed to parse and validate new block");
      bvc.m_verifivation_failed = true;
      return false;
    }
    add_new_block(b, bvc);
    if(update_miner_blocktemplate && bvc.m_added_to_main_chain)
       update_miner_block_template();
    return true;

    CATCH_ENTRY_L0("core::handle_incoming_block()", false);
  }
  //-----------------------------------------------------------------------------------------------
  // Used by the RPC server to check the size of an incoming
  // block_blob
  bool core::check_incoming_block_size(const blobdata& block_blob) const
  {
    if(block_blob.size() > get_max_block_size())
    {
      LOG_PRINT_L1("WRONG BLOCK BLOB, too big size " << block_blob.size() << ", rejected");
      return false;
    }
    return true;
  }
  //-----------------------------------------------------------------------------------------------
  crypto::hash core::get_tail_id() const
  {
    return m_blockchain_storage.get_tail_id();
  }
  //-----------------------------------------------------------------------------------------------
  difficulty_type core::get_block_cumulative_difficulty(uint64_t height) const
  {
    return m_blockchain_storage.get_db().get_block_cumulative_difficulty(height);
  }
  //-----------------------------------------------------------------------------------------------
  size_t core::get_pool_transactions_count() const
  {
    return m_mempool.get_transactions_count();
  }
  //-----------------------------------------------------------------------------------------------
  bool core::have_block(const crypto::hash& id) const
  {
    return m_blockchain_storage.have_block(id);
  }
  //-----------------------------------------------------------------------------------------------
  bool core::parse_tx_from_blob(transaction& tx, crypto::hash& tx_hash, crypto::hash& tx_prefix_hash, const blobdata& blob) const
  {
    return parse_and_validate_tx_from_blob(blob, tx, tx_hash, tx_prefix_hash);
  }
  //-----------------------------------------------------------------------------------------------
  bool core::check_tx_syntax(const transaction& tx) const
  {
    return true;
  }
  //-----------------------------------------------------------------------------------------------
  bool core::get_pool_transactions(std::vector<transaction>& txs, bool include_sensitive_data) const
  {
    m_mempool.get_transactions(txs, include_sensitive_data);
    return true;
  }
  //-----------------------------------------------------------------------------------------------
  bool core::get_pool_transaction_hashes(std::vector<crypto::hash>& txs, bool include_sensitive_data) const
  {
    m_mempool.get_transaction_hashes(txs, include_sensitive_data);
    return true;
  }
  //-----------------------------------------------------------------------------------------------
  bool core::get_pool_transaction_stats(struct txpool_stats& stats, bool include_sensitive_data) const
  {
    m_mempool.get_transaction_stats(stats, include_sensitive_data);
    return true;
  }
  //-----------------------------------------------------------------------------------------------
  bool core::get_pool_transaction(const crypto::hash &id, cryptonote::blobdata& tx) const
  {
    return m_mempool.get_transaction(id, tx);
  }  
  //-----------------------------------------------------------------------------------------------
  bool core::pool_has_tx(const crypto::hash &id) const
  {
    return m_mempool.have_tx(id);
  }
  //-----------------------------------------------------------------------------------------------
  bool core::get_pool_transactions_and_spent_keys_info(std::vector<tx_info>& tx_infos, std::vector<spent_key_image_info>& key_image_infos, bool include_sensitive_data) const
  {
    return m_mempool.get_transactions_and_spent_keys_info(tx_infos, key_image_infos, include_sensitive_data);
  }
  //-----------------------------------------------------------------------------------------------
  bool core::get_pool_for_rpc(std::vector<cryptonote::rpc::tx_in_pool>& tx_infos, cryptonote::rpc::key_images_with_tx_hashes& key_image_infos) const
  {
    return m_mempool.get_pool_for_rpc(tx_infos, key_image_infos);
  }
  //-----------------------------------------------------------------------------------------------
  bool core::get_short_chain_history(std::list<crypto::hash>& ids) const
  {
    return m_blockchain_storage.get_short_chain_history(ids);
  }
  //-----------------------------------------------------------------------------------------------
  bool core::handle_get_objects(NOTIFY_REQUEST_GET_OBJECTS::request& arg, NOTIFY_RESPONSE_GET_OBJECTS::request& rsp, cryptonote_connection_context& context)
  {
    return m_blockchain_storage.handle_get_objects(arg, rsp);
  }
  //-----------------------------------------------------------------------------------------------
  crypto::hash core::get_block_id_by_height(uint64_t height) const
  {
    return m_blockchain_storage.get_block_id_by_height(height);
  }
  //-----------------------------------------------------------------------------------------------
  bool core::get_block_by_hash(const crypto::hash &h, block &blk, bool *orphan) const
  {
    return m_blockchain_storage.get_block_by_hash(h, blk, orphan);
  }
  //-----------------------------------------------------------------------------------------------
  std::string core::print_pool(bool short_format) const
  {
    return m_mempool.print_pool(short_format);
  }
  //-----------------------------------------------------------------------------------------------
  bool core::update_miner_block_template()
  {
    m_miner.on_block_chain_update();
    return true;
  }
  //-----------------------------------------------------------------------------------------------
  void core::do_uptime_proof_call()
  {
    // wait one block before starting uptime proofs.
    std::vector<service_nodes::service_node_pubkey_info> const states = get_service_node_list_state({ m_service_node_pubkey });
    if (!states.empty() && states[0].info.registration_height + 1 < get_current_blockchain_height())
    {
      // Code snippet from Github @Jagerman
      m_check_uptime_proof_interval.do_call([&states, this](){
        uint64_t last_uptime = m_quorum_cop.get_uptime_proof(states[0].pubkey);
        if (last_uptime <= static_cast<uint64_t>(time(nullptr) - UPTIME_PROOF_FREQUENCY_IN_SECONDS))
          this->submit_uptime_proof();

        return true;
      });
    }
    else
    {
      // reset the interval so that we're ready when we register, OR if we get deregistered this primes us up for re-registration in the same session
      m_check_uptime_proof_interval = epee::math_helper::once_a_time_seconds<UPTIME_PROOF_BUFFER_IN_SECONDS, true /*start_immediately*/>();
    }
  }
  //-----------------------------------------------------------------------------------------------
  bool core::on_idle()
  {
    if(!m_starter_message_showed)
    {
      std::string main_message;
      if (m_offline)
        main_message = "The daemon is running offline and will not attempt to sync to the Loki network.";
      else
        main_message = "The daemon will start synchronizing with the network. This may take a long time to complete.";
      MGINFO_YELLOW(ENDL << "**********************************************************************" << ENDL
        << main_message << ENDL
        << ENDL
        << "You can set the level of process detailization through \"set_log <level|categories>\" command," << ENDL
        << "where <level> is between 0 (no details) and 4 (very verbose), or custom category based levels (eg, *:WARNING)." << ENDL
        << ENDL
        << "Use the \"help\" command to see the list of available commands." << ENDL
        << "Use \"help <command>\" to see a command's documentation." << ENDL
        << "**********************************************************************" << ENDL);
      m_starter_message_showed = true;
    }

    m_fork_moaner.do_call(boost::bind(&core::check_fork_time, this));
    m_txpool_auto_relayer.do_call(boost::bind(&core::relay_txpool_transactions, this));
    m_deregisters_auto_relayer.do_call(boost::bind(&core::relay_deregister_votes, this));
    // m_check_updates_interval.do_call(boost::bind(&core::check_updates, this));
    m_check_disk_space_interval.do_call(boost::bind(&core::check_disk_space, this));
    m_block_rate_interval.do_call(boost::bind(&core::check_block_rate, this));
<<<<<<< HEAD

    time_t const lifetime = time(nullptr) - get_start_time();
    if (m_service_node && lifetime > DIFFICULTY_TARGET_V2) // Give us some time to connect to peers before sending uptimes
    {
      do_uptime_proof_call();
    }

    m_uptime_proof_pruner.do_call(boost::bind(&service_nodes::quorum_cop::prune_uptime_proof, &m_quorum_cop));

=======
    m_blockchain_pruning_interval.do_call(boost::bind(&core::update_blockchain_pruning, this));
>>>>>>> 4a0e4c7d
    m_miner.on_idle();
    m_mempool.on_idle();
    return true;
  }
  //-----------------------------------------------------------------------------------------------
  bool core::check_fork_time()
  {
    HardFork::State state = m_blockchain_storage.get_hard_fork_state();
    const el::Level level = el::Level::Warning;
    switch (state) {
      case HardFork::LikelyForked:
        MCLOG_RED(level, "global", "**********************************************************************");
        MCLOG_RED(level, "global", "Last scheduled hard fork is too far in the past.");
        MCLOG_RED(level, "global", "We are most likely forked from the network. Daemon update needed now.");
        MCLOG_RED(level, "global", "**********************************************************************");
        break;
      case HardFork::UpdateNeeded:
        MCLOG_RED(level, "global", "**********************************************************************");
        MCLOG_RED(level, "global", "Last scheduled hard fork time shows a daemon update is needed soon.");
        MCLOG_RED(level, "global", "**********************************************************************");
        break;
      default:
        break;
    }
    return true;
  }
  //-----------------------------------------------------------------------------------------------
  uint8_t core::get_ideal_hard_fork_version() const
  {
    return get_blockchain_storage().get_ideal_hard_fork_version();
  }
  //-----------------------------------------------------------------------------------------------
  uint8_t core::get_ideal_hard_fork_version(uint64_t height) const
  {
    return get_blockchain_storage().get_ideal_hard_fork_version(height);
  }
  //-----------------------------------------------------------------------------------------------
  uint8_t core::get_hard_fork_version(uint64_t height) const
  {
    return get_blockchain_storage().get_hard_fork_version(height);
  }
  //-----------------------------------------------------------------------------------------------
  uint64_t core::get_earliest_ideal_height_for_version(uint8_t version) const
  {
    return get_blockchain_storage().get_earliest_ideal_height_for_version(version);
  }
  //-----------------------------------------------------------------------------------------------
  bool core::check_updates()
  {
    static const char software[] = "loki";
#ifdef BUILD_TAG
    static const char buildtag[] = BOOST_PP_STRINGIZE(BUILD_TAG);
    static const char subdir[] = "cli"; // because it can never be simple
#else
    static const char buildtag[] = "source";
    static const char subdir[] = "source"; // because it can never be simple
#endif

    if (m_offline)
      return true;

    if (check_updates_level == UPDATES_DISABLED)
      return true;

    std::string version, hash;
    MCDEBUG("updates", "Checking for a new " << software << " version for " << buildtag);
    if (!tools::check_updates(software, buildtag, version, hash))
      return false;

    if (tools::vercmp(version.c_str(), LOKI_VERSION) <= 0)
    {
      m_update_available = false;
      return true;
    }

    std::string url = tools::get_update_url(software, subdir, buildtag, version, true);
    MCLOG_CYAN(el::Level::Info, "global", "Version " << version << " of " << software << " for " << buildtag << " is available: " << url << ", SHA256 hash " << hash);
    m_update_available = true;

    if (check_updates_level == UPDATES_NOTIFY)
      return true;

    url = tools::get_update_url(software, subdir, buildtag, version, false);
    std::string filename;
    const char *slash = strrchr(url.c_str(), '/');
    if (slash)
      filename = slash + 1;
    else
      filename = std::string(software) + "-update-" + version;
    boost::filesystem::path path(epee::string_tools::get_current_module_folder());
    path /= filename;

    boost::unique_lock<boost::mutex> lock(m_update_mutex);

    if (m_update_download != 0)
    {
      MCDEBUG("updates", "Already downloading update");
      return true;
    }

    crypto::hash file_hash;
    if (!tools::sha256sum(path.string(), file_hash) || (hash != epee::string_tools::pod_to_hex(file_hash)))
    {
      MCDEBUG("updates", "We don't have that file already, downloading");
      const std::string tmppath = path.string() + ".tmp";
      if (epee::file_io_utils::is_file_exist(tmppath))
      {
        MCDEBUG("updates", "We have part of the file already, resuming download");
      }
      m_last_update_length = 0;
      m_update_download = tools::download_async(tmppath, url, [this, hash, path](const std::string &tmppath, const std::string &uri, bool success) {
        bool remove = false, good = true;
        if (success)
        {
          crypto::hash file_hash;
          if (!tools::sha256sum(tmppath, file_hash))
          {
            MCERROR("updates", "Failed to hash " << tmppath);
            remove = true;
            good = false;
          }
          else if (hash != epee::string_tools::pod_to_hex(file_hash))
          {
            MCERROR("updates", "Download from " << uri << " does not match the expected hash");
            remove = true;
            good = false;
          }
        }
        else
        {
          MCERROR("updates", "Failed to download " << uri);
          good = false;
        }
        boost::unique_lock<boost::mutex> lock(m_update_mutex);
        m_update_download = 0;
        if (success && !remove)
        {
          std::error_code e = tools::replace_file(tmppath, path.string());
          if (e)
          {
            MCERROR("updates", "Failed to rename downloaded file");
            good = false;
          }
        }
        else if (remove)
        {
          if (!boost::filesystem::remove(tmppath))
          {
            MCERROR("updates", "Failed to remove invalid downloaded file");
            good = false;
          }
        }
        if (good)
          MCLOG_CYAN(el::Level::Info, "updates", "New version downloaded to " << path.string());
      }, [this](const std::string &path, const std::string &uri, size_t length, ssize_t content_length) {
        if (length >= m_last_update_length + 1024 * 1024 * 10)
        {
          m_last_update_length = length;
          MCDEBUG("updates", "Downloaded " << length << "/" << (content_length ? std::to_string(content_length) : "unknown"));
        }
        return true;
      });
    }
    else
    {
      MCDEBUG("updates", "We already have " << path << " with expected hash");
    }

    lock.unlock();

    if (check_updates_level == UPDATES_DOWNLOAD)
      return true;

    MCERROR("updates", "Download/update not implemented yet");
    return true;
  }
  //-----------------------------------------------------------------------------------------------
  bool core::check_disk_space()
  {
    uint64_t free_space = get_free_space();
    if (free_space < 1ull * 1024 * 1024 * 1024) // 1 GB
    {
      const el::Level level = el::Level::Warning;
      MCLOG_RED(level, "global", "Free space is below 1 GB on " << m_config_folder);
    }
    return true;
  }
  //-----------------------------------------------------------------------------------------------
  double factorial(unsigned int n)
  {
    if (n <= 1)
      return 1.0;
    double f = n;
    while (n-- > 1)
      f *= n;
    return f;
  }
  //-----------------------------------------------------------------------------------------------
  static double probability(unsigned int blocks, unsigned int expected)
  {
    // https://www.umass.edu/wsp/resources/poisson/#computing
    return pow(expected, blocks) / (factorial(blocks) * exp(expected));
  }
  //-----------------------------------------------------------------------------------------------
  bool core::check_block_rate()
  {
    if (m_offline || m_target_blockchain_height > get_current_blockchain_height())
    {
      MDEBUG("Not checking block rate, offline or syncing");
      return true;
    }

    static constexpr double threshold = 1. / (864000 / DIFFICULTY_TARGET_V2); // one false positive every 10 days

    const time_t now = time(NULL);
    const std::vector<time_t> timestamps = m_blockchain_storage.get_last_block_timestamps(60);

    static const unsigned int seconds[] = { 5400, 1800, 600 };
    for (size_t n = 0; n < sizeof(seconds)/sizeof(seconds[0]); ++n)
    {
      unsigned int b = 0;
      const time_t time_boundary = now - static_cast<time_t>(seconds[n]);
      for (time_t ts: timestamps) b += ts >= time_boundary;
      const double p = probability(b, seconds[n] / DIFFICULTY_TARGET_V2);
      MDEBUG("blocks in the last " << seconds[n] / 60 << " minutes: " << b << " (probability " << p << ")");
      if (p < threshold)
      {
        MWARNING("There were " << b << " blocks in the last " << seconds[n] / 60 << " minutes, there might be large hash rate changes, or we might be partitioned, cut off from the Loki network or under attack. Or it could be just sheer bad luck.");
        break; // no need to look further
      }
    }

    return true;
  }
  //-----------------------------------------------------------------------------------------------
  bool core::update_blockchain_pruning()
  {
    return m_blockchain_storage.update_blockchain_pruning();
  }
  //-----------------------------------------------------------------------------------------------
  bool core::check_blockchain_pruning()
  {
    return m_blockchain_storage.check_blockchain_pruning();
  }
  //-----------------------------------------------------------------------------------------------
  void core::set_target_blockchain_height(uint64_t target_blockchain_height)
  {
    m_target_blockchain_height = target_blockchain_height;
  }
  //-----------------------------------------------------------------------------------------------
  uint64_t core::get_target_blockchain_height() const
  {
    return m_target_blockchain_height;
  }
  //-----------------------------------------------------------------------------------------------
  uint64_t core::prevalidate_block_hashes(uint64_t height, const std::vector<crypto::hash> &hashes)
  {
    return get_blockchain_storage().prevalidate_block_hashes(height, hashes);
  }
  //-----------------------------------------------------------------------------------------------
  uint64_t core::get_free_space() const
  {
    boost::filesystem::path path(m_config_folder);
    boost::filesystem::space_info si = boost::filesystem::space(path);
    return si.available;
  }
  //-----------------------------------------------------------------------------------------------
<<<<<<< HEAD
  const std::shared_ptr<const service_nodes::quorum_state> core::get_quorum_state(uint64_t height) const
  {
    return m_service_node_list.get_quorum_state(height);
  }
  //-----------------------------------------------------------------------------------------------
  bool core::is_service_node(const crypto::public_key& pubkey) const
  {
    return m_service_node_list.is_service_node(pubkey);
  }
  //-----------------------------------------------------------------------------------------------
  std::vector<service_nodes::service_node_pubkey_info> core::get_service_node_list_state(const std::vector<crypto::public_key> &service_node_pubkeys) const
  {
    std::vector<service_nodes::service_node_pubkey_info> result = m_service_node_list.get_service_node_list_state(service_node_pubkeys);
    return result;
  }
  //-----------------------------------------------------------------------------------------------
  bool core::add_deregister_vote(const service_nodes::deregister_vote& vote, vote_verification_context &vvc)
  {
    uint64_t latest_block_height = std::max(get_current_blockchain_height(), get_target_blockchain_height());
    uint64_t delta_height = latest_block_height - vote.block_height;

    if (vote.block_height < latest_block_height && delta_height >= service_nodes::deregister_vote::VOTE_LIFETIME_BY_HEIGHT)
    {
      LOG_PRINT_L1("Received vote for height: " << vote.block_height
                << " and service node: "     << vote.service_node_index
                << ", is older than: "       << service_nodes::deregister_vote::VOTE_LIFETIME_BY_HEIGHT
                << " blocks and has been rejected.");
      vvc.m_invalid_block_height = true;
    }
    else if (vote.block_height > latest_block_height)
    {
      LOG_PRINT_L1("Received vote for height: " << vote.block_height
                << " and service node: "     << vote.service_node_index
                << ", is newer than: "       << latest_block_height
                << " (latest block height) and has been rejected.");
      vvc.m_invalid_block_height = true;
    }

    if (vvc.m_invalid_block_height)
    {
      vvc.m_verification_failed = true;
      return false;
    }

    const auto quorum_state = m_service_node_list.get_quorum_state(vote.block_height);
    if (!quorum_state)
    {
      vvc.m_verification_failed  = true;
      vvc.m_invalid_block_height = true;
      LOG_ERROR("Could not get quorum state for height: " << vote.block_height);
      return false;
    }

    cryptonote::transaction deregister_tx;
    bool result = m_deregister_vote_pool.add_vote(vote, vvc, *quorum_state, deregister_tx);
    if (result && vvc.m_full_tx_deregister_made)
    {
      tx_verification_context tvc = AUTO_VAL_INIT(tvc);
      blobdata const tx_blob = tx_to_blob(deregister_tx);

      result = handle_incoming_tx(tx_blob, tvc, false /*keeped_by_block*/, false /*relayed*/, false /*do_not_relay*/);
      if (!result || tvc.m_verifivation_failed)
      {
        LOG_PRINT_L1("A full deregister tx for height: " << vote.block_height <<
                     " and service node: " << vote.service_node_index <<
                     " could not be verified and was not added to the memory pool, reason: " <<
                     print_tx_verification_context(tvc, &deregister_tx));
      }
    }

    return result;
  }
  //-----------------------------------------------------------------------------------------------
  bool core::get_service_node_keys(crypto::public_key &pub_key, crypto::secret_key &sec_key) const
  {
    if (m_service_node)
    {
      pub_key = m_service_node_pubkey;
      sec_key = m_service_node_key;
    }
    return m_service_node;
=======
  uint32_t core::get_blockchain_pruning_seed() const
  {
    return get_blockchain_storage().get_blockchain_pruning_seed();
  }
  //-----------------------------------------------------------------------------------------------
  bool core::prune_blockchain(uint32_t pruning_seed)
  {
    return get_blockchain_storage().prune_blockchain(pruning_seed);
>>>>>>> 4a0e4c7d
  }
  //-----------------------------------------------------------------------------------------------
  std::time_t core::get_start_time() const
  {
    return start_time;
  }
  //-----------------------------------------------------------------------------------------------
  void core::graceful_exit()
  {
    raise(SIGTERM);
  }
}<|MERGE_RESOLUTION|>--- conflicted
+++ resolved
@@ -1669,7 +1669,6 @@
     // m_check_updates_interval.do_call(boost::bind(&core::check_updates, this));
     m_check_disk_space_interval.do_call(boost::bind(&core::check_disk_space, this));
     m_block_rate_interval.do_call(boost::bind(&core::check_block_rate, this));
-<<<<<<< HEAD
 
     time_t const lifetime = time(nullptr) - get_start_time();
     if (m_service_node && lifetime > DIFFICULTY_TARGET_V2) // Give us some time to connect to peers before sending uptimes
@@ -1679,9 +1678,7 @@
 
     m_uptime_proof_pruner.do_call(boost::bind(&service_nodes::quorum_cop::prune_uptime_proof, &m_quorum_cop));
 
-=======
     m_blockchain_pruning_interval.do_call(boost::bind(&core::update_blockchain_pruning, this));
->>>>>>> 4a0e4c7d
     m_miner.on_idle();
     m_mempool.on_idle();
     return true;
@@ -1949,7 +1946,6 @@
     return si.available;
   }
   //-----------------------------------------------------------------------------------------------
-<<<<<<< HEAD
   const std::shared_ptr<const service_nodes::quorum_state> core::get_quorum_state(uint64_t height) const
   {
     return m_service_node_list.get_quorum_state(height);
@@ -2031,7 +2027,7 @@
       sec_key = m_service_node_key;
     }
     return m_service_node;
-=======
+  }
   uint32_t core::get_blockchain_pruning_seed() const
   {
     return get_blockchain_storage().get_blockchain_pruning_seed();
@@ -2040,7 +2036,6 @@
   bool core::prune_blockchain(uint32_t pruning_seed)
   {
     return get_blockchain_storage().prune_blockchain(pruning_seed);
->>>>>>> 4a0e4c7d
   }
   //-----------------------------------------------------------------------------------------------
   std::time_t core::get_start_time() const
