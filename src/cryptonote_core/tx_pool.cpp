--- conflicted
+++ resolved
@@ -115,7 +115,6 @@
 
   }
   //---------------------------------------------------------------------------------
-<<<<<<< HEAD
   bool tx_memory_pool::have_deregister_tx_already(transaction const &tx) const
   {
     if (!tx.is_deregister_tx())
@@ -152,10 +151,7 @@
     return false;
   }
   //---------------------------------------------------------------------------------
-  bool tx_memory_pool::add_tx(transaction &tx, /*const crypto::hash& tx_prefix_hash,*/ const crypto::hash &id, size_t tx_weight, tx_verification_context& tvc, bool kept_by_block, bool relayed, bool do_not_relay, uint8_t version)
-=======
   bool tx_memory_pool::add_tx(transaction &tx, /*const crypto::hash& tx_prefix_hash,*/ const crypto::hash &id, const cryptonote::blobdata &blob, size_t tx_weight, tx_verification_context& tvc, bool kept_by_block, bool relayed, bool do_not_relay, uint8_t version)
->>>>>>> d0c41230
   {
     // this should already be called with that lock, but let's make it explicit for clarity
     CRITICAL_REGION_LOCAL(m_transactions_lock);
