--- conflicted
+++ resolved
@@ -566,59 +566,7 @@
      * @param bytes the max cumulative txpool weight in bytes
      */
     void set_txpool_max_weight(size_t bytes);
-<<<<<<< HEAD
-=======
-
-#define CURRENT_MEMPOOL_ARCHIVE_VER    11
-#define CURRENT_MEMPOOL_TX_DETAILS_ARCHIVE_VER    13
-
-    /**
-     * @brief information about a single transaction
-     */
-    struct tx_details
-    {
-      transaction tx;  //!< the transaction
-      size_t blob_size;  //!< the transaction's size
-      size_t weight;  //!< the transaction's weight
-      uint64_t fee;  //!< the transaction's fee amount
-      crypto::hash max_used_block_id;  //!< the hash of the highest block referenced by an input
-      uint64_t max_used_block_height;  //!< the height of the highest block referenced by an input
-
-      //! whether or not the transaction has been in a block before
-      /*! if the transaction was returned to the pool from the blockchain
-       *  due to a reorg, then this will be true
-       */
-      bool kept_by_block;  
-
-      //! the highest block the transaction referenced when last checking it failed
-      /*! if verifying a transaction's inputs fails, it's possible this is due
-       *  to a reorg since it was created (if it used recently created outputs
-       *  as inputs).
-       */
-      uint64_t last_failed_height;  
-
-      //! the hash of the highest block the transaction referenced when last checking it failed
-      /*! if verifying a transaction's inputs fails, it's possible this is due
-       *  to a reorg since it was created (if it used recently created outputs
-       *  as inputs).
-       */
-      crypto::hash last_failed_id;
-
-      time_t receive_time;  //!< the time when the transaction entered the pool
-
-      time_t last_relayed_time;  //!< the last time the transaction was relayed to the network
-      bool relayed;  //!< whether or not the transaction has been relayed to the network
-      bool do_not_relay; //!< to avoid relay this transaction to the network
-
-      bool double_spend_seen; //!< true iff another tx was seen double spending this one
-    };
-
-    /**
-     * @brief get infornation about a single transaction
-     */
-    bool get_transaction_info(const crypto::hash &txid, tx_details &td) const;
-
->>>>>>> 6f202844
+
   private:
 
     /**
