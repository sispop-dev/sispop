# Copyright (c) 2018-2023, The Oxen Project
# Copyright (c) 2014-2019, The Monero Project
#
# All rights reserved.
#
# Redistribution and use in source and binary forms, with or without modification, are
# permitted provided that the following conditions are met:
#
# 1. Redistributions of source code must retain the above copyright notice, this list of
#    conditions and the following disclaimer.
#
# 2. Redistributions in binary form must reproduce the above copyright notice, this list
#    of conditions and the following disclaimer in the documentation and/or other
#    materials provided with the distribution.
#
# 3. Neither the name of the copyright holder nor the names of its contributors may be
#    used to endorse or promote products derived from this software without specific
#    prior written permission.
#
# THIS SOFTWARE IS PROVIDED BY THE COPYRIGHT HOLDERS AND CONTRIBUTORS "AS IS" AND ANY
# EXPRESS OR IMPLIED WARRANTIES, INCLUDING, BUT NOT LIMITED TO, THE IMPLIED WARRANTIES OF
# MERCHANTABILITY AND FITNESS FOR A PARTICULAR PURPOSE ARE DISCLAIMED. IN NO EVENT SHALL
# THE COPYRIGHT HOLDER OR CONTRIBUTORS BE LIABLE FOR ANY DIRECT, INDIRECT, INCIDENTAL,
# SPECIAL, EXEMPLARY, OR CONSEQUENTIAL DAMAGES (INCLUDING, BUT NOT LIMITED TO,
# PROCUREMENT OF SUBSTITUTE GOODS OR SERVICES; LOSS OF USE, DATA, OR PROFITS; OR BUSINESS
# INTERRUPTION) HOWEVER CAUSED AND ON ANY THEORY OF LIABILITY, WHETHER IN CONTRACT,
# STRICT LIABILITY, OR TORT (INCLUDING NEGLIGENCE OR OTHERWISE) ARISING IN ANY WAY OUT OF
# THE USE OF THIS SOFTWARE, EVEN IF ADVISED OF THE POSSIBILITY OF SUCH DAMAGE.

add_library(cryptonote_core
  blockchain.cpp
  cryptonote_core.cpp
  service_node_rules.cpp
  service_node_list.cpp
  service_node_voting.cpp
  service_node_quorum_cop.cpp
  service_node_swarm.cpp
  tx_blink.cpp
  sispop_name_system.cpp
  tx_pool.cpp
  tx_sanity_check.cpp
  cryptonote_tx_utils.cpp)

target_link_libraries(cryptonote_core
  PUBLIC
    version
    common
    blockchain_db
    multisig
    ringct
    device
    checkpoints
    sqlite3
  PRIVATE
    Boost::program_options
<<<<<<< HEAD
    Boost::chrono
=======
>>>>>>> 5da9b81e
    systemd
    extra)

if(PER_BLOCK_CHECKPOINT)
  target_compile_definitions(cryptonote_core PUBLIC PER_BLOCK_CHECKPOINT)
  target_link_libraries(cryptonote_core PUBLIC blocks)
endif()
<|MERGE_RESOLUTION|>--- conflicted
+++ resolved
@@ -53,10 +53,6 @@
     sqlite3
   PRIVATE
     Boost::program_options
-<<<<<<< HEAD
-    Boost::chrono
-=======
->>>>>>> 5da9b81e
     systemd
     extra)
 
