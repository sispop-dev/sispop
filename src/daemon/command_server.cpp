--- conflicted
+++ resolved
@@ -76,13 +76,8 @@
     );
   m_command_lookup.set_handler(
       "print_pl"
-<<<<<<< HEAD
     , [this](const auto &x) { return m_parser.print_peer_list(x); }
-    , "print_pl [white] [gray] [<limit>]"
-=======
-    , std::bind(&t_command_parser_executor::print_peer_list, &m_parser, p::_1)
     , "print_pl [white] [gray] [pruned] [publicrpc] [<limit>]"
->>>>>>> bb2bcf35
     , "Print the current peer list."
     );
   m_command_lookup.set_handler(
