// Copyright (c) 2014-2018, The Monero Project
// Copyright (c)      2018, The Loki Project
// 
// All rights reserved.
// 
// Redistribution and use in source and binary forms, with or without modification, are
// permitted provided that the following conditions are met:
// 
// 1. Redistributions of source code must retain the above copyright notice, this list of
//    conditions and the following disclaimer.
// 
// 2. Redistributions in binary form must reproduce the above copyright notice, this list
//    of conditions and the following disclaimer in the documentation and/or other
//    materials provided with the distribution.
// 
// 3. Neither the name of the copyright holder nor the names of its contributors may be
//    used to endorse or promote products derived from this software without specific
//    prior written permission.
// 
// THIS SOFTWARE IS PROVIDED BY THE COPYRIGHT HOLDERS AND CONTRIBUTORS "AS IS" AND ANY
// EXPRESS OR IMPLIED WARRANTIES, INCLUDING, BUT NOT LIMITED TO, THE IMPLIED WARRANTIES OF
// MERCHANTABILITY AND FITNESS FOR A PARTICULAR PURPOSE ARE DISCLAIMED. IN NO EVENT SHALL
// THE COPYRIGHT HOLDER OR CONTRIBUTORS BE LIABLE FOR ANY DIRECT, INDIRECT, INCIDENTAL,
// SPECIAL, EXEMPLARY, OR CONSEQUENTIAL DAMAGES (INCLUDING, BUT NOT LIMITED TO,
// PROCUREMENT OF SUBSTITUTE GOODS OR SERVICES; LOSS OF USE, DATA, OR PROFITS; OR BUSINESS
// INTERRUPTION) HOWEVER CAUSED AND ON ANY THEORY OF LIABILITY, WHETHER IN CONTRACT,
// STRICT LIABILITY, OR TORT (INCLUDING NEGLIGENCE OR OTHERWISE) ARISING IN ANY WAY OUT OF
// THE USE OF THIS SOFTWARE, EVEN IF ADVISED OF THE POSSIBILITY OF SUCH DAMAGE.
//
// Parts of this file are originally copyright (c) 2012-2013 The Cryptonote developers

#include "string_tools.h"
#include "common/password.h"
#include "common/scoped_message_writer.h"
#include "daemon/rpc_command_executor.h"
#include "int-util.h"
#include "rpc/core_rpc_server_commands_defs.h"
#include "cryptonote_core/cryptonote_core.h"
#include "cryptonote_basic/hardfork.h"
#include <boost/format.hpp>

#include <fstream>
#include <ctime>
#include <string>
#include <numeric>

#undef LOKI_DEFAULT_LOG_CATEGORY
#define LOKI_DEFAULT_LOG_CATEGORY "daemon"

namespace daemonize {

namespace {
  void print_peer(std::string const & prefix, cryptonote::peer const & peer)
  {
    time_t now;
    time(&now);
    time_t last_seen = static_cast<time_t>(peer.last_seen);

    std::string id_str;
    std::string port_str;
    std::string elapsed = epee::misc_utils::get_time_interval_string(now - last_seen);
    std::string ip_str = epee::string_tools::get_ip_string_from_int32(peer.ip);
    std::stringstream peer_id_str;
    peer_id_str << std::hex << std::setw(16) << peer.id;
    peer_id_str >> id_str;
    epee::string_tools::xtype_to_string(peer.port, port_str);
    std::string addr_str = ip_str + ":" + port_str;
    tools::msg_writer() << boost::format("%-10s %-25s %-25s %s") % prefix % id_str % addr_str % elapsed;
  }

  void print_block_header(cryptonote::block_header_response const & header)
  {
    tools::success_msg_writer()
      << "timestamp: " << boost::lexical_cast<std::string>(header.timestamp) << std::endl
      << "previous hash: " << header.prev_hash << std::endl
      << "nonce: " << boost::lexical_cast<std::string>(header.nonce) << std::endl
      << "is orphan: " << header.orphan_status << std::endl
      << "height: " << boost::lexical_cast<std::string>(header.height) << std::endl
      << "depth: " << boost::lexical_cast<std::string>(header.depth) << std::endl
      << "hash: " << header.hash << std::endl
      << "difficulty: " << boost::lexical_cast<std::string>(header.difficulty) << std::endl
      << "POW hash: " << header.pow_hash << std::endl
      << "block size: " << header.block_size << std::endl
      << "block weight: " << header.block_weight << std::endl
      << "num txes: " << header.num_txes << std::endl
      << "reward: " << cryptonote::print_money(header.reward);
  }

  std::string get_human_time_ago(time_t t, time_t now)
  {
    if (t == now)
      return "now";
    time_t dt = t > now ? t - now : now - t;
    std::string s;
    if (dt < 90)
      s = boost::lexical_cast<std::string>(dt) + " seconds";
    else if (dt < 90 * 60)
      s = boost::lexical_cast<std::string>(dt/60) + " minutes";
    else if (dt < 36 * 3600)
      s = boost::lexical_cast<std::string>(dt/3600) + " hours";
    else
      s = boost::lexical_cast<std::string>(dt/(3600*24)) + " days";
    return s + " " + (t > now ? "in the future" : "ago");
  }

  char const *get_date_time(time_t t)
  {
    static char buf[128];
    buf[0] = 0;

    struct tm tm;
    epee::misc_utils::get_gmt_time(t, tm);
    strftime(buf, sizeof(buf), "%Y-%m-%d %I:%M:%S %p", &tm);
    return buf;
  }

  std::string get_time_hms(time_t t)
  {
    unsigned int hours, minutes, seconds;
    char buffer[24];
    hours = t / 3600;
    t %= 3600;
    minutes = t / 60;
    t %= 60;
    seconds = t;
    snprintf(buffer, sizeof(buffer), "%02u:%02u:%02u", hours, minutes, seconds);
    return std::string(buffer);
  }

  std::string make_error(const std::string &base, const std::string &status)
  {
    if (status == CORE_RPC_STATUS_OK)
      return base;
    return base + " -- " + status;
  }
}

t_rpc_command_executor::t_rpc_command_executor(
    uint32_t ip
  , uint16_t port
  , const boost::optional<tools::login>& login
  , bool is_rpc
  , cryptonote::core_rpc_server* rpc_server
  )
  : m_rpc_client(NULL), m_rpc_server(rpc_server)
{
  if (is_rpc)
  {
    boost::optional<epee::net_utils::http::login> http_login{};
    if (login)
      http_login.emplace(login->username, login->password.password());
    m_rpc_client = new tools::t_rpc_client(ip, port, std::move(http_login));
  }
  else
  {
    if (rpc_server == NULL)
    {
      throw std::runtime_error("If not calling commands via RPC, rpc_server pointer must be non-null");
    }
  }

  m_is_rpc = is_rpc;
}

t_rpc_command_executor::~t_rpc_command_executor()
{
  if (m_rpc_client != NULL)
  {
    delete m_rpc_client;
  }
}

bool t_rpc_command_executor::print_peer_list() {
  cryptonote::COMMAND_RPC_GET_PEER_LIST::request req;
  cryptonote::COMMAND_RPC_GET_PEER_LIST::response res;

  std::string failure_message = "Couldn't retrieve peer list";
  if (m_is_rpc)
  {
    if (!m_rpc_client->rpc_request(req, res, "/get_peer_list", failure_message.c_str()))
    {
      return false;
    }
  }
  else
  {
    if (!m_rpc_server->on_get_peer_list(req, res) || res.status != CORE_RPC_STATUS_OK)
    {
      tools::fail_msg_writer() << failure_message;
      return false;
    }
  }

  for (auto & peer : res.white_list)
  {
    print_peer("white", peer);
  }

  for (auto & peer : res.gray_list)
  {
    print_peer("gray", peer);
  }

  return true;
}

bool t_rpc_command_executor::print_peer_list_stats() {
  cryptonote::COMMAND_RPC_GET_PEER_LIST::request req;
  cryptonote::COMMAND_RPC_GET_PEER_LIST::response res;

  std::string failure_message = "Couldn't retrieve peer list";
  if (m_is_rpc)
  {
    if (!m_rpc_client->rpc_request(req, res, "/get_peer_list", failure_message.c_str()))
    {
      return false;
    }
  }
  else
  {
    if (!m_rpc_server->on_get_peer_list(req, res) || res.status != CORE_RPC_STATUS_OK)
    {
      tools::fail_msg_writer() << failure_message;
      return false;
    }
  }

  tools::msg_writer()
    << "White list size: " << res.white_list.size() << "/" << P2P_LOCAL_WHITE_PEERLIST_LIMIT << " (" << res.white_list.size() *  100.0 / P2P_LOCAL_WHITE_PEERLIST_LIMIT << "%)" << std::endl
    << "Gray list size: " << res.gray_list.size() << "/" << P2P_LOCAL_GRAY_PEERLIST_LIMIT << " (" << res.gray_list.size() *  100.0 / P2P_LOCAL_GRAY_PEERLIST_LIMIT << "%)";

  return true;
}

bool t_rpc_command_executor::save_blockchain() {
  cryptonote::COMMAND_RPC_SAVE_BC::request req;
  cryptonote::COMMAND_RPC_SAVE_BC::response res;

  std::string fail_message = "Couldn't save blockchain";

  if (m_is_rpc)
  {
    if (!m_rpc_client->rpc_request(req, res, "/save_bc", fail_message.c_str()))
    {
      return true;
    }
  }
  else
  {
    if (!m_rpc_server->on_save_bc(req, res) || res.status != CORE_RPC_STATUS_OK)
    {
      tools::fail_msg_writer() << make_error(fail_message, res.status);
      return true;
    }
  }

  tools::success_msg_writer() << "Blockchain saved";

  return true;
}

bool t_rpc_command_executor::show_hash_rate() {
  cryptonote::COMMAND_RPC_SET_LOG_HASH_RATE::request req;
  cryptonote::COMMAND_RPC_SET_LOG_HASH_RATE::response res;
  req.visible = true;

  std::string fail_message = "Unsuccessful";

  if (m_is_rpc)
  {
    if (!m_rpc_client->rpc_request(req, res, "/set_log_hash_rate", fail_message.c_str()))
    {
      return true;
    }
  }
  else
  {
    if (!m_rpc_server->on_set_log_hash_rate(req, res) || res.status != CORE_RPC_STATUS_OK)
    {
      tools::fail_msg_writer() << make_error(fail_message, res.status);
    }
  }

  tools::success_msg_writer() << "Hash rate logging is on";

  return true;
}

bool t_rpc_command_executor::hide_hash_rate() {
  cryptonote::COMMAND_RPC_SET_LOG_HASH_RATE::request req;
  cryptonote::COMMAND_RPC_SET_LOG_HASH_RATE::response res;
  req.visible = false;

  std::string fail_message = "Unsuccessful";

  if (m_is_rpc)
  {
    if (!m_rpc_client->rpc_request(req, res, "/set_log_hash_rate", fail_message.c_str()))
    {
      return true;
    }
  }
  else
  {
    if (!m_rpc_server->on_set_log_hash_rate(req, res) || res.status != CORE_RPC_STATUS_OK)
    {
      tools::fail_msg_writer() << make_error(fail_message, res.status);
      return true;
    }
  }

  tools::success_msg_writer() << "Hash rate logging is off";

  return true;
}

bool t_rpc_command_executor::show_difficulty() {
  cryptonote::COMMAND_RPC_GET_INFO::request req;
  cryptonote::COMMAND_RPC_GET_INFO::response res;

  std::string fail_message = "Problem fetching info";

  if (m_is_rpc)
  {
    if (!m_rpc_client->rpc_request(req, res, "/getinfo", fail_message.c_str()))
    {
      return true;
    }
  }
  else
  {
    if (!m_rpc_server->on_get_info(req, res) || res.status != CORE_RPC_STATUS_OK)
    {
      tools::fail_msg_writer() << make_error(fail_message.c_str(), res.status);
      return true;
    }
  }

  tools::success_msg_writer() <<   "BH: " << res.height
                              << ", TH: " << res.top_block_hash
                              << ", DIFF: " << res.difficulty
                              << ", HR: " << res.difficulty / res.target << " H/s";

  return true;
}

static std::string get_mining_speed(uint64_t hr)
{
  if (hr>1e9) return (boost::format("%.2f GH/s") % (hr/1e9)).str();
  if (hr>1e6) return (boost::format("%.2f MH/s") % (hr/1e6)).str();
  if (hr>1e3) return (boost::format("%.2f kH/s") % (hr/1e3)).str();
  return (boost::format("%.0f H/s") % hr).str();
}

static std::string get_fork_extra_info(uint64_t t, uint64_t now, uint64_t block_time)
{
  uint64_t blocks_per_day = 86400 / block_time;

  if (t == now)
    return " (forking now)";

  if (t > now)
  {
    uint64_t dblocks = t - now;
    if (dblocks <= 30)
      return (boost::format(" (next fork in %u blocks)") % (unsigned)dblocks).str();
    if (dblocks <= blocks_per_day / 2)
      return (boost::format(" (next fork in %.1f hours)") % (dblocks / (float)(blocks_per_day / 24))).str();
    if (dblocks <= blocks_per_day * 30)
      return (boost::format(" (next fork in %.1f days)") % (dblocks / (float)blocks_per_day)).str();
    return "";
  }
  return "";
}

static float get_sync_percentage(uint64_t height, uint64_t target_height)
{
  target_height = target_height ? target_height < height ? height : target_height : height;
  float pc = 100.0f * height / target_height;
  if (height < target_height && pc > 99.9f)
    return 99.9f; // to avoid 100% when not fully synced
  return pc;
}
static float get_sync_percentage(const cryptonote::COMMAND_RPC_GET_INFO::response &ires)
{
  return get_sync_percentage(ires.height, ires.target_height);
}

bool t_rpc_command_executor::show_status() {
  cryptonote::COMMAND_RPC_GET_INFO::request ireq;
  cryptonote::COMMAND_RPC_GET_INFO::response ires;
  cryptonote::COMMAND_RPC_HARD_FORK_INFO::request hfreq;
  cryptonote::COMMAND_RPC_HARD_FORK_INFO::response hfres;
  cryptonote::COMMAND_RPC_MINING_STATUS::request mreq;
  cryptonote::COMMAND_RPC_MINING_STATUS::response mres;
  epee::json_rpc::error error_resp;
  bool has_mining_info = true;

  std::string fail_message = "Problem fetching info";

  hfreq.version = 0;
  bool mining_busy = false;
  if (m_is_rpc)
  {
    if (!m_rpc_client->rpc_request(ireq, ires, "/getinfo", fail_message.c_str()))
    {
      return true;
    }
    if (!m_rpc_client->json_rpc_request(hfreq, hfres, "hard_fork_info", fail_message.c_str()))
    {
      return true;
    }
    // mining info is only available non unrestricted RPC mode
    has_mining_info = m_rpc_client->rpc_request(mreq, mres, "/mining_status", fail_message.c_str());
  }
  else
  {
    if (!m_rpc_server->on_get_info(ireq, ires) || ires.status != CORE_RPC_STATUS_OK)
    {
      tools::fail_msg_writer() << make_error(fail_message, ires.status);
      return true;
    }
    if (!m_rpc_server->on_hard_fork_info(hfreq, hfres, error_resp) || hfres.status != CORE_RPC_STATUS_OK)
    {
      tools::fail_msg_writer() << make_error(fail_message, hfres.status);
      return true;
    }
    if (!m_rpc_server->on_mining_status(mreq, mres))
    {
      tools::fail_msg_writer() << fail_message.c_str();
      return true;
    }

    if (mres.status == CORE_RPC_STATUS_BUSY)
    {
      mining_busy = true;
    }
    else if (mres.status != CORE_RPC_STATUS_OK)
    {
      tools::fail_msg_writer() << make_error(fail_message, mres.status);
      return true;
    }
  }

  std::time_t uptime = std::time(nullptr) - ires.start_time;
  uint64_t net_height = ires.target_height > ires.height ? ires.target_height : ires.height;
  std::string bootstrap_msg;
  if (ires.was_bootstrap_ever_used)
  {
    bootstrap_msg = ", bootstrapping from " + ires.bootstrap_daemon_address;
    if (ires.untrusted)
    {
      bootstrap_msg += (boost::format(", local height: %llu (%.1f%%)") % ires.height_without_bootstrap % get_sync_percentage(ires.height_without_bootstrap, net_height)).str();
    }
    else
    {
      bootstrap_msg += " was used before";
    }
  }

  std::stringstream str;
  str << boost::format("Height: %llu/%llu (%.1f%%) on %s%s, %s, net hash %s, v%u%s, %s, %u(out)+%u(in) connections")
    % (unsigned long long)ires.height
    % (unsigned long long)net_height
    % get_sync_percentage(ires)
    % (ires.testnet ? "testnet" : ires.stagenet ? "stagenet" : "mainnet")
    % bootstrap_msg
    % (!has_mining_info ? "mining info unavailable" : mining_busy ? "syncing" : mres.active ? ( ( mres.is_background_mining_enabled ? "smart " : "" ) + std::string("mining at ") + get_mining_speed(mres.speed) + std::string(" to ") + mres.address ) : "not mining")
    % get_mining_speed(ires.difficulty / ires.target)
    % (unsigned)hfres.version
    % get_fork_extra_info(hfres.earliest_height, net_height, ires.target)
    % (hfres.state == cryptonote::HardFork::Ready ? "up to date" : hfres.state == cryptonote::HardFork::UpdateNeeded ? "update needed" : "out of date, likely forked")
    % (unsigned)ires.outgoing_connections_count
    % (unsigned)ires.incoming_connections_count
  ;

  // restricted RPC does not disclose start time
  if (ires.start_time)
  {
    str << boost::format(", uptime %ud %uh %um %us")
      % (unsigned int)floor(uptime / 60.0 / 60.0 / 24.0)
      % (unsigned int)floor(fmod((uptime / 60.0 / 60.0), 24.0))
      % (unsigned int)floor(fmod((uptime / 60.0), 60.0))
      % (unsigned int)fmod(uptime, 60.0)
    ;
  }

  tools::success_msg_writer() << str.str();

  return true;
}

bool t_rpc_command_executor::print_connections() {
  cryptonote::COMMAND_RPC_GET_CONNECTIONS::request req;
  cryptonote::COMMAND_RPC_GET_CONNECTIONS::response res;
  epee::json_rpc::error error_resp;

  std::string fail_message = "Unsuccessful";

  if (m_is_rpc)
  {
    if (!m_rpc_client->json_rpc_request(req, res, "get_connections", fail_message.c_str()))
    {
      return true;
    }
  }
  else
  {
    if (!m_rpc_server->on_get_connections(req, res, error_resp) || res.status != CORE_RPC_STATUS_OK)
    {
      tools::fail_msg_writer() << make_error(fail_message, res.status);
      return true;
    }
  }

  tools::msg_writer() << std::setw(30) << std::left << "Remote Host"
      << std::setw(20) << "Peer id"
      << std::setw(20) << "Support Flags"      
      << std::setw(30) << "Recv/Sent (inactive,sec)"
      << std::setw(25) << "State"
      << std::setw(20) << "Livetime(sec)"
      << std::setw(12) << "Down (kB/s)"
      << std::setw(14) << "Down(now)"
      << std::setw(10) << "Up (kB/s)" 
      << std::setw(13) << "Up(now)"
      << std::endl;

  for (auto & info : res.connections)
  {
    std::string address = info.incoming ? "INC " : "OUT ";
    address += info.ip + ":" + info.port;
    //std::string in_out = info.incoming ? "INC " : "OUT ";
    tools::msg_writer() 
     //<< std::setw(30) << std::left << in_out
     << std::setw(30) << std::left << address
     << std::setw(20) << epee::string_tools::pad_string(info.peer_id, 16, '0', true)
     << std::setw(20) << info.support_flags
     << std::setw(30) << std::to_string(info.recv_count) + "("  + std::to_string(info.recv_idle_time) + ")/" + std::to_string(info.send_count) + "(" + std::to_string(info.send_idle_time) + ")"
     << std::setw(25) << info.state
     << std::setw(20) << info.live_time
     << std::setw(12) << info.avg_download
     << std::setw(14) << info.current_download
     << std::setw(10) << info.avg_upload
     << std::setw(13) << info.current_upload
     
     << std::left << (info.localhost ? "[LOCALHOST]" : "")
     << std::left << (info.local_ip ? "[LAN]" : "");
    //tools::msg_writer() << boost::format("%-25s peer_id: %-25s %s") % address % info.peer_id % in_out;
    
  }

  return true;
}

bool t_rpc_command_executor::print_blockchain_info(uint64_t start_block_index, uint64_t end_block_index) {
  cryptonote::COMMAND_RPC_GET_BLOCK_HEADERS_RANGE::request req;
  cryptonote::COMMAND_RPC_GET_BLOCK_HEADERS_RANGE::response res;
  epee::json_rpc::error error_resp;

  req.start_height = start_block_index;
  req.end_height = end_block_index;
  req.fill_pow_hash = false;

  std::string fail_message = "Unsuccessful";

  if (m_is_rpc)
  {
    if (!m_rpc_client->json_rpc_request(req, res, "getblockheadersrange", fail_message.c_str()))
    {
      return true;
    }
  }
  else
  {
    if (!m_rpc_server->on_get_block_headers_range(req, res, error_resp) || res.status != CORE_RPC_STATUS_OK)
    {
      tools::fail_msg_writer() << make_error(fail_message, res.status);
      return true;
    }
  }

  bool first = true;
  for (auto & header : res.headers)
  {
    if (!first)
      tools::msg_writer() << "" << std::endl;
    tools::msg_writer()
      << "height: " << header.height << ", timestamp: " << header.timestamp
      << ", size: " << header.block_size << ", weight: " << header.block_weight << ", transactions: " << header.num_txes << std::endl
      << "major version: " << (unsigned)header.major_version << ", minor version: " << (unsigned)header.minor_version << std::endl
      << "block id: " << header.hash << ", previous block id: " << header.prev_hash << std::endl
      << "difficulty: " << header.difficulty << ", nonce " << header.nonce << ", reward " << cryptonote::print_money(header.reward) << std::endl;
    first = false;
  }

  return true;
}

bool t_rpc_command_executor::print_quorum_state(uint64_t height)
{
  cryptonote::COMMAND_RPC_GET_QUORUM_STATE::request req;
  cryptonote::COMMAND_RPC_GET_QUORUM_STATE::response res;
  epee::json_rpc::error error_resp;

  req.height = height;
  std::string fail_message = "Unsuccessful";

  if (m_is_rpc)
  {
    if (!m_rpc_client->json_rpc_request(req, res, "get_quorum_state", fail_message.c_str()))
    {
      return true;
    }
  }
  else
  {
    if (!m_rpc_server->on_get_quorum_state(req, res, error_resp) || res.status != CORE_RPC_STATUS_OK)
    {
      tools::fail_msg_writer() << make_error(fail_message, res.status);
      return true;
    }
  }

  tools::msg_writer() << "Quorum Service Nodes [" << res.quorum_nodes.size() << "]";
  for (size_t i = 0; i < res.quorum_nodes.size(); i++)
  {
    const std::string &entry = res.quorum_nodes[i];
    tools::msg_writer() << "[" << i << "] " << entry;
  }

  tools::msg_writer() << "Service Nodes To Test [" << res.nodes_to_test.size() << "]";
  for (size_t i = 0; i < res.nodes_to_test.size(); i++)
  {
    const std::string &entry = res.nodes_to_test[i];
    tools::msg_writer() << "[" << i << "] " << entry;
  }


  return true;
}


bool t_rpc_command_executor::set_log_level(int8_t level) {
  cryptonote::COMMAND_RPC_SET_LOG_LEVEL::request req;
  cryptonote::COMMAND_RPC_SET_LOG_LEVEL::response res;
  req.level = level;

  std::string fail_message = "Unsuccessful";

  if (m_is_rpc)
  {
    if (!m_rpc_client->rpc_request(req, res, "/set_log_level", fail_message.c_str()))
    {
      return true;
    }
  }
  else
  {
    if (!m_rpc_server->on_set_log_level(req, res) || res.status != CORE_RPC_STATUS_OK)
    {
      tools::fail_msg_writer() << make_error(fail_message, res.status);
      return true;
    }
  }

  tools::success_msg_writer() << "Log level is now " << std::to_string(level);

  return true;
}

bool t_rpc_command_executor::set_log_categories(const std::string &categories) {
  cryptonote::COMMAND_RPC_SET_LOG_CATEGORIES::request req;
  cryptonote::COMMAND_RPC_SET_LOG_CATEGORIES::response res;
  req.categories = categories;

  std::string fail_message = "Unsuccessful";

  if (m_is_rpc)
  {
    if (!m_rpc_client->rpc_request(req, res, "/set_log_categories", fail_message.c_str()))
    {
      return true;
    }
  }
  else
  {
    if (!m_rpc_server->on_set_log_categories(req, res) || res.status != CORE_RPC_STATUS_OK)
    {
      tools::fail_msg_writer() << make_error(fail_message, res.status);
      return true;
    }
  }

  tools::success_msg_writer() << "Log categories are now " << res.categories;

  return true;
}

bool t_rpc_command_executor::print_height() {
  cryptonote::COMMAND_RPC_GET_HEIGHT::request req;
  cryptonote::COMMAND_RPC_GET_HEIGHT::response res;

  std::string fail_message = "Unsuccessful";

  if (m_is_rpc)
  {
    if (!m_rpc_client->rpc_request(req, res, "/getheight", fail_message.c_str()))
    {
      return true;
    }
  }
  else
  {
    if (!m_rpc_server->on_get_height(req, res) || res.status != CORE_RPC_STATUS_OK)
    {
      tools::fail_msg_writer() << make_error(fail_message, res.status);
      return true;
    }
  }

  tools::success_msg_writer() << boost::lexical_cast<std::string>(res.height);

  return true;
}

bool t_rpc_command_executor::print_block_by_hash(crypto::hash block_hash) {
  cryptonote::COMMAND_RPC_GET_BLOCK::request req;
  cryptonote::COMMAND_RPC_GET_BLOCK::response res;
  epee::json_rpc::error error_resp;

  req.hash = epee::string_tools::pod_to_hex(block_hash);
  req.fill_pow_hash = true;

  std::string fail_message = "Unsuccessful";

  if (m_is_rpc)
  {
    if (!m_rpc_client->json_rpc_request(req, res, "getblock", fail_message.c_str()))
    {
      return true;
    }
  }
  else
  {
    if (!m_rpc_server->on_get_block(req, res, error_resp) || res.status != CORE_RPC_STATUS_OK)
    {
      tools::fail_msg_writer() << make_error(fail_message, res.status);
      return true;
    }
  }

  print_block_header(res.block_header);
  tools::success_msg_writer() << res.json << ENDL;

  return true;
}

bool t_rpc_command_executor::print_block_by_height(uint64_t height) {
  cryptonote::COMMAND_RPC_GET_BLOCK::request req;
  cryptonote::COMMAND_RPC_GET_BLOCK::response res;
  epee::json_rpc::error error_resp;

  req.height = height;
  req.fill_pow_hash = true;

  std::string fail_message = "Unsuccessful";

  if (m_is_rpc)
  {
    if (!m_rpc_client->json_rpc_request(req, res, "getblock", fail_message.c_str()))
    {
      return true;
    }
  }
  else
  {
    if (!m_rpc_server->on_get_block(req, res, error_resp) || res.status != CORE_RPC_STATUS_OK)
    {
      tools::fail_msg_writer() << make_error(fail_message, res.status);
      return true;
    }
  }

  print_block_header(res.block_header);
  tools::success_msg_writer() << res.json << ENDL;

  return true;
}

bool t_rpc_command_executor::print_transaction(crypto::hash transaction_hash,
  bool include_hex,
  bool include_json) {
  cryptonote::COMMAND_RPC_GET_TRANSACTIONS::request req;
  cryptonote::COMMAND_RPC_GET_TRANSACTIONS::response res;

  std::string fail_message = "Problem fetching transaction";

  req.txs_hashes.push_back(epee::string_tools::pod_to_hex(transaction_hash));
  req.decode_as_json = false;
  req.prune = false;
  if (m_is_rpc)
  {
    if (!m_rpc_client->rpc_request(req, res, "/gettransactions", fail_message.c_str()))
    {
      return true;
    }
  }
  else
  {
    if (!m_rpc_server->on_get_transactions(req, res) || res.status != CORE_RPC_STATUS_OK)
    {
      tools::fail_msg_writer() << make_error(fail_message, res.status);
      return true;
    }
  }

  if (1 == res.txs.size() || 1 == res.txs_as_hex.size())
  {
    if (1 == res.txs.size())
    {
      // only available for new style answers
      if (res.txs.front().in_pool)
        tools::success_msg_writer() << "Found in pool";
      else
        tools::success_msg_writer() << "Found in blockchain at height " << res.txs.front().block_height;
    }

    const std::string &as_hex = (1 == res.txs.size()) ? res.txs.front().as_hex : res.txs_as_hex.front();
    // Print raw hex if requested
    if (include_hex)
      tools::success_msg_writer() << as_hex << std::endl;

    // Print json if requested
    if (include_json)
    {
      crypto::hash tx_hash, tx_prefix_hash;
      cryptonote::transaction tx;
      cryptonote::blobdata blob;
      if (!string_tools::parse_hexstr_to_binbuff(as_hex, blob))
      {
        tools::fail_msg_writer() << "Failed to parse tx to get json format";
      }
      else if (!cryptonote::parse_and_validate_tx_from_blob(blob, tx, tx_hash, tx_prefix_hash))
      {
        tools::fail_msg_writer() << "Failed to parse tx blob to get json format";
      }
      else
      {
        tools::success_msg_writer() << cryptonote::obj_to_json_str(tx) << std::endl;
      }
    }
  }
  else
  {
    tools::fail_msg_writer() << "Transaction wasn't found: " << transaction_hash << std::endl;
  }

  return true;
}

bool t_rpc_command_executor::is_key_image_spent(const crypto::key_image &ki) {
  cryptonote::COMMAND_RPC_IS_KEY_IMAGE_SPENT::request req;
  cryptonote::COMMAND_RPC_IS_KEY_IMAGE_SPENT::response res;

  std::string fail_message = "Problem checking key image";

  req.key_images.push_back(epee::string_tools::pod_to_hex(ki));
  if (m_is_rpc)
  {
    if (!m_rpc_client->rpc_request(req, res, "/is_key_image_spent", fail_message.c_str()))
    {
      return true;
    }
  }
  else
  {
    if (!m_rpc_server->on_is_key_image_spent(req, res) || res.status != CORE_RPC_STATUS_OK)
    {
      tools::fail_msg_writer() << make_error(fail_message, res.status);
      return true;
    }
  }

  if (1 == res.spent_status.size())
  {
    // first as hex
    tools::success_msg_writer() << ki << ": " << (res.spent_status.front() ? "spent" : "unspent") << (res.spent_status.front() == cryptonote::COMMAND_RPC_IS_KEY_IMAGE_SPENT::SPENT_IN_POOL ? " (in pool)" : "");
  }
  else
  {
    tools::fail_msg_writer() << "key image status could not be determined" << std::endl;
  }

  return true;
}

bool t_rpc_command_executor::print_transaction_pool_long() {
  cryptonote::COMMAND_RPC_GET_TRANSACTION_POOL::request req;
  cryptonote::COMMAND_RPC_GET_TRANSACTION_POOL::response res;

  std::string fail_message = "Problem fetching transaction pool";

  if (m_is_rpc)
  {
    if (!m_rpc_client->rpc_request(req, res, "/get_transaction_pool", fail_message.c_str()))
    {
      return true;
    }
  }
  else
  {
    if (!m_rpc_server->on_get_transaction_pool(req, res, false) || res.status != CORE_RPC_STATUS_OK)
    {
      tools::fail_msg_writer() << make_error(fail_message, res.status);
      return true;
    }
  }

  if (res.transactions.empty() && res.spent_key_images.empty())
  {
    tools::msg_writer() << "Pool is empty" << std::endl;
  }
  if (! res.transactions.empty())
  {
    const time_t now = time(NULL);
    tools::msg_writer() << "Transactions: ";
    for (auto & tx_info : res.transactions)
    {
      tools::msg_writer() << "id: " << tx_info.id_hash << std::endl
                          << tx_info.tx_json << std::endl
                          << "blob_size: " << tx_info.blob_size << std::endl
                          << "weight: " << tx_info.weight << std::endl
                          << "fee: " << cryptonote::print_money(tx_info.fee) << std::endl
                          << "fee/byte: " << cryptonote::print_money(tx_info.fee / (double)tx_info.weight) << std::endl
                          << "receive_time: " << tx_info.receive_time << " (" << get_human_time_ago(tx_info.receive_time, now) << ")" << std::endl
                          << "relayed: " << [&](const cryptonote::tx_info &tx_info)->std::string { if (!tx_info.relayed) return "no"; return boost::lexical_cast<std::string>(tx_info.last_relayed_time) + " (" + get_human_time_ago(tx_info.last_relayed_time, now) + ")"; } (tx_info) << std::endl
                          << "do_not_relay: " << (tx_info.do_not_relay ? 'T' : 'F')  << std::endl
                          << "kept_by_block: " << (tx_info.kept_by_block ? 'T' : 'F') << std::endl
                          << "double_spend_seen: " << (tx_info.double_spend_seen ? 'T' : 'F')  << std::endl
                          << "max_used_block_height: " << tx_info.max_used_block_height << std::endl
                          << "max_used_block_id: " << tx_info.max_used_block_id_hash << std::endl
                          << "last_failed_height: " << tx_info.last_failed_height << std::endl
                          << "last_failed_id: " << tx_info.last_failed_id_hash << std::endl;
    }
    if (res.spent_key_images.empty())
    {
      tools::msg_writer() << "WARNING: Inconsistent pool state - no spent key images";
    }
  }
  if (! res.spent_key_images.empty())
  {
    tools::msg_writer() << ""; // one newline
    tools::msg_writer() << "Spent key images: ";
    for (const cryptonote::spent_key_image_info& kinfo : res.spent_key_images)
    {
      tools::msg_writer() << "key image: " << kinfo.id_hash;
      if (kinfo.txs_hashes.size() == 1)
      {
        tools::msg_writer() << "  tx: " << kinfo.txs_hashes[0];
      }
      else if (kinfo.txs_hashes.size() == 0)
      {
        tools::msg_writer() << "  WARNING: spent key image has no txs associated";
      }
      else
      {
        tools::msg_writer() << "  NOTE: key image for multiple txs: " << kinfo.txs_hashes.size();
        for (const std::string& tx_id : kinfo.txs_hashes)
        {
          tools::msg_writer() << "  tx: " << tx_id;
        }
      }
    }
    if (res.transactions.empty())
    {
      tools::msg_writer() << "WARNING: Inconsistent pool state - no transactions";
    }
  }

  return true;
}

bool t_rpc_command_executor::print_transaction_pool_short() {
  cryptonote::COMMAND_RPC_GET_TRANSACTION_POOL::request req;
  cryptonote::COMMAND_RPC_GET_TRANSACTION_POOL::response res;

  std::string fail_message = "Problem fetching transaction pool";

  if (m_is_rpc)
  {
    if (!m_rpc_client->rpc_request(req, res, "/get_transaction_pool", fail_message.c_str()))
    {
      return true;
    }
  }
  else
  {
    if (!m_rpc_server->on_get_transaction_pool(req, res, false) || res.status != CORE_RPC_STATUS_OK)
    {
      tools::fail_msg_writer() << make_error(fail_message, res.status);
      return true;
    }
  }

  if (res.transactions.empty())
  {
    tools::msg_writer() << "Pool is empty" << std::endl;
  }
  else
  {
    const time_t now = time(NULL);
    for (auto & tx_info : res.transactions)
    {
      tools::msg_writer() << "id: " << tx_info.id_hash << std::endl
                          << "blob_size: " << tx_info.blob_size << std::endl
                          << "weight: " << tx_info.weight << std::endl
                          << "fee: " << cryptonote::print_money(tx_info.fee) << std::endl
                          << "fee/byte: " << cryptonote::print_money(tx_info.fee / (double)tx_info.weight) << std::endl
                          << "receive_time: " << tx_info.receive_time << " (" << get_human_time_ago(tx_info.receive_time, now) << ")" << std::endl
                          << "relayed: " << [&](const cryptonote::tx_info &tx_info)->std::string { if (!tx_info.relayed) return "no"; return boost::lexical_cast<std::string>(tx_info.last_relayed_time) + " (" + get_human_time_ago(tx_info.last_relayed_time, now) + ")"; } (tx_info) << std::endl
                          << "do_not_relay: " << (tx_info.do_not_relay ? 'T' : 'F')  << std::endl
                          << "kept_by_block: " << (tx_info.kept_by_block ? 'T' : 'F') << std::endl
                          << "double_spend_seen: " << (tx_info.double_spend_seen ? 'T' : 'F') << std::endl
                          << "max_used_block_height: " << tx_info.max_used_block_height << std::endl
                          << "max_used_block_id: " << tx_info.max_used_block_id_hash << std::endl
                          << "last_failed_height: " << tx_info.last_failed_height << std::endl
                          << "last_failed_id: " << tx_info.last_failed_id_hash << std::endl;
    }
  }

  return true;
}

bool t_rpc_command_executor::print_transaction_pool_stats() {
  cryptonote::COMMAND_RPC_GET_TRANSACTION_POOL_STATS::request req;
  cryptonote::COMMAND_RPC_GET_TRANSACTION_POOL_STATS::response res;
  cryptonote::COMMAND_RPC_GET_INFO::request ireq;
  cryptonote::COMMAND_RPC_GET_INFO::response ires;

  std::string fail_message = "Problem fetching transaction pool stats";

  if (m_is_rpc)
  {
    if (!m_rpc_client->rpc_request(req, res, "/get_transaction_pool_stats", fail_message.c_str()))
    {
      return true;
    }
    if (!m_rpc_client->rpc_request(ireq, ires, "/getinfo", fail_message.c_str()))
    {
      return true;
    }
  }
  else
  {
    res.pool_stats = {};
    if (!m_rpc_server->on_get_transaction_pool_stats(req, res, false) || res.status != CORE_RPC_STATUS_OK)
    {
      tools::fail_msg_writer() << make_error(fail_message, res.status);
      return true;
    }
    if (!m_rpc_server->on_get_info(ireq, ires) || ires.status != CORE_RPC_STATUS_OK)
    {
      tools::fail_msg_writer() << make_error(fail_message, ires.status);
      return true;
    }
  }

  size_t n_transactions = res.pool_stats.txs_total;
  const uint64_t now = time(NULL);
  size_t avg_bytes = n_transactions ? res.pool_stats.bytes_total / n_transactions : 0;

  std::string backlog_message;
  const uint64_t full_reward_zone = ires.block_weight_limit / 2;
  if (res.pool_stats.bytes_total <= full_reward_zone)
  {
    backlog_message = "no backlog";
  }
  else
  {
    uint64_t backlog = (res.pool_stats.bytes_total + full_reward_zone - 1) / full_reward_zone;
    backlog_message = (boost::format("estimated %u block (%u minutes) backlog") % backlog % (backlog * DIFFICULTY_TARGET_V2 / 60)).str();
  }

  tools::msg_writer() << n_transactions << " tx(es), " << res.pool_stats.bytes_total << " bytes total (min " << res.pool_stats.bytes_min << ", max " << res.pool_stats.bytes_max << ", avg " << avg_bytes << ", median " << res.pool_stats.bytes_med << ")" << std::endl
      << "fees " << cryptonote::print_money(res.pool_stats.fee_total) << " (avg " << cryptonote::print_money(n_transactions ? res.pool_stats.fee_total / n_transactions : 0) << " per tx" << ", " << cryptonote::print_money(res.pool_stats.bytes_total ? res.pool_stats.fee_total / res.pool_stats.bytes_total : 0) << " per byte)" << std::endl
      << res.pool_stats.num_double_spends << " double spends, " << res.pool_stats.num_not_relayed << " not relayed, " << res.pool_stats.num_failing << " failing, " << res.pool_stats.num_10m << " older than 10 minutes (oldest " << (res.pool_stats.oldest == 0 ? "-" : get_human_time_ago(res.pool_stats.oldest, now)) << "), " << backlog_message;

  if (n_transactions > 1 && res.pool_stats.histo.size())
  {
    std::vector<uint64_t> times;
    uint64_t numer;
    size_t i, n = res.pool_stats.histo.size(), denom;
    times.resize(n);
    if (res.pool_stats.histo_98pc)
    {
      numer = res.pool_stats.histo_98pc;
      denom = n-1;
      for (i=0; i<denom; i++)
        times[i] = i * numer / denom;
      times[i] = now - res.pool_stats.oldest;
    } else
    {
      numer = now - res.pool_stats.oldest;
      denom = n;
      for (i=0; i<denom; i++)
        times[i] = i * numer / denom;
    }
    tools::msg_writer() << "   Age      Txes       Bytes";
    for (i=0; i<n; i++)
    {
      tools::msg_writer() << get_time_hms(times[i]) << std::setw(8) << res.pool_stats.histo[i].txs << std::setw(12) << res.pool_stats.histo[i].bytes;
    }
  }
  tools::msg_writer();

  return true;
}

bool t_rpc_command_executor::start_mining(cryptonote::account_public_address address, uint64_t num_threads, cryptonote::network_type nettype, bool do_background_mining, bool ignore_battery) {
  cryptonote::COMMAND_RPC_START_MINING::request req;
  cryptonote::COMMAND_RPC_START_MINING::response res;
  req.miner_address = cryptonote::get_account_address_as_str(nettype, false, address);
  req.threads_count = num_threads;
  req.do_background_mining = do_background_mining;
  req.ignore_battery = ignore_battery;
  
  std::string fail_message = "Mining did not start";

  if (m_is_rpc)
  {
    if (m_rpc_client->rpc_request(req, res, "/start_mining", fail_message.c_str()))
    {
      tools::success_msg_writer() << "Mining started";
    }
  }
  else
  {
    if (!m_rpc_server->on_start_mining(req, res) || res.status != CORE_RPC_STATUS_OK)
    {
      tools::fail_msg_writer() << make_error(fail_message, res.status);
      return true;
    }
  }

  return true;
}

bool t_rpc_command_executor::stop_mining() {
  cryptonote::COMMAND_RPC_STOP_MINING::request req;
  cryptonote::COMMAND_RPC_STOP_MINING::response res;

  std::string fail_message = "Mining did not stop";

  if (m_is_rpc)
  {
    if (!m_rpc_client->rpc_request(req, res, "/stop_mining", fail_message.c_str()))
    {
      return true;
    }
  }
  else
  {
    if (!m_rpc_server->on_stop_mining(req, res) || res.status != CORE_RPC_STATUS_OK)
    {
      tools::fail_msg_writer() << make_error(fail_message, res.status);
      return true;
    }
  }

  tools::success_msg_writer() << "Mining stopped";
  return true;
}

bool t_rpc_command_executor::stop_daemon()
{
  cryptonote::COMMAND_RPC_STOP_DAEMON::request req;
  cryptonote::COMMAND_RPC_STOP_DAEMON::response res;

//# ifdef WIN32
//    // Stop via service API
//    // TODO - this is only temporary!  Get rid of hard-coded constants!
//    bool ok = windows::stop_service("Loki Daemon");
//    ok = windows::uninstall_service("Loki Daemon");
//    //bool ok = windows::stop_service(SERVICE_NAME);
//    //ok = windows::uninstall_service(SERVICE_NAME);
//    if (ok)
//    {
//      return true;
//    }
//# endif

  // Stop via RPC
  std::string fail_message = "Daemon did not stop";

  if (m_is_rpc)
  {
    if(!m_rpc_client->rpc_request(req, res, "/stop_daemon", fail_message.c_str()))
    {
      return true;
    }
  }
  else
  {
    if (!m_rpc_server->on_stop_daemon(req, res) || res.status != CORE_RPC_STATUS_OK)
    {
      tools::fail_msg_writer() << make_error(fail_message, res.status);
      return true;
    }
  }

  tools::success_msg_writer() << "Stop signal sent";

  return true;
}

bool t_rpc_command_executor::print_status()
{
  if (!m_is_rpc)
  {
    tools::success_msg_writer() << "print_status makes no sense in interactive mode";
    return true;
  }

  bool daemon_is_alive = m_rpc_client->check_connection();

  if(daemon_is_alive) {
    tools::success_msg_writer() << "lokid is running";
  }
  else {
    tools::fail_msg_writer() << "lokid is NOT running";
  }

  return true;
}

bool t_rpc_command_executor::get_limit()
{
  cryptonote::COMMAND_RPC_GET_LIMIT::request req;
  cryptonote::COMMAND_RPC_GET_LIMIT::response res;

  std::string failure_message = "Couldn't get limit";

  if (m_is_rpc)
  {
    if (!m_rpc_client->rpc_request(req, res, "/get_limit", failure_message.c_str()))
    {
      return true;
    }
  }
  else
  {
    if (!m_rpc_server->on_get_limit(req, res) || res.status != CORE_RPC_STATUS_OK)
    {
      tools::fail_msg_writer() << make_error(failure_message, res.status);
      return true;
    }
  }

  tools::msg_writer() << "limit-down is " << res.limit_down << " kB/s";
  tools::msg_writer() << "limit-up is " << res.limit_up << " kB/s";
  return true;
}

bool t_rpc_command_executor::set_limit(int64_t limit_down, int64_t limit_up)
{
  cryptonote::COMMAND_RPC_SET_LIMIT::request req;
  cryptonote::COMMAND_RPC_SET_LIMIT::response res;

  req.limit_down = limit_down;
  req.limit_up = limit_up;

  std::string failure_message = "Couldn't set limit";

  if (m_is_rpc)
  {
    if (!m_rpc_client->rpc_request(req, res, "/set_limit", failure_message.c_str()))
    {
      return true;
    }
  }
  else
  {
    if (!m_rpc_server->on_set_limit(req, res) || res.status != CORE_RPC_STATUS_OK)
    {
      tools::fail_msg_writer() << make_error(failure_message, res.status);
      return true;
    }
  }

  tools::msg_writer() << "Set limit-down to " << res.limit_down << " kB/s";
  tools::msg_writer() << "Set limit-up to " << res.limit_up << " kB/s";
  return true;
}

bool t_rpc_command_executor::get_limit_up()
{
  cryptonote::COMMAND_RPC_GET_LIMIT::request req;
  cryptonote::COMMAND_RPC_GET_LIMIT::response res;

  std::string failure_message = "Couldn't get limit";

  if (m_is_rpc)
  {
    if (!m_rpc_client->rpc_request(req, res, "/get_limit", failure_message.c_str()))
    {
      return true;
    }
  }
  else
  {
    if (!m_rpc_server->on_get_limit(req, res) || res.status != CORE_RPC_STATUS_OK)
    {
      tools::fail_msg_writer() << make_error(failure_message, res.status);
      return true;
    }
  }

  tools::msg_writer() << "limit-up is " << res.limit_up << " kB/s";
  return true;
}

bool t_rpc_command_executor::get_limit_down()
{
  cryptonote::COMMAND_RPC_GET_LIMIT::request req;
  cryptonote::COMMAND_RPC_GET_LIMIT::response res;

  std::string failure_message = "Couldn't get limit";

  if (m_is_rpc)
  {
    if (!m_rpc_client->rpc_request(req, res, "/get_limit", failure_message.c_str()))
    {
      return true;
    }
  }
  else
  {
    if (!m_rpc_server->on_get_limit(req, res) || res.status != CORE_RPC_STATUS_OK)
    {
      tools::fail_msg_writer() << make_error(failure_message, res.status);
      return true;
    }
  }

  tools::msg_writer() << "limit-down is " << res.limit_down << " kB/s";
  return true;
}

bool t_rpc_command_executor::out_peers(uint64_t limit)
{
	cryptonote::COMMAND_RPC_OUT_PEERS::request req;
	cryptonote::COMMAND_RPC_OUT_PEERS::response res;
	
	epee::json_rpc::error error_resp;

	req.out_peers = limit;
	
	std::string fail_message = "Unsuccessful";

	if (m_is_rpc)
	{
		if (!m_rpc_client->rpc_request(req, res, "/out_peers", fail_message.c_str()))
		{
			return true;
		}
	}
	else
	{
		if (!m_rpc_server->on_out_peers(req, res) || res.status != CORE_RPC_STATUS_OK)
		{
			tools::fail_msg_writer() << make_error(fail_message, res.status);
			return true;
		}
	}

	tools::msg_writer() << "Max number of out peers set to " << limit << std::endl;

	return true;
}

bool t_rpc_command_executor::in_peers(uint64_t limit)
{
	cryptonote::COMMAND_RPC_IN_PEERS::request req;
	cryptonote::COMMAND_RPC_IN_PEERS::response res;

	epee::json_rpc::error error_resp;

	req.in_peers = limit;

	std::string fail_message = "Unsuccessful";

	if (m_is_rpc)
	{
		if (!m_rpc_client->rpc_request(req, res, "/in_peers", fail_message.c_str()))
		{
			return true;
		}
	}
	else
	{
		if (!m_rpc_server->on_in_peers(req, res) || res.status != CORE_RPC_STATUS_OK)
		{
			tools::fail_msg_writer() << make_error(fail_message, res.status);
			return true;
		}
	}

	tools::msg_writer() << "Max number of in peers set to " << limit << std::endl;

	return true;
}

bool t_rpc_command_executor::start_save_graph()
{
	cryptonote::COMMAND_RPC_START_SAVE_GRAPH::request req;
	cryptonote::COMMAND_RPC_START_SAVE_GRAPH::response res;
	std::string fail_message = "Unsuccessful";
	
	if (m_is_rpc)
	{
		if (!m_rpc_client->rpc_request(req, res, "/start_save_graph", fail_message.c_str()))
		{
			return true;
		}
	}
	
	else
    {
		if (!m_rpc_server->on_start_save_graph(req, res) || res.status != CORE_RPC_STATUS_OK)
		{
			tools::fail_msg_writer() << make_error(fail_message, res.status);
			return true;
		}
	}
	
	tools::success_msg_writer() << "Saving graph is now on";
	return true;
}

bool t_rpc_command_executor::stop_save_graph()
{
	cryptonote::COMMAND_RPC_STOP_SAVE_GRAPH::request req;
	cryptonote::COMMAND_RPC_STOP_SAVE_GRAPH::response res;
	std::string fail_message = "Unsuccessful";
	
	if (m_is_rpc)
	{
		if (!m_rpc_client->rpc_request(req, res, "/stop_save_graph", fail_message.c_str()))
		{
			return true;
		}
	}
	
	else
    {
		if (!m_rpc_server->on_stop_save_graph(req, res) || res.status != CORE_RPC_STATUS_OK)
		{
			tools::fail_msg_writer() << make_error(fail_message, res.status);
			return true;
		}
	}
	tools::success_msg_writer() << "Saving graph is now off";
	return true;
}

bool t_rpc_command_executor::hard_fork_info(uint8_t version)
{
    cryptonote::COMMAND_RPC_HARD_FORK_INFO::request req;
    cryptonote::COMMAND_RPC_HARD_FORK_INFO::response res;
    std::string fail_message = "Unsuccessful";
    epee::json_rpc::error error_resp;

    req.version = version;

    if (m_is_rpc)
    {
        if (!m_rpc_client->json_rpc_request(req, res, "hard_fork_info", fail_message.c_str()))
        {
            return true;
        }
    }
    else
    {
        if (!m_rpc_server->on_hard_fork_info(req, res, error_resp) || res.status != CORE_RPC_STATUS_OK)
        {
            tools::fail_msg_writer() << make_error(fail_message, res.status);
            return true;
        }
    }

    version = version > 0 ? version : res.voting;
    tools::msg_writer() << "version " << (uint32_t)version << " " << (res.enabled ? "enabled" : "not enabled") <<
        ", " << res.votes << "/" << res.window << " votes, threshold " << res.threshold;
    tools::msg_writer() << "current version " << (uint32_t)res.version << ", voting for version " << (uint32_t)res.voting;

    return true;
}

bool t_rpc_command_executor::print_bans()
{
    cryptonote::COMMAND_RPC_GETBANS::request req;
    cryptonote::COMMAND_RPC_GETBANS::response res;
    std::string fail_message = "Unsuccessful";
    epee::json_rpc::error error_resp;

    if (m_is_rpc)
    {
        if (!m_rpc_client->json_rpc_request(req, res, "get_bans", fail_message.c_str()))
        {
            return true;
        }
    }
    else
    {
        if (!m_rpc_server->on_get_bans(req, res, error_resp) || res.status != CORE_RPC_STATUS_OK)
        {
            tools::fail_msg_writer() << make_error(fail_message, res.status);
            return true;
        }
    }

    for (auto i = res.bans.begin(); i != res.bans.end(); ++i)
    {
        tools::msg_writer() << epee::string_tools::get_ip_string_from_int32(i->ip) << " banned for " << i->seconds << " seconds";
    }

    return true;
}


bool t_rpc_command_executor::ban(const std::string &ip, time_t seconds)
{
    cryptonote::COMMAND_RPC_SETBANS::request req;
    cryptonote::COMMAND_RPC_SETBANS::response res;
    std::string fail_message = "Unsuccessful";
    epee::json_rpc::error error_resp;

    cryptonote::COMMAND_RPC_SETBANS::ban ban;
    if (!epee::string_tools::get_ip_int32_from_string(ban.ip, ip))
    {
        tools::fail_msg_writer() << "Invalid IP";
        return true;
    }
    ban.ban = true;
    ban.seconds = seconds;
    req.bans.push_back(ban);

    if (m_is_rpc)
    {
        if (!m_rpc_client->json_rpc_request(req, res, "set_bans", fail_message.c_str()))
        {
            return true;
        }
    }
    else
    {
        if (!m_rpc_server->on_set_bans(req, res, error_resp) || res.status != CORE_RPC_STATUS_OK)
        {
            tools::fail_msg_writer() << make_error(fail_message, res.status);
            return true;
        }
    }

    return true;
}

bool t_rpc_command_executor::unban(const std::string &ip)
{
    cryptonote::COMMAND_RPC_SETBANS::request req;
    cryptonote::COMMAND_RPC_SETBANS::response res;
    std::string fail_message = "Unsuccessful";
    epee::json_rpc::error error_resp;

    cryptonote::COMMAND_RPC_SETBANS::ban ban;
    if (!epee::string_tools::get_ip_int32_from_string(ban.ip, ip))
    {
        tools::fail_msg_writer() << "Invalid IP";
        return true;
    }
    ban.ban = false;
    ban.seconds = 0;
    req.bans.push_back(ban);

    if (m_is_rpc)
    {
        if (!m_rpc_client->json_rpc_request(req, res, "set_bans", fail_message.c_str()))
        {
            return true;
        }
    }
    else
    {
        if (!m_rpc_server->on_set_bans(req, res, error_resp) || res.status != CORE_RPC_STATUS_OK)
        {
            tools::fail_msg_writer() << make_error(fail_message, res.status);
            return true;
        }
    }

    return true;
}

bool t_rpc_command_executor::flush_txpool(const std::string &txid)
{
    cryptonote::COMMAND_RPC_FLUSH_TRANSACTION_POOL::request req;
    cryptonote::COMMAND_RPC_FLUSH_TRANSACTION_POOL::response res;
    std::string fail_message = "Unsuccessful";
    epee::json_rpc::error error_resp;

    if (!txid.empty())
      req.txids.push_back(txid);

    if (m_is_rpc)
    {
        if (!m_rpc_client->json_rpc_request(req, res, "flush_txpool", fail_message.c_str()))
        {
            return true;
        }
    }
    else
    {
        if (!m_rpc_server->on_flush_txpool(req, res, error_resp) || res.status != CORE_RPC_STATUS_OK)
        {
            tools::fail_msg_writer() << make_error(fail_message, res.status);
            return true;
        }
    }

    tools::success_msg_writer() << "Pool successfully flushed";
    return true;
}

bool t_rpc_command_executor::output_histogram(const std::vector<uint64_t> &amounts, uint64_t min_count, uint64_t max_count)
{
    cryptonote::COMMAND_RPC_GET_OUTPUT_HISTOGRAM::request req;
    cryptonote::COMMAND_RPC_GET_OUTPUT_HISTOGRAM::response res;
    std::string fail_message = "Unsuccessful";
    epee::json_rpc::error error_resp;

    req.amounts = amounts;
    req.min_count = min_count;
    req.max_count = max_count;
    req.unlocked = false;
    req.recent_cutoff = 0;

    if (m_is_rpc)
    {
        if (!m_rpc_client->json_rpc_request(req, res, "get_output_histogram", fail_message.c_str()))
        {
            return true;
        }
    }
    else
    {
        if (!m_rpc_server->on_get_output_histogram(req, res, error_resp) || res.status != CORE_RPC_STATUS_OK)
        {
            tools::fail_msg_writer() << make_error(fail_message, res.status);
            return true;
        }
    }

    std::sort(res.histogram.begin(), res.histogram.end(),
        [](const cryptonote::COMMAND_RPC_GET_OUTPUT_HISTOGRAM::entry &e1, const cryptonote::COMMAND_RPC_GET_OUTPUT_HISTOGRAM::entry &e2)->bool { return e1.total_instances < e2.total_instances; });
    for (const auto &e: res.histogram)
    {
        tools::msg_writer() << e.total_instances << "  " << cryptonote::print_money(e.amount);
    }

    return true;
}

bool t_rpc_command_executor::print_coinbase_tx_sum(uint64_t height, uint64_t count)
{
  cryptonote::COMMAND_RPC_GET_COINBASE_TX_SUM::request req;
  cryptonote::COMMAND_RPC_GET_COINBASE_TX_SUM::response res;
  epee::json_rpc::error error_resp;

  req.height = height;
  req.count = count;

  std::string fail_message = "Unsuccessful";

  if (m_is_rpc)
  {
    if (!m_rpc_client->json_rpc_request(req, res, "get_coinbase_tx_sum", fail_message.c_str()))
    {
      return true;
    }
  }
  else
  {
    if (!m_rpc_server->on_get_coinbase_tx_sum(req, res, error_resp) || res.status != CORE_RPC_STATUS_OK)
    {
      tools::fail_msg_writer() << make_error(fail_message, res.status);
      return true;
    }
  }

  tools::msg_writer() << "Sum of coinbase transactions between block heights ["
    << height << ", " << (height + count) << ") is "
    << cryptonote::print_money(res.emission_amount + res.fee_amount) << " "
    << "consisting of " << cryptonote::print_money(res.emission_amount) 
    << " in emissions, and " << cryptonote::print_money(res.fee_amount) << " in fees";
  return true;
}

bool t_rpc_command_executor::alt_chain_info(const std::string &tip)
{
  cryptonote::COMMAND_RPC_GET_INFO::request ireq;
  cryptonote::COMMAND_RPC_GET_INFO::response ires;
  cryptonote::COMMAND_RPC_GET_ALTERNATE_CHAINS::request req;
  cryptonote::COMMAND_RPC_GET_ALTERNATE_CHAINS::response res;
  epee::json_rpc::error error_resp;

  std::string fail_message = "Unsuccessful";

  if (m_is_rpc)
  {
    if (!m_rpc_client->rpc_request(ireq, ires, "/getinfo", fail_message.c_str()))
    {
      return true;
    }
    if (!m_rpc_client->json_rpc_request(req, res, "get_alternate_chains", fail_message.c_str()))
    {
      return true;
    }
  }
  else
  {
    if (!m_rpc_server->on_get_info(ireq, ires) || ires.status != CORE_RPC_STATUS_OK)
    {
      tools::fail_msg_writer() << make_error(fail_message, ires.status);
      return true;
    }
    if (!m_rpc_server->on_get_alternate_chains(req, res, error_resp))
    {
      tools::fail_msg_writer() << make_error(fail_message, res.status);
      return true;
    }
  }

  if (tip.empty())
  {
    tools::msg_writer() << boost::lexical_cast<std::string>(res.chains.size()) << " alternate chains found:";
    for (const auto &chain: res.chains)
    {
      uint64_t start_height = (chain.height - chain.length + 1);
      tools::msg_writer() << chain.length << " blocks long, from height " << start_height << " (" << (ires.height - start_height - 1)
          << " deep), diff " << chain.difficulty << ": " << chain.block_hash;
    }
  }
  else
  {
    const auto i = std::find_if(res.chains.begin(), res.chains.end(), [&tip](cryptonote::COMMAND_RPC_GET_ALTERNATE_CHAINS::chain_info &info){ return info.block_hash == tip; });
    if (i != res.chains.end())
    {
      const auto &chain = *i;
      tools::success_msg_writer() << "Found alternate chain with tip " << tip;
      uint64_t start_height = (chain.height - chain.length + 1);
      tools::msg_writer() << chain.length << " blocks long, from height " << start_height << " (" << (ires.height - start_height - 1)
          << " deep), diff " << chain.difficulty << ":";
      for (const std::string &block_id: chain.block_hashes)
        tools::msg_writer() << "  " << block_id;
      tools::msg_writer() << "Chain parent on main chain: " << chain.main_chain_parent_block;
    }
    else
      tools::fail_msg_writer() << "Block hash " << tip << " is not the tip of any known alternate chain";
  }
  return true;
}

bool t_rpc_command_executor::print_blockchain_dynamic_stats(uint64_t nblocks)
{
  cryptonote::COMMAND_RPC_GET_INFO::request ireq;
  cryptonote::COMMAND_RPC_GET_INFO::response ires;
  cryptonote::COMMAND_RPC_GET_BLOCK_HEADERS_RANGE::request bhreq;
  cryptonote::COMMAND_RPC_GET_BLOCK_HEADERS_RANGE::response bhres;
  cryptonote::COMMAND_RPC_GET_BASE_FEE_ESTIMATE::request fereq;
  cryptonote::COMMAND_RPC_GET_BASE_FEE_ESTIMATE::response feres;
  cryptonote::COMMAND_RPC_HARD_FORK_INFO::request hfreq;
  cryptonote::COMMAND_RPC_HARD_FORK_INFO::response hfres;
  epee::json_rpc::error error_resp;

  std::string fail_message = "Problem fetching info";

  fereq.grace_blocks = 0;
  hfreq.version = HF_VERSION_PER_BYTE_FEE;
  if (m_is_rpc)
  {
    if (!m_rpc_client->rpc_request(ireq, ires, "/getinfo", fail_message.c_str()))
    {
      return true;
    }
    if (!m_rpc_client->json_rpc_request(fereq, feres, "get_fee_estimate", fail_message.c_str()))
    {
      return true;
    }
    if (!m_rpc_client->json_rpc_request(hfreq, hfres, "hard_fork_info", fail_message.c_str()))
    {
      return true;
    }
  }
  else
  {
    if (!m_rpc_server->on_get_info(ireq, ires) || ires.status != CORE_RPC_STATUS_OK)
    {
      tools::fail_msg_writer() << make_error(fail_message, ires.status);
      return true;
    }
    if (!m_rpc_server->on_get_base_fee_estimate(fereq, feres, error_resp) || feres.status != CORE_RPC_STATUS_OK)
    {
      tools::fail_msg_writer() << make_error(fail_message, feres.status);
      return true;
    }
    if (!m_rpc_server->on_hard_fork_info(hfreq, hfres, error_resp) || hfres.status != CORE_RPC_STATUS_OK)
    {
      tools::fail_msg_writer() << make_error(fail_message, hfres.status);
      return true;
    }
  }

  tools::msg_writer() << "Height: " << ires.height << ", diff " << ires.difficulty << ", cum. diff " << ires.cumulative_difficulty
      << ", target " << ires.target << " sec" << ", dyn fee " << cryptonote::print_money(feres.fee) << "/" << (hfres.enabled ? "byte" : "kB");

  if (nblocks > 0)
  {
    if (nblocks > ires.height)
      nblocks = ires.height;

    bhreq.start_height = ires.height - nblocks;
    bhreq.end_height = ires.height - 1;
    bhreq.fill_pow_hash = false;
    if (m_is_rpc)
    {
      if (!m_rpc_client->json_rpc_request(bhreq, bhres, "getblockheadersrange", fail_message.c_str()))
      {
        return true;
      }
    }
    else
    {
      if (!m_rpc_server->on_get_block_headers_range(bhreq, bhres, error_resp) || bhres.status != CORE_RPC_STATUS_OK)
      {
        tools::fail_msg_writer() << make_error(fail_message, bhres.status);
        return true;
      }
    }

    double avgdiff = 0;
    double avgnumtxes = 0;
    double avgreward = 0;
    std::vector<uint64_t> weights;
    weights.reserve(nblocks);
    uint64_t earliest = std::numeric_limits<uint64_t>::max(), latest = 0;
    std::vector<unsigned> major_versions(256, 0), minor_versions(256, 0);
    for (const auto &bhr: bhres.headers)
    {
      avgdiff += bhr.difficulty;
      avgnumtxes += bhr.num_txes;
      avgreward += bhr.reward;
      weights.push_back(bhr.block_weight);
      static_assert(sizeof(bhr.major_version) == 1, "major_version expected to be uint8_t");
      static_assert(sizeof(bhr.minor_version) == 1, "major_version expected to be uint8_t");
      major_versions[(unsigned)bhr.major_version]++;
      minor_versions[(unsigned)bhr.minor_version]++;
      earliest = std::min(earliest, bhr.timestamp);
      latest = std::max(latest, bhr.timestamp);
    }
    avgdiff /= nblocks;
    avgnumtxes /= nblocks;
    avgreward /= nblocks;
    uint64_t median_block_weight = epee::misc_utils::median(weights);
    tools::msg_writer() << "Last " << nblocks << ": avg. diff " << (uint64_t)avgdiff << ", " << (latest - earliest) / nblocks << " avg sec/block, avg num txes " << avgnumtxes
        << ", avg. reward " << cryptonote::print_money(avgreward) << ", median block weight " << median_block_weight;

    unsigned int max_major = 256, max_minor = 256;
    while (max_major > 0 && !major_versions[--max_major]);
    while (max_minor > 0 && !minor_versions[--max_minor]);
    std::string s = "";
    for (unsigned n = 0; n <= max_major; ++n)
      if (major_versions[n])
        s += (s.empty() ? "" : ", ") + boost::lexical_cast<std::string>(major_versions[n]) + std::string(" v") + boost::lexical_cast<std::string>(n);
    tools::msg_writer() << "Block versions: " << s;
    s = "";
    for (unsigned n = 0; n <= max_minor; ++n)
      if (minor_versions[n])
        s += (s.empty() ? "" : ", ") + boost::lexical_cast<std::string>(minor_versions[n]) + std::string(" v") + boost::lexical_cast<std::string>(n);
    tools::msg_writer() << "Voting for: " << s;
  }
  return true;
}

bool t_rpc_command_executor::update(const std::string &command)
{
  cryptonote::COMMAND_RPC_UPDATE::request req;
  cryptonote::COMMAND_RPC_UPDATE::response res;
  epee::json_rpc::error error_resp;

  std::string fail_message = "Problem fetching info";

  req.command = command;
  if (m_is_rpc)
  {
    if (!m_rpc_client->rpc_request(req, res, "/update", fail_message.c_str()))
    {
      return true;
    }
  }
  else
  {
    if (!m_rpc_server->on_update(req, res) || res.status != CORE_RPC_STATUS_OK)
    {
      tools::fail_msg_writer() << make_error(fail_message, res.status);
      return true;
    }
  }

  if (!res.update)
  {
    tools::msg_writer() << "No update available";
    return true;
  }

  tools::msg_writer() << "Update available: v" << res.version << ": " << res.user_uri << ", hash " << res.hash;
  if (command == "check")
    return true;

  if (!res.path.empty())
    tools::msg_writer() << "Update downloaded to: " << res.path;
  else
    tools::msg_writer() << "Update download failed: " << res.status;
  if (command == "download")
    return true;

  tools::msg_writer() << "'update' not implemented yet";

  return true;
}

bool t_rpc_command_executor::relay_tx(const std::string &txid)
{
    cryptonote::COMMAND_RPC_RELAY_TX::request req;
    cryptonote::COMMAND_RPC_RELAY_TX::response res;
    std::string fail_message = "Unsuccessful";
    epee::json_rpc::error error_resp;

    req.txids.push_back(txid);

    if (m_is_rpc)
    {
        if (!m_rpc_client->json_rpc_request(req, res, "relay_tx", fail_message.c_str()))
        {
            return true;
        }
    }
    else
    {
        if (!m_rpc_server->on_relay_tx(req, res, error_resp) || res.status != CORE_RPC_STATUS_OK)
        {
            tools::fail_msg_writer() << make_error(fail_message, res.status);
            return true;
        }
    }

    tools::success_msg_writer() << "Transaction successfully relayed";
    return true;
}

bool t_rpc_command_executor::sync_info()
{
    cryptonote::COMMAND_RPC_SYNC_INFO::request req;
    cryptonote::COMMAND_RPC_SYNC_INFO::response res;
    std::string fail_message = "Unsuccessful";
    epee::json_rpc::error error_resp;

    if (m_is_rpc)
    {
        if (!m_rpc_client->json_rpc_request(req, res, "sync_info", fail_message.c_str()))
        {
            return true;
        }
    }
    else
    {
        if (!m_rpc_server->on_sync_info(req, res, error_resp) || res.status != CORE_RPC_STATUS_OK)
        {
            tools::fail_msg_writer() << make_error(fail_message, res.status);
            return true;
        }
    }

    uint64_t target = res.target_height < res.height ? res.height : res.target_height;
    tools::success_msg_writer() << "Height: " << res.height << ", target: " << target << " (" << (100.0 * res.height / target) << "%)";
    uint64_t current_download = 0;
    for (const auto &p: res.peers)
      current_download += p.info.current_download;
    tools::success_msg_writer() << "Downloading at " << current_download << " kB/s";

    tools::success_msg_writer() << std::to_string(res.peers.size()) << " peers";
    for (const auto &p: res.peers)
    {
      std::string address = epee::string_tools::pad_string(p.info.address, 24);
      uint64_t nblocks = 0, size = 0;
      for (const auto &s: res.spans)
        if (s.rate > 0.0f && s.connection_id == p.info.connection_id)
          nblocks += s.nblocks, size += s.size;
      tools::success_msg_writer() << address << "  " << epee::string_tools::pad_string(p.info.peer_id, 16, '0', true) << "  " << epee::string_tools::pad_string(p.info.state, 16) << "  " << p.info.height << "  "  << p.info.current_download << " kB/s, " << nblocks << " blocks / " << size/1e6 << " MB queued";
    }

    uint64_t total_size = 0;
    for (const auto &s: res.spans)
      total_size += s.size;
    tools::success_msg_writer() << std::to_string(res.spans.size()) << " spans, " << total_size/1e6 << " MB";
    for (const auto &s: res.spans)
    {
      std::string address = epee::string_tools::pad_string(s.remote_address, 24);
      if (s.size == 0)
      {
        tools::success_msg_writer() << address << "  " << s.nblocks << " (" << s.start_block_height << " - " << (s.start_block_height + s.nblocks - 1) << ")  -";
      }
      else
      {
        tools::success_msg_writer() << address << "  " << s.nblocks << " (" << s.start_block_height << " - " << (s.start_block_height + s.nblocks - 1) << ", " << (uint64_t)(s.size/1e3) << " kB)  " << (unsigned)(s.rate/1e3) << " kB/s (" << s.speed/100.0f << ")";
      }
    }

    return true;
}

<<<<<<< HEAD
bool t_rpc_command_executor::get_service_node_registration_cmd(const std::vector<std::string> &args)
{
    cryptonote::COMMAND_RPC_GET_SERVICE_NODE_REGISTRATION_CMD::request req;
    cryptonote::COMMAND_RPC_GET_SERVICE_NODE_REGISTRATION_CMD::response res;
    std::string fail_message = "Unsuccessful";
    epee::json_rpc::error error_resp;

    req.args = args;
    req.make_friendly = !m_is_rpc;
    if (m_is_rpc)
    {
      if (!m_rpc_client->json_rpc_request(req, res, "get_service_node_registration_cmd", fail_message.c_str()))
      {
          tools::fail_msg_writer() << make_error(fail_message, res.status);
          return true;
      }
    }
    else
    {
      if (!m_rpc_server->on_get_service_node_registration_cmd(req, res, error_resp) || res.status != CORE_RPC_STATUS_OK)
      {
          tools::fail_msg_writer() << make_error(fail_message, error_resp.message);
          return true;
      }
    }

    tools::success_msg_writer() << res.registration_cmd;

    return true;
}

static void print_service_node_list_state(cryptonote::network_type nettype, int hard_fork_version, uint64_t *curr_height, std::vector<cryptonote::COMMAND_RPC_GET_SERVICE_NODES::response::entry *> list)
{
  const char indent1[] = "    ";
  const char indent2[] = "        ";
  const char indent3[] = "            ";

  for (size_t i = 0; i < list.size(); ++i)
  {
    const cryptonote::COMMAND_RPC_GET_SERVICE_NODES::response::entry &entry = *list[i];

    bool is_registered = entry.total_contributed >= entry.staking_requirement;
    epee::console_colors color = is_registered ? console_color_green : epee::console_color_yellow;

    // Print Funding Status
    {
      tools::msg_writer(color) << indent1 << "[" << i << "] Service Node: "            << entry.service_node_pubkey;
      tools::msg_writer()      << indent2 << "Total Contributed/Staking Requirement: " << cryptonote::print_money(entry.total_contributed) << "/" << cryptonote::print_money(entry.staking_requirement);
      tools::msg_writer()      << indent2 << "Total Reserved: "                        << cryptonote::print_money(entry.total_reserved);
    }

    // Print Expiry Info
    {
      uint64_t expiry_height = entry.registration_height + service_nodes::get_staking_requirement_lock_blocks(nettype);
      if (hard_fork_version >= cryptonote::network_version_10_bulletproofs)
        expiry_height += STAKING_REQUIREMENT_LOCK_BLOCKS_EXCESS;

      if (curr_height)
      {
        uint64_t now = time(nullptr);
        uint64_t delta_height = expiry_height - *curr_height;
        uint64_t expiry_epoch_time = now + (delta_height * DIFFICULTY_TARGET_V2);

        tools::msg_writer() << indent2 << "Registration Height/Expiry Height: " << entry.registration_height << "/" << expiry_height << " (in " << delta_height << " blocks)";
        tools::msg_writer() << indent2 << "Expiry Date (Estimated UTC): " << get_date_time(expiry_epoch_time) << " (" << get_human_time_ago(expiry_epoch_time, now) << ")";
      }
      else
      {
        tools::msg_writer() << indent2 << "Registration Height/Expiry Height: " << entry.registration_height << " / " << expiry_height << " (in ?? blocks) ";
        tools::msg_writer() << indent2 << "Expiry Date (Estimated UTC): ?? (Could not get current blockchain height)";
      }
    }

    // Print reward status
    if (is_registered)
    {
      tools::msg_writer() << indent2 << "Last Reward At (Block Height/TX Index): "  << entry.last_reward_block_height << " / " << entry.last_reward_transaction_index;
    }

    tools::msg_writer() << indent2 << "Operator Cut (\% Of Reward): "             << ((entry.portions_for_operator / (double)STAKING_PORTIONS) * 100.0) << "%";
    tools::msg_writer() << indent2 << "Operator Address: "                        << entry.operator_address;

    // Print service node tests
    if (is_registered)
    {
      epee::console_colors uptime_proof_color = (entry.last_uptime_proof == 0) ? epee::console_color_red : epee::console_color_green;
      if (entry.last_uptime_proof == 0)
        tools::msg_writer(uptime_proof_color) << indent2 << "Last Uptime Proof Received: Not Received Yet";
      else
        tools::msg_writer(uptime_proof_color) << indent2 << "Last Uptime Proof Received: "            << get_human_time_ago(entry.last_uptime_proof, time(nullptr));
    }

    // Print contributors
    {
      tools::msg_writer() << "";
      for (size_t j = 0; j < entry.contributors.size(); ++j)
      {
        const cryptonote::COMMAND_RPC_GET_SERVICE_NODES::response::contribution &contributor = entry.contributors[j];
        tools::msg_writer() << indent2 << "[" << j << "] Contributor: " << contributor.address;
        tools::msg_writer() << indent3 << "Amount / Reserved: "         << cryptonote::print_money(contributor.amount) << " / " << cryptonote::print_money(contributor.reserved);
      }
    }

    tools::msg_writer() << "";
  }
}

bool t_rpc_command_executor::print_sn(const std::vector<std::string> &args)
{
    cryptonote::COMMAND_RPC_GET_SERVICE_NODES::request req = {};
    cryptonote::COMMAND_RPC_GET_SERVICE_NODES::response res = {};
    std::string fail_message = "Unsuccessful";
    epee::json_rpc::error error_resp;
    req.service_node_pubkeys = args;

    cryptonote::COMMAND_RPC_GET_INFO::request get_info_req;
    cryptonote::COMMAND_RPC_GET_INFO::response get_info_res;

    cryptonote::network_type nettype = cryptonote::UNDEFINED;
    uint64_t *curr_height = nullptr;
    int hard_fork_version = 7;
    if (m_is_rpc)
    {
      if (!m_rpc_client->rpc_request(get_info_req, get_info_res, "/getinfo", fail_message.c_str()))
      {
        tools::fail_msg_writer() << make_error(fail_message, get_info_res.status);
        return true;
      }

      {
        cryptonote::COMMAND_RPC_HARD_FORK_INFO::request  hard_fork_info_req = {};
        cryptonote::COMMAND_RPC_HARD_FORK_INFO::response hard_fork_info_res = {};
        if (!m_rpc_client->json_rpc_request(hard_fork_info_req, hard_fork_info_res, "hard_fork_info", fail_message.c_str()))
        {
          tools::fail_msg_writer() << make_error(fail_message, hard_fork_info_res.status);
          return true;
        }

        hard_fork_version = hard_fork_info_res.version;
      }

      if (!m_rpc_client->json_rpc_request(req, res, "get_service_nodes", fail_message.c_str()))
      {
        tools::fail_msg_writer() << make_error(fail_message, res.status);
        return true;
      }

      if (get_info_res.mainnet) nettype       = cryptonote::MAINNET;
      else if (get_info_res.stagenet) nettype = cryptonote::STAGENET;
      else if (get_info_res.testnet) nettype  = cryptonote::TESTNET;
      curr_height = &get_info_res.height;
    }
    else
    {
      if (m_rpc_server->on_get_info(get_info_req, get_info_res) || get_info_res.status == CORE_RPC_STATUS_OK)
        curr_height = &get_info_res.height;

      {
        cryptonote::COMMAND_RPC_HARD_FORK_INFO::request  hard_fork_info_req = {};
        cryptonote::COMMAND_RPC_HARD_FORK_INFO::response hard_fork_info_res = {};
        if (!m_rpc_server->on_hard_fork_info(hard_fork_info_req, hard_fork_info_res, error_resp) || hard_fork_info_res.status != CORE_RPC_STATUS_OK)
        {
          tools::fail_msg_writer() << make_error(fail_message, error_resp.message);
          return true;
        }
        hard_fork_version = hard_fork_info_res.version;
      }

      if (!m_rpc_server->on_get_service_nodes(req, res, error_resp) || res.status != CORE_RPC_STATUS_OK)
      {
          tools::fail_msg_writer() << make_error(fail_message, error_resp.message);
          return true;
      }
      nettype = m_rpc_server->nettype();
    }

    std::vector<cryptonote::COMMAND_RPC_GET_SERVICE_NODES::response::entry *> unregistered;
    std::vector<cryptonote::COMMAND_RPC_GET_SERVICE_NODES::response::entry *> registered;
    registered.reserve  (res.service_node_states.size());
    unregistered.reserve(res.service_node_states.size() * 0.5f);

    for (auto &entry : res.service_node_states)
    {
      if (entry.total_contributed == entry.staking_requirement)
      {
        registered.push_back(&entry);
      }
      else
      {
        unregistered.push_back(&entry);
      }
    }

    std::sort(unregistered.begin(), unregistered.end(),
        [](const cryptonote::COMMAND_RPC_GET_SERVICE_NODES::response::entry *a, const cryptonote::COMMAND_RPC_GET_SERVICE_NODES::response::entry *b) {
        uint64_t a_remaining = a->staking_requirement - a->total_reserved;
        uint64_t b_remaining = b->staking_requirement - b->total_reserved;

        if (b_remaining == a_remaining)
          return b->portions_for_operator < a->portions_for_operator;

        return b_remaining < a_remaining;
    });

    std::stable_sort(registered.begin(), registered.end(),
        [](const cryptonote::COMMAND_RPC_GET_SERVICE_NODES::response::entry *a, const cryptonote::COMMAND_RPC_GET_SERVICE_NODES::response::entry *b) {
        if (a->last_reward_block_height == b->last_reward_block_height)
          return a->last_reward_transaction_index < b->last_reward_transaction_index;

        return a->last_reward_block_height < b->last_reward_block_height;
    });

    if (unregistered.size() > 0)
    {
      tools::msg_writer() << "Service Node Unregistered State[" << unregistered.size()<< "]";
      print_service_node_list_state(nettype, hard_fork_version, curr_height, unregistered);
    }

    if (registered.size() > 0)
    {
      tools::msg_writer() << "Service Node Registration State[" << registered.size()<< "]";
      print_service_node_list_state(nettype, hard_fork_version, curr_height, registered);
    }

    if (unregistered.size() == 0 && registered.size() == 0)
    {
      if (args.size() > 0)
      {
        tools::msg_writer() << "No service node is currently known on the network for: ";
        for (const std::string &arg : args)
        {
          tools::msg_writer() << arg;
        }
      }
      else
      {
        tools::msg_writer() << "No service node is currently known on the network";
      }
    }

    return true;
}

bool t_rpc_command_executor::print_sn_status()
{
  cryptonote::COMMAND_RPC_GET_SERVICE_NODE_KEY::response res = {};
  {
    cryptonote::COMMAND_RPC_GET_SERVICE_NODE_KEY::request req = {};
    std::string fail_message = "Unsuccessful";

    if (m_is_rpc)
    {
      if (!m_rpc_client->json_rpc_request(req, res, "get_service_node_key", fail_message.c_str()))
      {
        tools::fail_msg_writer() << make_error(fail_message, res.status);
        return true;
      }
    }
    else
    {
      epee::json_rpc::error error_resp;
      if (!m_rpc_server->on_get_service_node_key(req, res, error_resp) || res.status != CORE_RPC_STATUS_OK)
      {
        tools::fail_msg_writer() << make_error(fail_message, error_resp.message);
        return true;
      }
    }
  }

  std::string const &sn_key_str = res.service_node_pubkey;
  bool result = print_sn({sn_key_str});
  return result;
}

bool t_rpc_command_executor::print_sr(uint64_t height)
{
  cryptonote::COMMAND_RPC_GET_STAKING_REQUIREMENT::request req = {};
  cryptonote::COMMAND_RPC_GET_STAKING_REQUIREMENT::response res = {};
  std::string fail_message = "Unsuccessful";
  epee::json_rpc::error error_resp;
  req.height = height;

  if (m_is_rpc)
  {
    if (!m_rpc_client->json_rpc_request(req, res, "get_staking_requirement", fail_message.c_str()))
    {
      tools::fail_msg_writer() << make_error(fail_message, res.status);
=======
bool t_rpc_command_executor::pop_blocks(uint64_t num_blocks)
{
  cryptonote::COMMAND_RPC_POP_BLOCKS::request req;
  cryptonote::COMMAND_RPC_POP_BLOCKS::response res;
  std::string fail_message = "pop_blocks failed";

  req.nblocks = num_blocks;
  if (m_is_rpc)
  {
    if (!m_rpc_client->rpc_request(req, res, "/pop_blocks", fail_message.c_str()))
    {
>>>>>>> 6bc0c7e6
      return true;
    }
  }
  else
  {
<<<<<<< HEAD
    epee::json_rpc::error error_resp;
    if (!m_rpc_server->on_get_staking_requirement(req, res, error_resp) || res.status != CORE_RPC_STATUS_OK)
    {
      tools::fail_msg_writer() << make_error(fail_message, error_resp.message);
      return true;
    }
  }

  tools::success_msg_writer() << "Staking Requirement: " << cryptonote::print_money(res.staking_requirement);
  return true;
}

bool t_rpc_command_executor::print_sn_key()
{
  cryptonote::COMMAND_RPC_GET_SERVICE_NODE_KEY::request req = {};
  cryptonote::COMMAND_RPC_GET_SERVICE_NODE_KEY::response res = {};
  std::string fail_message = "Unsuccessful";
  epee::json_rpc::error error_resp;

  if (m_is_rpc)
  {
    if (!m_rpc_client->json_rpc_request(req, res, "get_service_node_key", fail_message.c_str()))
=======
    if (!m_rpc_server->on_pop_blocks(req, res) || res.status != CORE_RPC_STATUS_OK)
>>>>>>> 6bc0c7e6
    {
      tools::fail_msg_writer() << make_error(fail_message, res.status);
      return true;
    }
  }
<<<<<<< HEAD
  else
  {
    if (!m_rpc_server->on_get_service_node_key(req, res, error_resp) || res.status != CORE_RPC_STATUS_OK)
    {
      tools::fail_msg_writer() << make_error(fail_message, error_resp.message);
      return true;
    }
  }

  tools::success_msg_writer() << "Service Node Public Key: " << res.service_node_pubkey;
  return true;
}

// Returns lowest x such that (STAKING_PORTIONS * x/amount) >= portions
static uint64_t get_amount_to_make_portions(uint64_t amount, uint64_t portions)
{
  uint64_t lo, hi, resulthi, resultlo;
  lo = mul128(amount, portions, &hi);
  if (lo > UINT64_MAX - (STAKING_PORTIONS - 1))
    hi++;
  lo += STAKING_PORTIONS-1;
  div128_64(hi, lo, STAKING_PORTIONS, &resulthi, &resultlo);
  return resultlo;
}
// Returns lowest x such that (staking_requirement * x/STAKING_PORTIONS) >= amount
static uint64_t get_portions_to_make_amount(uint64_t staking_requirement, uint64_t amount)
{
  uint64_t lo, hi, resulthi, resultlo;
  lo = mul128(amount, STAKING_PORTIONS, &hi);
  if (lo > UINT64_MAX - (staking_requirement - 1))
    hi++;
  lo += staking_requirement-1;
  div128_64(hi, lo, staking_requirement, &resulthi, &resultlo);
  return resultlo;
}
static uint64_t get_actual_amount(uint64_t amount, uint64_t portions)
{
  uint64_t lo, hi, resulthi, resultlo;
  lo = mul128(amount, portions, &hi);
  div128_64(hi, lo, STAKING_PORTIONS, &resulthi, &resultlo);
  return resultlo;
}

bool t_rpc_command_executor::prepare_registration()
{
  std::string categories = mlog_get_categories();
  mlog_set_categories("");

  cryptonote::COMMAND_RPC_GET_INFO::request req;
  cryptonote::COMMAND_RPC_GET_INFO::response res;

  if (m_is_rpc)
  {
    std::cout << "Cannot prepare registration over RPC" << std::endl;
    mlog_set_categories(categories.c_str());
    return true;
  }

  cryptonote::COMMAND_RPC_GET_SERVICE_NODE_KEY::request keyreq = {};
  cryptonote::COMMAND_RPC_GET_SERVICE_NODE_KEY::response keyres = {};
  epee::json_rpc::error error_resp;
  if (!m_rpc_server->on_get_service_node_key(keyreq, keyres, error_resp) || keyres.status != CORE_RPC_STATUS_OK)
  {
    tools::fail_msg_writer() << "Cannot get service node key. Make sure you are running daemon with --service-node flag";
    mlog_set_categories(categories.c_str());
    return true;
  }

  if (!m_rpc_server->on_get_info(req, res) || res.status != CORE_RPC_STATUS_OK)
  {
    std::cout << "Could not get current blockchain info" << std::endl;
    mlog_set_categories(categories.c_str());
    return true;
  }

#ifdef HAVE_READLINE
  rdln::suspend_readline pause_readline;
#endif

  size_t number_participants = 1;
  uint64_t operating_cost_portions = STAKING_PORTIONS;
  bool is_solo_stake = false;
  const auto nettype = m_rpc_server->nettype();

  std::vector<std::string> addresses;
  std::vector<uint64_t> contributions;

  const uint64_t block_height = std::max(res.height, res.target_height);
  const uint64_t staking_requirement =
    std::max(service_nodes::get_staking_requirement(nettype, block_height),
             service_nodes::get_staking_requirement(nettype, block_height + 30 * 24)); // allow 1 day
  uint64_t portions_remaining = STAKING_PORTIONS;
  uint64_t total_reserved_contributions = 0;

  // anything less than DUST will be added to operator stake
  const uint64_t DUST = MAX_NUMBER_OF_CONTRIBUTORS;

  std::cout << "Current staking requirement: " << cryptonote::print_money(staking_requirement) << " " << cryptonote::get_unit() << std::endl;
  
  std::string solo_stake;
  std::cout << "Will the operator contribute the entire stake? (Y/Yes/N/No): ";
  std::cin >> solo_stake;
  if(command_line::is_yes(solo_stake))
  {
    is_solo_stake = true;
  }
  else if(command_line::is_no(solo_stake))
  {
    is_solo_stake = false;
  }
  else
  {
    std::cout << "Invalid answer. Aborted." << std::endl;
    mlog_set_categories(categories.c_str());
    return true;
  }

  if(is_solo_stake)
  {
    contributions.push_back(STAKING_PORTIONS);
    portions_remaining = 0;
    total_reserved_contributions += get_actual_amount(staking_requirement, STAKING_PORTIONS);
  }
  else
  {
    std::string operating_cost_string;
    std::cout << "What percentage of the total staking reward would the operator like to reserve as an operator fee [0-100]%: ";
    std::cin >> operating_cost_string;
    
    // remove any trailing '%'
    if(!operating_cost_string.empty() && operating_cost_string.back() == '%')
    {
      operating_cost_string.pop_back();
    }

    double operating_cost_percent;
    try
    {
      operating_cost_percent = boost::lexical_cast<double>(operating_cost_string);
    }
    catch(...)
    {
      std::cout << "Invalid value." << std::endl;
      mlog_set_categories(categories.c_str());
      return true;
    }
    
    if(operating_cost_percent < 0.0 || operating_cost_percent > 100.0)
    {
      std::cout << "Invalid value. Should be between [0-100]" << std::endl;
      mlog_set_categories(categories.c_str());
      return true;
    }

        // Fix for truncation issue when operator cut = 100 for a pool Service Node.
    if (operating_cost_percent == 100.0)
    {
      operating_cost_portions = STAKING_PORTIONS;
    }
    else
    {
      operating_cost_portions = (operating_cost_percent / 100.0) * STAKING_PORTIONS;
    }

    const uint64_t min_contribution_portions = std::min(portions_remaining, MIN_PORTIONS);

    const uint64_t min_contribution = get_amount_to_make_portions(staking_requirement, min_contribution_portions);

    std::cout << "Minimum amount that can be reserved: " << cryptonote::print_money(min_contribution) << " " << cryptonote::get_unit() << std::endl;

    std::cout << "How much loki does the operator want to reserve in the stake? ";
    std::string contribution_string;
    std::cin >> contribution_string;
    uint64_t operator_cut;
    if(!cryptonote::parse_amount(operator_cut, contribution_string))
    {
      std::cout << "Invalid amount. Aborted." << std::endl;
      mlog_set_categories(categories.c_str());
      return true;
    }
    uint64_t portions = get_portions_to_make_amount(staking_requirement, operator_cut);
    if(portions < min_contribution_portions)
    {
      std::cout << "The operator needs to contribute at least 25% of the stake requirement (" << cryptonote::print_money(min_contribution) << " " << cryptonote::get_unit() << "). Aborted." << std::endl;
      mlog_set_categories(categories.c_str());
      return true;
    }
    else if(portions > portions_remaining)
    {
      std::cout << "The operator contribution is higher than the staking requirement. Any excess contribution will be locked for the staking duration, but won't yield any additional reward." << std::endl;
      portions = portions_remaining;
    }
    contributions.push_back(portions);
    portions_remaining -= portions;
    total_reserved_contributions += get_actual_amount(staking_requirement, portions);
  }

  if (!is_solo_stake)
  {
    std::string allow_multiple_contributors;
    std::cout << "Do you want to reserve portions of the stake for other specific contributors? (Y/Yes/N/No): ";
    std::cin >> allow_multiple_contributors;
    if(command_line::is_yes(allow_multiple_contributors))
    {
      std::cout << "Number of additional contributors [1-" << (MAX_NUMBER_OF_CONTRIBUTORS - 1) << "]: ";
      int additional_contributors;
      if(!(std::cin >> additional_contributors) || additional_contributors < 1 || additional_contributors > (MAX_NUMBER_OF_CONTRIBUTORS - 1))
      {
        std::cout << "Invalid value. Should be between [1-" << (MAX_NUMBER_OF_CONTRIBUTORS - 1) << "]" << std::endl;
        mlog_set_categories(categories.c_str());
        return true;
      }
      number_participants += static_cast<size_t>(additional_contributors);
    }
  }

  for (size_t contributor_index = 0; contributor_index < number_participants; ++contributor_index)
  {
    const bool is_operator = (contributor_index == 0);
    const std::string contributor_name = is_operator ? "the operator" : "contributor " + std::to_string(contributor_index);

    if (!is_operator)
    {
      const uint64_t min_contribution_portions = std::min(portions_remaining, MIN_PORTIONS);
      const uint64_t min_contribution = get_amount_to_make_portions(staking_requirement, min_contribution_portions);
      const uint64_t amount_left = get_amount_to_make_portions(staking_requirement, portions_remaining);
      std::cout << "The minimum amount possible to contribute is " << cryptonote::print_money(min_contribution) << " " << cryptonote::get_unit() << std::endl;
      std::cout << "There is " << cryptonote::print_money(amount_left) << " " << cryptonote::get_unit() << " left to meet the staking requirement." << std::endl;
      std::cout << "How much loki does " << contributor_name << " want to reserve in the stake? ";
      uint64_t contribution_amount;
      std::string contribution_string;
      std::cin >> contribution_string;
      if (!cryptonote::parse_amount(contribution_amount, contribution_string))
      {
        std::cout << "Invalid amount. Aborted." << std::endl;
        mlog_set_categories(categories.c_str());
        return true;
      }
      uint64_t portions = get_portions_to_make_amount(staking_requirement, contribution_amount);
      if (portions < min_contribution_portions)
      {
        std::cout << "Invalid amount. Aborted." << std::endl;
        mlog_set_categories(categories.c_str());
        return true;
      }
      if (portions > portions_remaining)
        portions = portions_remaining;
      contributions.push_back(portions);
      portions_remaining -= portions;
      total_reserved_contributions += get_actual_amount(staking_requirement, portions);
    }

    std::cout << "Enter the loki address for " << contributor_name << ": ";
    std::string address_string;
    // the addresses will be validated later down the line
    if(!(std::cin >> address_string))
    {
      std::cout << "Invalid address. Aborted." << std::endl;
      mlog_set_categories(categories.c_str());
      return true;
    }
    addresses.push_back(address_string);
  }

  assert(addresses.size() == contributions.size());

  const uint64_t amount_left = staking_requirement - total_reserved_contributions;

  if (!is_solo_stake)
  {
    std::cout << "Total staking contributions reserved: " << cryptonote::print_money(total_reserved_contributions) << " " << cryptonote::get_unit() << std::endl;
    if (amount_left > DUST)
    {
      std::cout << "Your total reservations do not equal the staking requirement." << std::endl;
      std::cout << "You will leave the remaining portion of " << cryptonote::print_money(amount_left) << " " << cryptonote::get_unit() << " open to contributions from anyone, and the Service Node will not activate until the full staking requirement is filled." << std::endl;
      std::cout << "Is this ok? (Y/Yes/N/No): ";
      std::string accept_pool_staking;
      std::cin >> accept_pool_staking;
      if(command_line::is_yes(accept_pool_staking))
      {
        // All good
      }
      else if(command_line::is_no(accept_pool_staking))
      {
        std::cout << "Staking requirements not met. Aborted." << std::endl;
        mlog_set_categories(categories.c_str());
        return true;
      }
      else
      {
        std::cout << "Invalid answer. Aborted." << std::endl;
        mlog_set_categories(categories.c_str());
        return true;
      }
    }
  }

  bool autostaking = false;
  std::cout << "Do you wish to enable automatic re-staking [Y/N]: ";
  std::string autostake_str;
  std::cin >> autostake_str;
  if (command_line::is_yes(autostake_str))
  {
    autostaking = true;
  }
  else if (command_line::is_no(autostake_str))
  {
    autostaking = false;
  }
  else
  {
    std::cout << "Invalid answer. Aborted." << std::endl;
    mlog_set_categories(categories.c_str());
    return true;
  }

  std::cout << "Summary:" << std::endl;
  std::cout << "Operating costs as % of reward: " << (operating_cost_portions * 100.0 / STAKING_PORTIONS) << "%" << std::endl;
  printf("%-16s%-9s%-19s%-s\n", "Contributor", "Address", "Contribution", "Contribution(%)");
  printf("%-16s%-9s%-19s%-s\n", "___________", "_______", "____________", "_______________");

  for (size_t i = 0; i < number_participants; ++i)
  {
    const std::string participant_name = (i==0) ? "Operator" : "Contributor " + std::to_string(i);
    uint64_t amount = get_actual_amount(staking_requirement, contributions[i]);
    if (amount_left <= DUST && i == 0)
      amount += amount_left; // add dust to the operator.
    printf("%-16s%-9s%-19s%-.9f\n", participant_name.c_str(), addresses[i].substr(0,6).c_str(), cryptonote::print_money(amount).c_str(), (double)contributions[i] * 100 / STAKING_PORTIONS);
  }

  if (amount_left > DUST)
  {
    printf("%-16s%-9s%-19s%-.2f\n", "(open)", "", cryptonote::print_money(amount_left).c_str(), amount_left * 100.0 / staking_requirement);
  }
  else if (amount_left > 0)
  {
    std::cout << "\nActual amounts may differ slightly from specification. This is due to\n" << std::endl;
    std::cout << "limitations on the way fractions are represented internally.\n" << std::endl;
  }

  std::cout << "\nBecause the actual requirement will depend on the time that you register, the\n";
  std::cout << "amounts shown here are used as a guide only, and the percentages will remain\n";
  std::cout << "the same." << std::endl;

  std::cout << "\nDo you confirm the information above is correct? (Y/Yes/N/No): ";
  std::string confirm_string;
  std::cin >> confirm_string;
  if(command_line::is_yes(confirm_string))
  {
    // all good
  }
  else if(command_line::is_no(confirm_string))
  {
    std::cout << "Aborted by user." << std::endl;
    mlog_set_categories(categories.c_str());
    return true;
  }
  else
  {
    std::cout << "Invalid answer. Aborted." << std::endl;
    mlog_set_categories(categories.c_str());
    return true;
  }

  // [auto] <operator cut> <address> <fraction> [<address> <fraction> [...]]]
  std::vector<std::string> args;

  if (autostaking)
    args.push_back("auto");

  args.push_back(std::to_string(operating_cost_portions));

  for (size_t i = 0; i < number_participants; ++i)
  {
    args.push_back(addresses[i]);
    args.push_back(std::to_string(contributions[i]));
  }

  for (size_t i = 0; i < addresses.size(); i++)
  {
    for (size_t j = 0; j < i; j++)
    {
      if (addresses[i] == addresses[j])
      {
        std::cout << "Must not provide the same address twice" << std::endl;
        mlog_set_categories(categories.c_str());
        return true;
      }
    }
  }

  mlog_set_categories(categories.c_str());

  bool result = get_service_node_registration_cmd(args);

  return true;
}
=======
  tools::success_msg_writer() << "new height: " << res.height;

  return true;
}

>>>>>>> 6bc0c7e6
}// namespace daemonize<|MERGE_RESOLUTION|>--- conflicted
+++ resolved
@@ -2027,7 +2027,6 @@
     return true;
 }
 
-<<<<<<< HEAD
 bool t_rpc_command_executor::get_service_node_registration_cmd(const std::vector<std::string> &args)
 {
     cryptonote::COMMAND_RPC_GET_SERVICE_NODE_REGISTRATION_CMD::request req;
@@ -2315,7 +2314,23 @@
     if (!m_rpc_client->json_rpc_request(req, res, "get_staking_requirement", fail_message.c_str()))
     {
       tools::fail_msg_writer() << make_error(fail_message, res.status);
-=======
+      return true;
+    }
+  }
+  else
+  {
+    epee::json_rpc::error error_resp;
+    if (!m_rpc_server->on_get_staking_requirement(req, res, error_resp) || res.status != CORE_RPC_STATUS_OK)
+    {
+      tools::fail_msg_writer() << make_error(fail_message, error_resp.message);
+      return true;
+    }
+  }
+
+  tools::success_msg_writer() << "Staking Requirement: " << cryptonote::print_money(res.staking_requirement);
+  return true;
+}
+
 bool t_rpc_command_executor::pop_blocks(uint64_t num_blocks)
 {
   cryptonote::COMMAND_RPC_POP_BLOCKS::request req;
@@ -2327,22 +2342,19 @@
   {
     if (!m_rpc_client->rpc_request(req, res, "/pop_blocks", fail_message.c_str()))
     {
->>>>>>> 6bc0c7e6
-      return true;
-    }
-  }
-  else
-  {
-<<<<<<< HEAD
-    epee::json_rpc::error error_resp;
-    if (!m_rpc_server->on_get_staking_requirement(req, res, error_resp) || res.status != CORE_RPC_STATUS_OK)
-    {
-      tools::fail_msg_writer() << make_error(fail_message, error_resp.message);
-      return true;
-    }
-  }
-
-  tools::success_msg_writer() << "Staking Requirement: " << cryptonote::print_money(res.staking_requirement);
+      return true;
+    }
+  }
+  else
+  {
+    if (!m_rpc_server->on_pop_blocks(req, res) || res.status != CORE_RPC_STATUS_OK)
+    {
+       tools::fail_msg_writer() << make_error(fail_message, res.status);
+       return true;
+    }
+  }
+
+  tools::success_msg_writer() << "new height: " << res.height;
   return true;
 }
 
@@ -2356,15 +2368,11 @@
   if (m_is_rpc)
   {
     if (!m_rpc_client->json_rpc_request(req, res, "get_service_node_key", fail_message.c_str()))
-=======
-    if (!m_rpc_server->on_pop_blocks(req, res) || res.status != CORE_RPC_STATUS_OK)
->>>>>>> 6bc0c7e6
     {
       tools::fail_msg_writer() << make_error(fail_message, res.status);
       return true;
     }
   }
-<<<<<<< HEAD
   else
   {
     if (!m_rpc_server->on_get_service_node_key(req, res, error_resp) || res.status != CORE_RPC_STATUS_OK)
@@ -2762,11 +2770,4 @@
 
   return true;
 }
-=======
-  tools::success_msg_writer() << "new height: " << res.height;
-
-  return true;
-}
-
->>>>>>> 6bc0c7e6
 }// namespace daemonize