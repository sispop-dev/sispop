// Copyright (c) 2018-2020, The Loki Project
// Copyright (c) 2014-2019, The Monero Project
//
// All rights reserved.
//
// Redistribution and use in source and binary forms, with or without modification, are
// permitted provided that the following conditions are met:
//
// 1. Redistributions of source code must retain the above copyright notice, this list of
//    conditions and the following disclaimer.
//
// 2. Redistributions in binary form must reproduce the above copyright notice, this list
//    of conditions and the following disclaimer in the documentation and/or other
//    materials provided with the distribution.
//
// 3. Neither the name of the copyright holder nor the names of its contributors may be
//    used to endorse or promote products derived from this software without specific
//    prior written permission.
//
// THIS SOFTWARE IS PROVIDED BY THE COPYRIGHT HOLDERS AND CONTRIBUTORS "AS IS" AND ANY
// EXPRESS OR IMPLIED WARRANTIES, INCLUDING, BUT NOT LIMITED TO, THE IMPLIED WARRANTIES OF
// MERCHANTABILITY AND FITNESS FOR A PARTICULAR PURPOSE ARE DISCLAIMED. IN NO EVENT SHALL
// THE COPYRIGHT HOLDER OR CONTRIBUTORS BE LIABLE FOR ANY DIRECT, INDIRECT, INCIDENTAL,
// SPECIAL, EXEMPLARY, OR CONSEQUENTIAL DAMAGES (INCLUDING, BUT NOT LIMITED TO,
// PROCUREMENT OF SUBSTITUTE GOODS OR SERVICES; LOSS OF USE, DATA, OR PROFITS; OR BUSINESS
// INTERRUPTION) HOWEVER CAUSED AND ON ANY THEORY OF LIABILITY, WHETHER IN CONTRACT,
// STRICT LIABILITY, OR TORT (INCLUDING NEGLIGENCE OR OTHERWISE) ARISING IN ANY WAY OUT OF
// THE USE OF THIS SOFTWARE, EVEN IF ADVISED OF THE POSSIBILITY OF SUCH DAMAGE.
//
// Parts of this file are originally copyright (c) 2012-2013 The Cryptonote developers

#include "string_tools.h"
#include "common/password.h"
#include "common/scoped_message_writer.h"
#include "common/pruning.h"
#include "daemon/rpc_command_executor.h"
#include "int-util.h"
#include "rpc/core_rpc_server_commands_defs.h"
#include "cryptonote_core/cryptonote_core.h"
#include "cryptonote_core/service_node_rules.h"
#include "cryptonote_basic/hardfork.h"
#include "checkpoints/checkpoints.h"
#include <boost/format.hpp>

#include "common/loki_integration_test_hooks.h"

#include <boost/format.hpp>

#include <fstream>
#include <ctime>
#include <string>
#include <numeric>
#include <stack>

#undef LOKI_DEFAULT_LOG_CATEGORY
#define LOKI_DEFAULT_LOG_CATEGORY "daemon"

using namespace cryptonote::rpc;

namespace daemonize {

namespace {
  enum class input_line_result { yes, no, cancel, back, };

  std::string input_line(std::string const &prompt)
  {
    std::cout << prompt << std::flush;
    std::string result;
#if defined (LOKI_ENABLE_INTEGRATION_TEST_HOOKS)
    integration_test::write_buffered_stdout();
    result = integration_test::read_from_pipe();
#else
    rdln::suspend_readline pause_readline;
    std::cin >> result;
#endif

    return result;
  }

  input_line_result input_line_yes_no_back_cancel(char const *msg)
  {
    std::string prompt = std::string(msg);
    prompt += " (Y/Yes/N/No/B/Back/C/Cancel): ";
    std::string input = input_line(prompt);

    if (command_line::is_yes(input))  return input_line_result::yes;
    if (command_line::is_no(input))   return input_line_result::no;
    if (command_line::is_back(input)) return input_line_result::back;
    return input_line_result::cancel;
  }

  input_line_result input_line_yes_no_cancel(char const *msg)
  {
    std::string prompt = msg;
    prompt += " (Y/Yes/N/No/C/Cancel): ";
    std::string input = input_line(prompt);

    if (command_line::is_yes(input)) return input_line_result::yes;
    if (command_line::is_no(input))  return input_line_result::no;
    return input_line_result::cancel;
  }


  input_line_result input_line_back_cancel_get_input(char const *msg, std::string &input)
  {
    std::string prompt = msg;
    prompt += " (B/Back/C/Cancel): ";
    input   = input_line(prompt);

    if (command_line::is_back(input))   return input_line_result::back;
    if (command_line::is_cancel(input)) return input_line_result::cancel;
    return input_line_result::yes;
  }

  const char *get_address_type_name(epee::net_utils::address_type address_type)
  {
    switch (address_type)
    {
      default:
      case epee::net_utils::address_type::invalid: return "invalid";
      case epee::net_utils::address_type::ipv4: return "IPv4";
      case epee::net_utils::address_type::ipv6: return "IPv6";
      case epee::net_utils::address_type::i2p: return "I2P";
      case epee::net_utils::address_type::tor: return "Tor";
    }
  }

  void print_peer(std::string const & prefix, GET_PEER_LIST::peer const & peer, bool pruned_only, bool publicrpc_only)
  {
    if (pruned_only && peer.pruning_seed == 0)
      return;
    if (publicrpc_only && peer.rpc_port == 0)
      return;

    time_t now = std::time(nullptr);
    time_t last_seen = static_cast<time_t>(peer.last_seen);

    std::string elapsed = peer.last_seen == 0 ? "never" : epee::misc_utils::get_time_interval_string(now - last_seen);
    std::string id_str = epee::string_tools::pad_string(epee::string_tools::to_string_hex(peer.id), 16, '0', true);
    std::string port_str;
    epee::string_tools::xtype_to_string(peer.port, port_str);
    std::string addr_str = peer.host + ":" + port_str;
    std::string rpc_port = peer.rpc_port ? std::to_string(peer.rpc_port) : "-";
    std::string pruning_seed = epee::string_tools::to_string_hex(peer.pruning_seed);
    tools::msg_writer() << boost::format("%-10s %-25s %-25s %-5s %-4s %s") % prefix % id_str % addr_str % rpc_port % pruning_seed % elapsed;
  }

  void print_block_header(block_header_response const & header)
  {
    tools::success_msg_writer()
      << "timestamp: " << boost::lexical_cast<std::string>(header.timestamp) << " (" << tools::get_human_readable_timestamp(header.timestamp) << ")" << "\n"
      << "previous hash: " << header.prev_hash << "\n"
      << "nonce: " << boost::lexical_cast<std::string>(header.nonce) << "\n"
      << "is orphan: " << header.orphan_status << "\n"
      << "height: " << boost::lexical_cast<std::string>(header.height) << "\n"
      << "depth: " << boost::lexical_cast<std::string>(header.depth) << "\n"
      << "hash: " << header.hash << "\n"
      << "difficulty: " << boost::lexical_cast<std::string>(header.difficulty) << "\n"
      << "cumulative_difficulty: " << boost::lexical_cast<std::string>(header.cumulative_difficulty) << "\n"
      << "POW hash: " << header.pow_hash << "\n"
      << "block size: " << header.block_size << "\n"
      << "block weight: " << header.block_weight << "\n"
      << "long term weight: " << header.long_term_weight << "\n"
      << "num txes: " << header.num_txes << "\n"
      << "reward: " << cryptonote::print_money(header.reward) << "\n"
      << "miner reward: " << cryptonote::print_money(header.miner_reward) << "\n"
      << "service node winner: " << header.service_node_winner << std::endl;
  }

  std::string get_human_time_ago(time_t t, time_t now, bool abbreviate = false)
  {
    if (t == now)
      return "now";
    time_t dt = t > now ? t - now : now - t;
    std::string s;
    if (dt < 90)
      s = boost::lexical_cast<std::string>(dt) + (abbreviate ? "sec" : dt == 1 ? " second" : " seconds");
    else if (dt < 90 * 60)
      s = (boost::format(abbreviate ? "%.1fmin" : "%.1f minutes") % ((float)dt/60)).str();
    else if (dt < 36 * 3600)
      s = (boost::format(abbreviate ? "%.1fhr" : "%.1f hours") % ((float)dt/3600)).str();
    else
      s = (boost::format("%.1f days") % ((float)dt/(3600*24))).str();
    if (abbreviate) {
        if (t > now)
            return s + " (in fut.)";
        return s;
    }
    return s + " " + (t > now ? "in the future" : "ago");
  }

  char const *get_date_time(time_t t)
  {
    static char buf[128];
    buf[0] = 0;

    struct tm tm;
    epee::misc_utils::get_gmt_time(t, tm);
    strftime(buf, sizeof(buf), "%Y-%m-%d %I:%M:%S %p UTC", &tm);
    return buf;
  }

  std::string get_time_hms(time_t t)
  {
    unsigned int hours, minutes, seconds;
    char buffer[24];
    hours = t / 3600;
    t %= 3600;
    minutes = t / 60;
    t %= 60;
    seconds = t;
    snprintf(buffer, sizeof(buffer), "%02u:%02u:%02u", hours, minutes, seconds);
    return std::string(buffer);
  }
}

rpc_command_executor::rpc_command_executor(
    uint32_t ip
  , uint16_t port
  , const boost::optional<tools::login>& login
  , const epee::net_utils::ssl_options_t& ssl_options
  )
{
  boost::optional<epee::net_utils::http::login> http_login{};
  if (login)
    http_login.emplace(login->username, login->password.password());
  m_rpc_client = std::make_unique<tools::t_rpc_client>(ip, port, std::move(http_login), ssl_options);
}

bool rpc_command_executor::print_checkpoints(uint64_t start_height, uint64_t end_height, bool print_json)
{
  GET_CHECKPOINTS::request  req{start_height, end_height};
  if (req.start_height == GET_CHECKPOINTS::HEIGHT_SENTINEL_VALUE &&
      req.end_height   == GET_CHECKPOINTS::HEIGHT_SENTINEL_VALUE)
  {
    req.count = GET_CHECKPOINTS::NUM_CHECKPOINTS_TO_QUERY_BY_DEFAULT;
  }
  else if (req.start_height == GET_CHECKPOINTS::HEIGHT_SENTINEL_VALUE ||
           req.end_height   == GET_CHECKPOINTS::HEIGHT_SENTINEL_VALUE)
  {
    req.count = 1;
  }
  // Otherwise, neither heights are set to HEIGHT_SENTINEL_VALUE, so get all the checkpoints between start and end

  GET_CHECKPOINTS::response res{};
  if (!invoke<GET_CHECKPOINTS>(std::move(req), res, "Failed to query blockchain checkpoints"))
    return false;

  std::string entry;
  if (print_json) entry.append("{\n\"checkpoints\": [");
  for (size_t i = 0; i < res.checkpoints.size(); i++)
  {
    GET_CHECKPOINTS::checkpoint_serialized &checkpoint = res.checkpoints[i];
    if (print_json)
    {
      entry.append("\n");
      entry.append(epee::serialization::store_t_to_json(checkpoint));
      entry.append(",\n");
    }
    else
    {
      entry.append("[");
      entry.append(std::to_string(i));
      entry.append("]");

      entry.append(" Type: ");
      entry.append(checkpoint.type);

      entry.append(" Height: ");
      entry.append(std::to_string(checkpoint.height));

      entry.append(" Hash: ");
      entry.append(checkpoint.block_hash);
      entry.append("\n");
    }
  }

  if (print_json)
  {
    entry.append("]\n}");
  }
  else
  {
    if (entry.empty())
      entry.append("No Checkpoints");
  }

  tools::success_msg_writer() << entry;
  return true;
}

bool rpc_command_executor::print_sn_state_changes(uint64_t start_height, uint64_t end_height)
{
  GET_SN_STATE_CHANGES::request  req{};
  GET_SN_STATE_CHANGES::response res{};

  req.start_height = start_height;
  req.end_height   = end_height;

  if (!invoke<GET_SN_STATE_CHANGES>(std::move(req), res, "Failed to query service nodes state changes"))
    return false;

  std::stringstream output;

  output << "Service Node State Changes (blocks " << res.start_height << "-" << res.end_height << ")" << std::endl;
  output << " Recommissions:\t\t" << res.total_recommission << std::endl;
  output << " Unlocks:\t\t" << res.total_unlock << std::endl;
  output << " Decommissions:\t\t" << res.total_decommission << std::endl;
  output << " Deregistrations:\t" << res.total_deregister << std::endl;
  output << " IP change penalties:\t" << res.total_ip_change_penalty << std::endl;

  tools::success_msg_writer() << output.str();
  return true;
}

bool rpc_command_executor::print_peer_list(bool white, bool gray, size_t limit, bool pruned_only, bool publicrpc_only) {
  GET_PEER_LIST::response res{};

  if (!invoke<GET_PEER_LIST>({}, res, "Couldn't retrieve peer list"))
    return false;

  if (white)
  {
    auto peer = res.white_list.cbegin();
    const auto end = limit ? peer + std::min(limit, res.white_list.size()) : res.white_list.cend();
    for (; peer != end; ++peer)
    {
      print_peer("white", *peer, pruned_only, publicrpc_only);
    }
  }

  if (gray)
  {
    auto peer = res.gray_list.cbegin();
    const auto end = limit ? peer + std::min(limit, res.gray_list.size()) : res.gray_list.cend();
    for (; peer != end; ++peer)
    {
      print_peer("gray", *peer, pruned_only, publicrpc_only);
    }
  }

  return true;
}

bool rpc_command_executor::print_peer_list_stats() {
  GET_PEER_LIST::response res{};

  if (!invoke<GET_PEER_LIST>({}, res, "Couldn't retrieve peer list"))
    return false;

  tools::msg_writer()
    << "White list size: " << res.white_list.size() << "/" << P2P_LOCAL_WHITE_PEERLIST_LIMIT << " (" << res.white_list.size() *  100.0 / P2P_LOCAL_WHITE_PEERLIST_LIMIT << "%)" << std::endl
    << "Gray list size: " << res.gray_list.size() << "/" << P2P_LOCAL_GRAY_PEERLIST_LIMIT << " (" << res.gray_list.size() *  100.0 / P2P_LOCAL_GRAY_PEERLIST_LIMIT << "%)";

  return true;
}

bool rpc_command_executor::save_blockchain() {
  SAVE_BC::response res{};

  if (!invoke<SAVE_BC>({}, res, "Couldn't save blockchain"))
    return false;

  tools::success_msg_writer() << "Blockchain saved";

  return true;
}

bool rpc_command_executor::show_hash_rate() {
  SET_LOG_HASH_RATE::request req{};
  SET_LOG_HASH_RATE::response res{};
  req.visible = true;

  if (!invoke<SET_LOG_HASH_RATE>(std::move(req), res, "Couldn't enable hash rate logging"))
    return false;

  tools::success_msg_writer() << "Hash rate logging is on";

  return true;
}

bool rpc_command_executor::hide_hash_rate() {
  SET_LOG_HASH_RATE::request req{};
  SET_LOG_HASH_RATE::response res{};
  req.visible = false;

  if (!invoke<SET_LOG_HASH_RATE>(std::move(req), res, "Couldn't disable hash rate logging"))
    return false;

  tools::success_msg_writer() << "Hash rate logging is off";

  return true;
}

bool rpc_command_executor::show_difficulty() {
  GET_INFO::response res{};
  if (!invoke<GET_INFO>({}, res, "Failed to get node info"))
    return false;

  tools::success_msg_writer() <<   "BH: " << res.height
                              << ", TH: " << res.top_block_hash
                              << ", DIFF: " << res.difficulty
                              << ", CUM_DIFF: " << res.cumulative_difficulty
                              << ", HR: " << res.difficulty / res.target << " H/s";

  return true;
}

static std::string get_mining_speed(uint64_t hr)
{
  if (hr>1e9) return (boost::format("%.2f GH/s") % (hr/1e9)).str();
  if (hr>1e6) return (boost::format("%.2f MH/s") % (hr/1e6)).str();
  if (hr>1e3) return (boost::format("%.2f kH/s") % (hr/1e3)).str();
  return (boost::format("%.0f H/s") % hr).str();
}

static std::string get_fork_extra_info(uint64_t t, uint64_t now, uint64_t block_time)
{
  uint64_t blocks_per_day = 86400 / block_time;

  if (t == now)
    return " (forking now)";

  if (t > now)
  {
    uint64_t dblocks = t - now;
    if (dblocks <= 30)
      return (boost::format(" (next fork in %u blocks)") % (unsigned)dblocks).str();
    if (dblocks <= blocks_per_day / 2)
      return (boost::format(" (next fork in %.1f hours)") % (dblocks / (float)(blocks_per_day / 24))).str();
    if (dblocks <= blocks_per_day * 30)
      return (boost::format(" (next fork in %.1f days)") % (dblocks / (float)blocks_per_day)).str();
    return "";
  }
  return "";
}

static float get_sync_percentage(uint64_t height, uint64_t target_height)
{
  target_height = target_height ? target_height < height ? height : target_height : height;
  float pc = 100.0f * height / target_height;
  if (height < target_height && pc > 99.9f)
    return 99.9f; // to avoid 100% when not fully synced
  return pc;
}
static float get_sync_percentage(const GET_INFO::response &ires)
{
  return get_sync_percentage(ires.height, ires.target_height);
}

bool rpc_command_executor::show_status() {
  GET_INFO::response ires{};
  HARD_FORK_INFO::request hfreq{};
  HARD_FORK_INFO::response hfres{};
  MINING_STATUS::response mres{};
  bool has_mining_info = true;

  hfreq.version = 0;
  bool mining_busy = false;
  if (!invoke<GET_INFO>({}, ires, "Failed to get node info") ||
      !invoke<HARD_FORK_INFO>(std::move(hfreq), hfres, "Failed to retrieve hard fork info"))
    return false;
  has_mining_info = invoke<MINING_STATUS>({}, mres, "Failed to retrieve mining info", false);
  // FIXME: make sure this fails elegantly (i.e. just setting has_mining_info to false) with a
  // restricted RPC connection
  if (has_mining_info) {
    if (mres.status == STATUS_BUSY)
      mining_busy = true;
    else if (mres.status != STATUS_OK) {
      tools::fail_msg_writer() << "Failed to retrieve mining info";
      return false;
    }
  }

  std::string my_sn_key;
  int64_t my_decomm_remaining = 0;
  uint64_t my_sn_last_uptime = 0;
  bool my_sn_registered = false, my_sn_staked = false, my_sn_active = false;
  if (ires.service_node) {
    GET_SERVICE_KEYS::response res{};

    if (!invoke<GET_SERVICE_KEYS>({}, res, "Failed to retrieve service node keys"))
      return false;

    my_sn_key = std::move(res.service_node_pubkey);
    GET_SERVICE_NODES::request sn_req{};
    GET_SERVICE_NODES::response sn_res{};

    sn_req.service_node_pubkeys.push_back(my_sn_key);
    if (invoke<GET_SERVICE_NODES>(std::move(sn_req), sn_res, "") && sn_res.service_node_states.size() == 1)
    {
      auto &entry = sn_res.service_node_states.front();
      my_sn_registered = true;
      my_sn_staked = entry.total_contributed >= entry.staking_requirement;
      my_sn_active = entry.active;
      my_decomm_remaining = entry.earned_downtime_blocks;
      my_sn_last_uptime = entry.last_uptime_proof;
    }
  }

  std::time_t uptime = std::time(nullptr) - ires.start_time;
  uint64_t net_height = ires.target_height > ires.height ? ires.target_height : ires.height;
  std::string bootstrap_msg;
  if (ires.was_bootstrap_ever_used)
  {
    bootstrap_msg = ", bootstrapping from " + ires.bootstrap_daemon_address;
    if (ires.untrusted)
    {
      bootstrap_msg += (boost::format(", local height: %llu (%.1f%%)") % ires.height_without_bootstrap % get_sync_percentage(ires.height_without_bootstrap, net_height)).str();
    }
    else
    {
      bootstrap_msg += " was used before";
    }
  }

  std::stringstream str;
  str << boost::format("Height: %llu/%llu (%.1f%%)%s%s%s, net hash %s, v%s(net v%u)%s, %s, %u(out)+%u(in) connections")
    % (unsigned long long)ires.height
    % (unsigned long long)net_height
    % get_sync_percentage(ires)
    % (ires.testnet ? " ON TESTNET" : ires.stagenet ? " ON STAGENET" : ""/*mainnet*/)
    % bootstrap_msg
    % (!has_mining_info ? ", mining info unavailable" : mining_busy ? ", syncing" : mres.active ? ( ", mining at " + get_mining_speed(mres.speed)) : ""/*not mining*/)
    % get_mining_speed(ires.difficulty / ires.target)
    % (ires.version.empty() ? "?.?.?" : ires.version)
    % (unsigned)hfres.version
    % get_fork_extra_info(hfres.earliest_height, net_height, ires.target)
    % (hfres.state == cryptonote::HardFork::Ready ? "up to date" : hfres.state == cryptonote::HardFork::UpdateNeeded ? "update needed" : "out of date, likely forked")
    % (unsigned)ires.outgoing_connections_count
    % (unsigned)ires.incoming_connections_count
  ;

  // restricted RPC does not disclose start time
  if (ires.start_time)
  {
    str << boost::format(", uptime %ud %uh %um %us")
      % (unsigned int)floor(uptime / 60.0 / 60.0 / 24.0)
      % (unsigned int)floor(fmod((uptime / 60.0 / 60.0), 24.0))
      % (unsigned int)floor(fmod((uptime / 60.0), 60.0))
      % (unsigned int)fmod(uptime, 60.0)
    ;
  }

  tools::success_msg_writer() << str.str();

  if (!my_sn_key.empty()) {
    str.str("");
    str << "SN: " << my_sn_key << ' ';
    if (!my_sn_registered)
      str << "not registered";
    else
      str << (!my_sn_staked ? "awaiting" : my_sn_active ? "active" : "DECOMMISSIONED (" + std::to_string(my_decomm_remaining) + " blocks credit)")
        << ", proof: " << (my_sn_last_uptime ? get_human_time_ago(my_sn_last_uptime, time(nullptr)) : "(never)");
    str << ", last pings: ";
    if (ires.last_storage_server_ping > 0)
        str << get_human_time_ago(ires.last_storage_server_ping, time(nullptr), true /*abbreviate*/);
    else
        str << "NOT RECEIVED";
    str << " (storage), ";

    if (ires.last_lokinet_ping > 0)
        str << get_human_time_ago(ires.last_lokinet_ping, time(nullptr), true /*abbreviate*/);
    else
        str << "NOT RECEIVED";
    str << " (lokinet)";


    tools::success_msg_writer() << str.str();
  }

  return true;
}

bool rpc_command_executor::mining_status() {
  MINING_STATUS::response mres{};

  if (!invoke<MINING_STATUS>({}, mres, "Failed to retrieve mining info", false))
    return false;

  bool mining_busy = false;
  if (mres.status == STATUS_BUSY)
  {
    mining_busy = true;
  }
  else if (mres.status != STATUS_OK)
  {
    tools::fail_msg_writer() << "Failed to retrieve mining info";
    return false;
  }

  if (mining_busy || !mres.active)
  {
    tools::msg_writer() << "Not currently mining";
  }
  else
  {
    tools::msg_writer() << "Mining at " << get_mining_speed(mres.speed) << " with " << mres.threads_count << " threads";
  }

<<<<<<< HEAD
  if (mres.active)
=======
  tools::msg_writer() << "PoW algorithm: " << mres.pow_algorithm;
  if (mres.active || mres.is_background_mining_enabled)
>>>>>>> b5262080
  {
    tools::msg_writer() << "Mining address: " << mres.address;
  }

  if (!mining_busy && mres.active && mres.speed > 0 && mres.block_target > 0 && mres.difficulty > 0)
  {
    uint64_t daily = 86400 / (double)mres.difficulty * mres.speed * mres.block_reward;
    tools::msg_writer() << "Expected: " << cryptonote::print_money(daily) << " LOKI daily, " << cryptonote::print_money(7*daily) << " weekly";
  }

  return true;
}

bool rpc_command_executor::print_connections() {
  GET_CONNECTIONS::response res{};

  if (!invoke<GET_CONNECTIONS>({}, res, "Failed to retrieve connection info"))
    return false;

  tools::msg_writer() << std::setw(30) << std::left << "Remote Host"
      << std::setw(8) << "Type"
      << std::setw(6) << "SSL"
      << std::setw(20) << "Peer id"
      << std::setw(20) << "Support Flags"
      << std::setw(30) << "Recv/Sent (inactive,sec)"
      << std::setw(25) << "State"
      << std::setw(20) << "Livetime(sec)"
      << std::setw(12) << "Down (kB/s)"
      << std::setw(14) << "Down(now)"
      << std::setw(10) << "Up (kB/s)"
      << std::setw(13) << "Up(now)"
      << std::endl;

  for (auto & info : res.connections)
  {
    std::string address = info.incoming ? "INC " : "OUT ";
    address += info.ip + ":" + info.port;
    //std::string in_out = info.incoming ? "INC " : "OUT ";
    tools::msg_writer()
     //<< std::setw(30) << std::left << in_out
     << std::setw(30) << std::left << address
     << std::setw(8) << (get_address_type_name((epee::net_utils::address_type)info.address_type))
     << std::setw(6) << (info.ssl ? "yes" : "no")
     << std::setw(20) << epee::string_tools::pad_string(info.peer_id, 16, '0', true)
     << std::setw(20) << info.support_flags
     << std::setw(30) << std::to_string(info.recv_count) + "("  + std::to_string(info.recv_idle_time) + ")/" + std::to_string(info.send_count) + "(" + std::to_string(info.send_idle_time) + ")"
     << std::setw(25) << info.state
     << std::setw(20) << info.live_time
     << std::setw(12) << info.avg_download
     << std::setw(14) << info.current_download
     << std::setw(10) << info.avg_upload
     << std::setw(13) << info.current_upload

     << std::left << (info.localhost ? "[LOCALHOST]" : "")
     << std::left << (info.local_ip ? "[LAN]" : "");
    //tools::msg_writer() << boost::format("%-25s peer_id: %-25s %s") % address % info.peer_id % in_out;

  }

  return true;
}

bool rpc_command_executor::print_net_stats()
{
  GET_NET_STATS::response net_stats_res{};
  GET_LIMIT::response limit_res{};

  if (!invoke<GET_NET_STATS>({}, net_stats_res, "Unable to retrieve net statistics") ||
      !invoke<GET_LIMIT>({}, limit_res, "Unable to retrieve bandwidth limits"))
    return false;

  uint64_t seconds = (uint64_t)time(NULL) - net_stats_res.start_time;
  uint64_t average = seconds > 0 ? net_stats_res.total_bytes_in / seconds : 0;
  uint64_t limit = limit_res.limit_down * 1024;   // convert to bytes, as limits are always kB/s
  double percent = (double)average / (double)limit * 100.0;
  tools::success_msg_writer() << boost::format("Received %u bytes (%s) in %u packets, average %s/s = %.2f%% of the limit of %s/s")
    % net_stats_res.total_bytes_in
    % tools::get_human_readable_bytes(net_stats_res.total_bytes_in)
    % net_stats_res.total_packets_in
    % tools::get_human_readable_bytes(average)
    % percent
    % tools::get_human_readable_bytes(limit);

  average = seconds > 0 ? net_stats_res.total_bytes_out / seconds : 0;
  limit = limit_res.limit_up * 1024;
  percent = (double)average / (double)limit * 100.0;
  tools::success_msg_writer() << boost::format("Sent %u bytes (%s) in %u packets, average %s/s = %.2f%% of the limit of %s/s")
    % net_stats_res.total_bytes_out
    % tools::get_human_readable_bytes(net_stats_res.total_bytes_out)
    % net_stats_res.total_packets_out
    % tools::get_human_readable_bytes(average)
    % percent
    % tools::get_human_readable_bytes(limit);

  return true;
}

bool rpc_command_executor::print_blockchain_info(uint64_t start_block_index, uint64_t end_block_index) {
  GET_BLOCK_HEADERS_RANGE::request req{};
  GET_BLOCK_HEADERS_RANGE::response res{};

  req.start_height = start_block_index;
  req.end_height = end_block_index;
  req.fill_pow_hash = false;

  if (!invoke<GET_BLOCK_HEADERS_RANGE>(std::move(req), res, "Failed to retrieve block headers"))
    return false;

  bool first = true;
  for (auto & header : res.headers)
  {
    if (first)
      first = false;
    else
      tools::msg_writer() << "\n";

    tools::msg_writer()
      << "height: " << header.height << ", timestamp: " << header.timestamp << " (" << tools::get_human_readable_timestamp(header.timestamp) << ")"
      << ", size: " << header.block_size << ", weight: " << header.block_weight << " (long term " << header.long_term_weight << "), transactions: " << header.num_txes
      << "\nmajor version: " << (unsigned)header.major_version << ", minor version: " << (unsigned)header.minor_version
      << "\nblock id: " << header.hash << ", previous block id: " << header.prev_hash
      << "\ndifficulty: " << header.difficulty << ", nonce " << header.nonce << ", reward " << cryptonote::print_money(header.reward) << "\n";
  }

  return true;
}

bool rpc_command_executor::print_quorum_state(uint64_t start_height, uint64_t end_height)
{
  GET_QUORUM_STATE::request req{};
  GET_QUORUM_STATE::response res{};

  req.start_height = start_height;
  req.end_height   = end_height;
  req.quorum_type  = GET_QUORUM_STATE::ALL_QUORUMS_SENTINEL_VALUE;

  if (!invoke<GET_QUORUM_STATE>(std::move(req), res, "Failed to retrieve quorum state"))
    return false;

  std::string output;
  output.append("{\n\"quorums\": [");
  for (GET_QUORUM_STATE::quorum_for_height const &quorum : res.quorums)
  {
    output.append("\n");
    output.append(epee::serialization::store_t_to_json(quorum));
    output.append(",\n");
  }
  output.append("]\n}");
  tools::success_msg_writer() << output;
  return true;
}


bool rpc_command_executor::set_log_level(int8_t level) {
  SET_LOG_LEVEL::response res{};
  if (!invoke<SET_LOG_LEVEL>({level}, res, "Failed to set log level"))
    return false;

  tools::success_msg_writer() << "Log level is now " << std::to_string(level);

  return true;
}

bool rpc_command_executor::set_log_categories(std::string categories) {
  SET_LOG_CATEGORIES::response res{};

  if (!invoke<SET_LOG_CATEGORIES>({std::move(categories)}, res, "Failed to set log categories"))
    return false;

  tools::success_msg_writer() << "Log categories are now " << res.categories;

  return true;
}

bool rpc_command_executor::print_height() {
  GET_HEIGHT::response res{};

  if (!invoke<GET_HEIGHT>({}, res, "Failed to retrieve height"))
    return false;

  tools::success_msg_writer() << res.height;

  return true;
}

bool rpc_command_executor::print_block(GET_BLOCK::request&& req, bool include_hex) {
  req.fill_pow_hash = true;
  GET_BLOCK::response res{};

  if (!invoke<GET_BLOCK>(std::move(req), res, "Block retrieval failed"))
    return false;

  if (include_hex)
    tools::success_msg_writer() << res.blob << std::endl;
  print_block_header(res.block_header);
  tools::success_msg_writer() << res.json << "\n";

  return true;
}

bool rpc_command_executor::print_block_by_hash(const crypto::hash& block_hash, bool include_hex) {
  GET_BLOCK::request req{};
  req.hash = epee::string_tools::pod_to_hex(block_hash);
  return print_block(std::move(req), include_hex);
}

bool rpc_command_executor::print_block_by_height(uint64_t height, bool include_hex) {
  GET_BLOCK::request req{};
  req.height = height;
  return print_block(std::move(req), include_hex);
}

bool rpc_command_executor::print_transaction(const crypto::hash& transaction_hash,
  bool include_hex,
  bool include_json) {
  GET_TRANSACTIONS::request req{};
  GET_TRANSACTIONS::response res{};

  req.txs_hashes.push_back(epee::string_tools::pod_to_hex(transaction_hash));
  req.decode_as_json = false;
  req.split = true;
  req.prune = false;
  if (!invoke<GET_TRANSACTIONS>(std::move(req), res, "Transaction retrieval failed"))
    return false;

  if (1 == res.txs.size() || 1 == res.txs_as_hex.size())
  {
    if (1 == res.txs.size())
    {
      // only available for new style answers
      if (res.txs.front().in_pool)
        tools::success_msg_writer() << "Found in pool";
      else
        tools::success_msg_writer() << "Found in blockchain at height " << res.txs.front().block_height << (res.txs.front().prunable_as_hex.empty() ? " (pruned)" : "");
    }

    const std::string &as_hex = (1 == res.txs.size()) ? res.txs.front().as_hex : res.txs_as_hex.front();
    const std::string &pruned_as_hex = (1 == res.txs.size()) ? res.txs.front().pruned_as_hex : "";
    const std::string &prunable_as_hex = (1 == res.txs.size()) ? res.txs.front().prunable_as_hex : "";
    // Print raw hex if requested
    if (include_hex)
    {
      if (!as_hex.empty())
      {
        tools::success_msg_writer() << as_hex << std::endl;
      }
      else
      {
        std::string output = pruned_as_hex + prunable_as_hex;
        tools::success_msg_writer() << output << std::endl;
      }
    }

    // Print json if requested
    if (include_json)
    {
      crypto::hash tx_hash, tx_prefix_hash;
      cryptonote::transaction tx;
      cryptonote::blobdata blob;
      std::string source = as_hex.empty() ? pruned_as_hex + prunable_as_hex : as_hex;
      bool pruned = !pruned_as_hex.empty() && prunable_as_hex.empty();
      if (!epee::string_tools::parse_hexstr_to_binbuff(source, blob))
      {
        tools::fail_msg_writer() << "Failed to parse tx to get json format";
      }
      else
      {
        bool ret;
        if (pruned)
          ret = cryptonote::parse_and_validate_tx_base_from_blob(blob, tx);
        else
          ret = cryptonote::parse_and_validate_tx_from_blob(blob, tx);
        if (!ret)
        {
          tools::fail_msg_writer() << "Failed to parse tx blob to get json format";
        }
        else
        {
          tools::success_msg_writer() << cryptonote::obj_to_json_str(tx) << std::endl;
        }
      }
    }
  }
  else
  {
    tools::fail_msg_writer() << "Transaction wasn't found: " << transaction_hash << std::endl;
  }

  return true;
}

bool rpc_command_executor::is_key_image_spent(const crypto::key_image &ki) {
  IS_KEY_IMAGE_SPENT::response res{};
  if (!invoke<IS_KEY_IMAGE_SPENT>({{epee::string_tools::pod_to_hex(ki)}}, res, "Failed to retrieve key image status"))
    return false;

  if (1 == res.spent_status.size())
  {
    // first as hex
    tools::success_msg_writer() << ki << ": " << (res.spent_status.front() ? "spent" : "unspent") << (res.spent_status.front() == IS_KEY_IMAGE_SPENT::SPENT_IN_POOL ? " (in pool)" : "");
    return true;
  }

  tools::fail_msg_writer() << "key image status could not be determined" << std::endl;
  return false;
}

static void print_pool(const std::vector<cryptonote::rpc::tx_info> &transactions, bool include_json) {
  if (transactions.empty())
  {
    tools::msg_writer() << "Pool is empty" << std::endl;
    return;
  }
  const time_t now = time(NULL);
  tools::msg_writer() << "Transactions:";
  for (auto &tx_info : transactions)
  {
    auto w = tools::msg_writer();
    w << "id: " << tx_info.id_hash << "\n";
    if (include_json) w << tx_info.tx_json << "\n";
    w << "blob_size: " << tx_info.blob_size << "\n"
      << "weight: " << tx_info.weight << "\n"
      << "fee: " << cryptonote::print_money(tx_info.fee) << "\n"
      /// NB(Loki): in v13 we have min_fee = per_out*outs + per_byte*bytes, only the total fee/byte matters for
      /// the purpose of building a block template from the pool, so we still print the overall fee / byte here.
      /// (we can't back out the individual per_out and per_byte that got used anyway).
      << "fee/byte: " << cryptonote::print_money(tx_info.fee / (double)tx_info.weight) << "\n"
      << "receive_time: " << tx_info.receive_time << " (" << get_human_time_ago(tx_info.receive_time, now) << ")\n"
      << "relayed: " << (tx_info.relayed ? boost::lexical_cast<std::string>(tx_info.last_relayed_time) + " (" + get_human_time_ago(tx_info.last_relayed_time, now) + ")" : "no") << "\n"
      << std::boolalpha
      << "do_not_relay: " << tx_info.do_not_relay << "\n"
      << "blink: " << tx_info.blink << "\n"
      << "kept_by_block: " << tx_info.kept_by_block << "\n"
      << "double_spend_seen: " << tx_info.double_spend_seen << "\n"
      << std::noboolalpha
      << "max_used_block_height: " << tx_info.max_used_block_height << "\n"
      << "max_used_block_id: " << tx_info.max_used_block_id_hash << "\n"
      << "last_failed_height: " << tx_info.last_failed_height << "\n"
      << "last_failed_id: " << tx_info.last_failed_id_hash << "\n";
  }
}

bool rpc_command_executor::print_transaction_pool_long() {
  GET_TRANSACTION_POOL::response res{};

  if (!invoke<GET_TRANSACTION_POOL>({}, res, "Failed to retrieve transaction pool details"))
    return false;

  print_pool(res.transactions, true);

  if (res.spent_key_images.empty())
  {
    if (! res.transactions.empty())
      tools::msg_writer() << "WARNING: Inconsistent pool state - no spent key images";
  }
  else
  {
    tools::msg_writer() << ""; // one newline
    tools::msg_writer() << "Spent key images: ";
    for (const auto& kinfo : res.spent_key_images)
    {
      tools::msg_writer() << "key image: " << kinfo.id_hash;
      if (kinfo.txs_hashes.size() == 1)
      {
        tools::msg_writer() << "  tx: " << kinfo.txs_hashes[0];
      }
      else if (kinfo.txs_hashes.size() == 0)
      {
        tools::msg_writer() << "  WARNING: spent key image has no txs associated";
      }
      else
      {
        tools::msg_writer() << "  NOTE: key image for multiple txs: " << kinfo.txs_hashes.size();
        for (const std::string& tx_id : kinfo.txs_hashes)
        {
          tools::msg_writer() << "  tx: " << tx_id;
        }
      }
    }
    if (res.transactions.empty())
    {
      tools::msg_writer() << "WARNING: Inconsistent pool state - no transactions";
    }
  }

  return true;
}

bool rpc_command_executor::print_transaction_pool_short() {
  GET_TRANSACTION_POOL::request req{};
  GET_TRANSACTION_POOL::response res{};

  if (!invoke<GET_TRANSACTION_POOL>({}, res, "Failed to retrieve transaction pool details"))
    return false;

  print_pool(res.transactions, false);

  return true;
}

bool rpc_command_executor::print_transaction_pool_stats() {
  GET_TRANSACTION_POOL_STATS::response res{};
  GET_INFO::response ires{};

  if (!invoke<GET_TRANSACTION_POOL_STATS>({}, res, "Failed to retreive transaction pool statistics") ||
      !invoke<GET_INFO>({}, ires, "Failed to retrieve node info"))
    return false;

  size_t n_transactions = res.pool_stats.txs_total;
  const uint64_t now = time(NULL);
  size_t avg_bytes = n_transactions ? res.pool_stats.bytes_total / n_transactions : 0;

  std::string backlog_message;
  const uint64_t full_reward_zone = ires.block_weight_limit / 2;
  if (res.pool_stats.bytes_total <= full_reward_zone)
  {
    backlog_message = "no backlog";
  }
  else
  {
    uint64_t backlog = (res.pool_stats.bytes_total + full_reward_zone - 1) / full_reward_zone;
    backlog_message = (boost::format("estimated %u block (%u minutes) backlog") % backlog % (backlog * DIFFICULTY_TARGET_V2 / 60)).str();
  }

  tools::msg_writer() << n_transactions << " tx(es), " << res.pool_stats.bytes_total << " bytes total (min " << res.pool_stats.bytes_min << ", max " << res.pool_stats.bytes_max << ", avg " << avg_bytes << ", median " << res.pool_stats.bytes_med << ")" << std::endl
      << "fees " << cryptonote::print_money(res.pool_stats.fee_total) << " (avg " << cryptonote::print_money(n_transactions ? res.pool_stats.fee_total / n_transactions : 0) << " per tx" << ", " << cryptonote::print_money(res.pool_stats.bytes_total ? res.pool_stats.fee_total / res.pool_stats.bytes_total : 0) << " per byte)" << std::endl
      << res.pool_stats.num_double_spends << " double spends, " << res.pool_stats.num_not_relayed << " not relayed, " << res.pool_stats.num_failing << " failing, " << res.pool_stats.num_10m << " older than 10 minutes (oldest " << (res.pool_stats.oldest == 0 ? "-" : get_human_time_ago(res.pool_stats.oldest, now)) << "), " << backlog_message;

  if (n_transactions > 1 && res.pool_stats.histo.size())
  {
    std::vector<uint64_t> times;
    uint64_t numer;
    size_t i, n = res.pool_stats.histo.size(), denom;
    times.resize(n);
    if (res.pool_stats.histo_98pc)
    {
      numer = res.pool_stats.histo_98pc;
      denom = n-1;
      for (i=0; i<denom; i++)
        times[i] = i * numer / denom;
      times[i] = now - res.pool_stats.oldest;
    } else
    {
      numer = now - res.pool_stats.oldest;
      denom = n;
      for (i=0; i<denom; i++)
        times[i] = i * numer / denom;
    }
    tools::msg_writer() << "   Age      Txes       Bytes";
    for (i=0; i<n; i++)
    {
      tools::msg_writer() << get_time_hms(times[i]) << std::setw(8) << res.pool_stats.histo[i].txs << std::setw(12) << res.pool_stats.histo[i].bytes;
    }
  }
  tools::msg_writer();

  return true;
}

bool rpc_command_executor::start_mining(const cryptonote::account_public_address& address, uint64_t num_threads, cryptonote::network_type nettype) {
  START_MINING::request req{};
  START_MINING::response res{};
  req.miner_address = cryptonote::get_account_address_as_str(nettype, false, address);
  req.threads_count = num_threads;

  if (!invoke<START_MINING>(std::move(req), res, "Unable to start mining"))
    return false;

  tools::success_msg_writer() << "Mining started";
  return true;
}

bool rpc_command_executor::stop_mining() {
  STOP_MINING::response res{};

  if (!invoke<STOP_MINING>({}, res, "Unable to stop mining"))
    return false;

  tools::success_msg_writer() << "Mining stopped";
  return true;
}

bool rpc_command_executor::stop_daemon()
{
  STOP_DAEMON::response res{};

  if (!invoke<STOP_DAEMON>({}, res, "Failed to stop daemon"))
    return false;

  tools::success_msg_writer() << "Stop signal sent";

  return true;
}

bool rpc_command_executor::print_status()
{
  if (!m_rpc_client)
  {
    tools::fail_msg_writer() << "print_status makes no sense in interactive mode";
    return false;
  }

  bool daemon_is_alive = m_rpc_client->check_connection();

  if(daemon_is_alive) {
    tools::success_msg_writer() << "lokid is running";
    return true;
  }
  tools::fail_msg_writer() << "lokid is NOT running";
  return false;
}

bool rpc_command_executor::get_limit(bool up, bool down)
{
  GET_LIMIT::response res{};

  if (!invoke<GET_LIMIT>({}, res, "Failed to retrieve current bandwidth limits"))
    return false;

  if (down)
    tools::msg_writer() << "limit-down is " << res.limit_down << " kB/s";
  if (up)
    tools::msg_writer() << "limit-up is " << res.limit_up << " kB/s";
  return true;
}

bool rpc_command_executor::set_limit(int64_t limit_down, int64_t limit_up)
{
  SET_LIMIT::response res{};
  if (!invoke<SET_LIMIT>({limit_down, limit_up}, res, "Failed to set bandwidth limits"))
    return false;

  tools::msg_writer() << "Set limit-down to " << res.limit_down << " kB/s";
  tools::msg_writer() << "Set limit-up to " << res.limit_up << " kB/s";
  return true;
}


bool rpc_command_executor::out_peers(bool set, uint32_t limit)
{
    OUT_PEERS::request req{set, limit};
	OUT_PEERS::response res{};
    if (!invoke<OUT_PEERS>(std::move(req), res, "Failed to set max out peers"))
      return false;

	const std::string s = res.out_peers == (uint32_t)-1 ? "unlimited" : std::to_string(res.out_peers);
	tools::msg_writer() << "Max number of out peers set to " << s << std::endl;

	return true;
}

bool rpc_command_executor::in_peers(bool set, uint32_t limit)
{
    IN_PEERS::request req{set, limit};
	IN_PEERS::response res{};
    if (!invoke<IN_PEERS>(std::move(req), res, "Failed to set max in peers"))
      return false;

	const std::string s = res.in_peers == (uint32_t)-1 ? "unlimited" : std::to_string(res.in_peers);
	tools::msg_writer() << "Max number of in peers set to " << s << std::endl;

	return true;
}

bool rpc_command_executor::hard_fork_info(uint8_t version)
{
    HARD_FORK_INFO::response res{};
    if (!invoke<HARD_FORK_INFO>({version}, res, "Failed to retrieve hard fork info"))
      return false;

    version = version > 0 ? version : res.voting;
    tools::msg_writer() << "version " << (uint32_t)version << " " << (res.enabled ? "enabled" : "not enabled") <<
        ", " << res.votes << "/" << res.window << " votes, threshold " << res.threshold;
    tools::msg_writer() << "current version " << (uint32_t)res.version << ", voting for version " << (uint32_t)res.voting;

    return true;
}

bool rpc_command_executor::print_bans()
{
    GETBANS::response res{};

    if (!invoke<GETBANS>({}, res, "Failed to retrieve ban list"))
      return false;

    for (const auto& ban : res.bans)
      tools::msg_writer() << ban.host << " banned for " << ban.seconds << " seconds";

    return true;
}


bool rpc_command_executor::ban(const std::string &address, time_t seconds, bool clear_ban)
{
    SETBANS::request req{};
    SETBANS::response res{};

    req.bans.emplace_back();
    auto& ban = req.bans.back();
    ban.host = address;
    ban.ip = 0;
    ban.ban = !clear_ban;
    ban.seconds = seconds;

    if (!invoke<SETBANS>(std::move(req), res, clear_ban ? "Failed to clear ban" : "Failed to set ban"))
      return false;

    // TODO(doyle): Work around because integration tests break when using
    // mlog_set_categories(""), so emit the block message using msg writer
    // instead of the logging system.
#if defined(LOKI_ENABLE_INTEGRATION_TEST_HOOKS)
    tools::success_msg_writer() << "Host " << address << (clear_ban ? " unblocked." : " blocked.");
#endif

    return true;
}

bool rpc_command_executor::unban(const std::string &address)
{
    return ban(std::move(address), 0, true);
}

bool rpc_command_executor::banned(const std::string &address)
{
    BANNED::request req{};
    BANNED::response res{};

    req.address = address;

    if (!invoke<BANNED>({address}, res, "Failed to retrieve ban information"))
      return false;

    if (res.banned)
      tools::msg_writer() << address << " is banned for " << res.seconds << " seconds";
    else
      tools::msg_writer() << address << " is not banned";

    return true;
}

bool rpc_command_executor::flush_txpool(std::string txid)
{
    FLUSH_TRANSACTION_POOL::request req{};
    FLUSH_TRANSACTION_POOL::response res{};

    if (!txid.empty())
      req.txids.push_back(std::move(txid));

    if (!invoke<FLUSH_TRANSACTION_POOL>(std::move(req), res, "Failed to flush tx pool"))
      return false;

    tools::success_msg_writer() << "Pool successfully flushed";
    return true;
}

bool rpc_command_executor::output_histogram(const std::vector<uint64_t> &amounts, uint64_t min_count, uint64_t max_count)
{
    GET_OUTPUT_HISTOGRAM::request req{};
    GET_OUTPUT_HISTOGRAM::response res{};

    req.amounts = amounts;
    req.min_count = min_count;
    req.max_count = max_count;
    req.unlocked = false;
    req.recent_cutoff = 0;

    if (!invoke<GET_OUTPUT_HISTOGRAM>(std::move(req), res, "Failed to retrieve output histogram"))
      return false;

    std::sort(res.histogram.begin(), res.histogram.end(),
        [](const auto& e1, const auto& e2)->bool { return e1.total_instances < e2.total_instances; });
    for (const auto &e: res.histogram)
    {
        tools::msg_writer() << e.total_instances << "  " << cryptonote::print_money(e.amount);
    }

    return true;
}

bool rpc_command_executor::print_coinbase_tx_sum(uint64_t height, uint64_t count)
{
  GET_COINBASE_TX_SUM::response res{};
  if (!invoke<GET_COINBASE_TX_SUM>({height, count}, res, "Failed to retrieve coinbase info"))
    return false;

  tools::msg_writer() << "Sum of coinbase transactions between block heights ["
    << height << ", " << (height + count) << ") is "
    << cryptonote::print_money(res.emission_amount + res.fee_amount) << " "
    << "consisting of " << cryptonote::print_money(res.emission_amount)
    << " in emissions, and " << cryptonote::print_money(res.fee_amount) << " in fees";
  return true;
}

bool rpc_command_executor::alt_chain_info(const std::string &tip, size_t above, uint64_t last_blocks)
{
  GET_INFO::response ires{};
  GET_ALTERNATE_CHAINS::response res{};

  if (!invoke<GET_INFO>({}, ires, "Failed to retrieve node info") ||
      !invoke<GET_ALTERNATE_CHAINS>({}, res, "Failed to retrieve alt chain data"))
    return false;

  if (tip.empty())
  {
    auto chains = res.chains;
    std::sort(chains.begin(), chains.end(), [](const GET_ALTERNATE_CHAINS::chain_info &info0, GET_ALTERNATE_CHAINS::chain_info &info1){ return info0.height < info1.height; });
    std::vector<size_t> display;
    for (size_t i = 0; i < chains.size(); ++i)
    {
      const auto &chain = chains[i];
      if (chain.length <= above)
        continue;
      const uint64_t start_height = (chain.height - chain.length + 1);
      if (last_blocks > 0 && ires.height - 1 - start_height >= last_blocks)
        continue;
      display.push_back(i);
    }
    tools::msg_writer() << boost::lexical_cast<std::string>(display.size()) << " alternate chains found:";
    for (const size_t idx: display)
    {
      const auto &chain = chains[idx];
      const uint64_t start_height = (chain.height - chain.length + 1);
      tools::msg_writer() << chain.length << " blocks long, from height " << start_height << " (" << (ires.height - start_height - 1)
          << " deep), diff " << chain.difficulty << ": " << chain.block_hash;
    }
  }
  else
  {
    const uint64_t now = time(NULL);
    const auto i = std::find_if(res.chains.begin(), res.chains.end(), [&tip](GET_ALTERNATE_CHAINS::chain_info &info){ return info.block_hash == tip; });
    if (i != res.chains.end())
    {
      const auto &chain = *i;
      tools::success_msg_writer() << "Found alternate chain with tip " << tip;
      uint64_t start_height = (chain.height - chain.length + 1);
      tools::msg_writer() << chain.length << " blocks long, from height " << start_height << " (" << (ires.height - start_height - 1)
          << " deep), diff " << chain.difficulty << ":";
      for (const std::string &block_id: chain.block_hashes)
        tools::msg_writer() << "  " << block_id;
      tools::msg_writer() << "Chain parent on main chain: " << chain.main_chain_parent_block;
      GET_BLOCK_HEADER_BY_HASH::request bhreq{};
      GET_BLOCK_HEADER_BY_HASH::response bhres{};
      bhreq.hashes = chain.block_hashes;
      bhreq.hashes.push_back(chain.main_chain_parent_block);
      bhreq.fill_pow_hash = false;
      if (!invoke<GET_BLOCK_HEADER_BY_HASH>(std::move(bhreq), bhres, "Failed to query block header by hash"))
        return false;

      if (bhres.block_headers.size() != chain.length + 1)
      {
        tools::fail_msg_writer() << "Failed to get block header info for alt chain";
        return true;
      }
      uint64_t t0 = bhres.block_headers.front().timestamp, t1 = t0;
      for (const block_header_response &block_header: bhres.block_headers)
      {
        t0 = std::min<uint64_t>(t0, block_header.timestamp);
        t1 = std::max<uint64_t>(t1, block_header.timestamp);
      }
      const uint64_t dt = t1 - t0;
      const uint64_t age = std::max(dt, t0 < now ? now - t0 : 0);
      tools::msg_writer() << "Age: " << tools::get_human_readable_timespan(std::chrono::seconds(age));
      if (chain.length > 1)
      {
        tools::msg_writer() << "Time span: " << tools::get_human_readable_timespan(std::chrono::seconds(dt));
        cryptonote::difficulty_type start_difficulty = bhres.block_headers.back().difficulty;
        if (start_difficulty > 0)
          tools::msg_writer() << "Approximated " << 100.f * DIFFICULTY_TARGET_V2 * chain.length / dt << "% of network hash rate";
        else
          tools::fail_msg_writer() << "Bad cmumulative difficulty reported by dameon";
      }
    }
    else
      tools::fail_msg_writer() << "Block hash " << tip << " is not the tip of any known alternate chain";
  }
  return true;
}

bool rpc_command_executor::print_blockchain_dynamic_stats(uint64_t nblocks)
{
  GET_INFO::response ires{};
  GET_BASE_FEE_ESTIMATE::response feres{};
  HARD_FORK_INFO::response hfres{};

  if (!invoke<GET_INFO>({}, ires, "Failed to retrieve node info") ||
      !invoke<GET_BASE_FEE_ESTIMATE>({}, feres, "Failed to retrieve current fee info") ||
      !invoke<HARD_FORK_INFO>({HF_VERSION_PER_BYTE_FEE}, hfres, "Failed to retrieve hard fork info"))
    return false;

  tools::msg_writer() << "Height: " << ires.height << ", diff " << ires.difficulty << ", cum. diff " << ires.cumulative_difficulty
      << ", target " << ires.target << " sec" << ", dyn fee " << cryptonote::print_money(feres.fee_per_byte) << "/" << (hfres.enabled ? "byte" : "kB")
      << " + " << cryptonote::print_money(feres.fee_per_output) << "/out";

  if (nblocks > 0)
  {
    if (nblocks > ires.height)
      nblocks = ires.height;

    GET_BLOCK_HEADERS_RANGE::request bhreq{};
    GET_BLOCK_HEADERS_RANGE::response bhres{};

    bhreq.start_height = ires.height - nblocks;
    bhreq.end_height = ires.height - 1;
    bhreq.fill_pow_hash = false;
    if (!invoke<GET_BLOCK_HEADERS_RANGE>(std::move(bhreq), bhres, "Failed to retrieve block headers"))
      return false;

    double avgdiff = 0;
    double avgnumtxes = 0;
    double avgreward = 0;
    std::vector<uint64_t> weights;
    weights.reserve(nblocks);
    uint64_t earliest = std::numeric_limits<uint64_t>::max(), latest = 0;
    std::map<unsigned, std::pair<unsigned, unsigned>> versions; // version -> {majorcount, minorcount}
    for (const auto &bhr: bhres.headers)
    {
      avgdiff += bhr.difficulty;
      avgnumtxes += bhr.num_txes;
      avgreward += bhr.reward;
      weights.push_back(bhr.block_weight);
      versions[bhr.major_version].first++;
      versions[bhr.minor_version].second++;
      earliest = std::min(earliest, bhr.timestamp);
      latest = std::max(latest, bhr.timestamp);
    }
    avgdiff /= nblocks;
    avgnumtxes /= nblocks;
    avgreward /= nblocks;
    uint64_t median_block_weight = epee::misc_utils::median(weights);
    tools::msg_writer() << "Last " << nblocks << ": avg. diff " << (uint64_t)avgdiff << ", " << (latest - earliest) / nblocks << " avg sec/block, avg num txes " << avgnumtxes
        << ", avg. reward " << cryptonote::print_money(avgreward) << ", median block weight " << median_block_weight;

    std::ostringstream s;
    bool first = true;
    for (auto& v : versions)
    {
      if (first) first = false;
      else s << "; ";
      s << "v" << v.first << " (" << v.second.first << "/" << v.second.second << ")";
    }
    tools::msg_writer() << "Block versions (major/minor): " << s.str();
  }
  return true;
}

bool rpc_command_executor::update(const std::string &command)
{
  UPDATE::response res{};
  if (!invoke<UPDATE>({command}, res, "Failed to fetch update info"))
    return false;

  if (!res.update)
  {
    tools::msg_writer() << "No update available";
    return true;
  }

  tools::msg_writer() << "Update available: v" << res.version << ": " << res.user_uri << ", hash " << res.hash;
  if (command == "check")
    return true;

  if (!res.path.empty())
    tools::msg_writer() << "Update downloaded to: " << res.path;
  else
    tools::msg_writer() << "Update download failed: " << res.status;
  if (command == "download")
    return true;

  tools::msg_writer() << "'" << command << "' not implemented yet";

  return true;
}

bool rpc_command_executor::relay_tx(const std::string &txid)
{
    RELAY_TX::response res{};
    if (!invoke<RELAY_TX>({{txid}}, res, "Failed to relay tx"))
      return false;

    tools::success_msg_writer() << "Transaction successfully relayed";
    return true;
}

bool rpc_command_executor::sync_info()
{
    SYNC_INFO::response res{};

    if (!invoke<SYNC_INFO>({}, res, "Failed to retrieve synchronization info"))
      return false;

    uint64_t target = res.target_height < res.height ? res.height : res.target_height;
    tools::success_msg_writer() << "Height: " << res.height << ", target: " << target << " (" << (100.0 * res.height / target) << "%)";
    uint64_t current_download = 0;
    for (const auto &p: res.peers)
      current_download += p.info.current_download;
    tools::success_msg_writer() << "Downloading at " << current_download << " kB/s";
    if (res.next_needed_pruning_seed)
      tools::success_msg_writer() << "Next needed pruning seed: " << res.next_needed_pruning_seed;

    tools::success_msg_writer() << std::to_string(res.peers.size()) << " peers";
    for (const auto &p: res.peers)
    {
      std::string address = epee::string_tools::pad_string(p.info.address, 24);
      uint64_t nblocks = 0, size = 0;
      for (const auto &s: res.spans)
        if (s.connection_id == p.info.connection_id)
          nblocks += s.nblocks, size += s.size;
      tools::success_msg_writer() << address << "  " << epee::string_tools::pad_string(p.info.peer_id, 16, '0', true) << "  " <<
          epee::string_tools::pad_string(p.info.state, 16) << "  " <<
          epee::string_tools::pad_string(epee::string_tools::to_string_hex(p.info.pruning_seed), 8) << "  " << p.info.height << "  "  <<
          p.info.current_download << " kB/s, " << nblocks << " blocks / " << size/1e6 << " MB queued";
    }

    uint64_t total_size = 0;
    for (const auto &s: res.spans)
      total_size += s.size;
    tools::success_msg_writer() << std::to_string(res.spans.size()) << " spans, " << total_size/1e6 << " MB";
    tools::success_msg_writer() << res.overview;
    for (const auto &s: res.spans)
    {
      std::string address = epee::string_tools::pad_string(s.remote_address, 24);
      std::string pruning_seed = epee::string_tools::to_string_hex(tools::get_pruning_seed(s.start_block_height, std::numeric_limits<uint64_t>::max(), CRYPTONOTE_PRUNING_LOG_STRIPES));
      if (s.size == 0)
      {
        tools::success_msg_writer() << address << "  " << s.nblocks << "/" << pruning_seed << " (" << s.start_block_height << " - " << (s.start_block_height + s.nblocks - 1) << ")  -";
      }
      else
      {
        tools::success_msg_writer() << address << "  " << s.nblocks << "/" << pruning_seed << " (" << s.start_block_height << " - " << (s.start_block_height + s.nblocks - 1) << ", " << (uint64_t)(s.size/1e3) << " kB)  " << (unsigned)(s.rate/1e3) << " kB/s (" << s.speed/100.0f << ")";
      }
    }

    return true;
}

static std::string to_string_rounded(double d, int precision) {
  std::ostringstream ss;
  ss << std::fixed << std::setprecision(precision) << d;
  return ss.str();
}

static void append_printable_service_node_list_entry(cryptonote::network_type nettype, bool detailed_view, uint64_t blockchain_height, uint64_t entry_index, GET_SERVICE_NODES::response::entry const &entry, std::string &buffer)
{
  const char indent1[] = "    ";
  const char indent2[] = "        ";
  const char indent3[] = "            ";
  bool is_registered = entry.total_contributed >= entry.staking_requirement;

  std::ostringstream stream;

  // Print Funding Status
  {
    stream << indent1 << "[" << entry_index << "] " << "Service Node: " << entry.service_node_pubkey << " ";
    stream << "v" << entry.version_major << "." << entry.version_minor << "." << entry.version_patch << "\n";

    if (detailed_view)
    {
      stream << indent2 << "Total Contributed/Staking Requirement: " << cryptonote::print_money(entry.total_contributed) << "/" << cryptonote::print_money(entry.staking_requirement) << "\n";
      stream << indent2 << "Total Reserved: " << cryptonote::print_money(entry.total_reserved) << "\n";
    }
  }

  // Print expiry information
  uint64_t const now = time(nullptr);
  {
    uint64_t expiry_height = 0;
    if (entry.registration_hf_version >= cryptonote::network_version_11_infinite_staking)
    {
      expiry_height = entry.requested_unlock_height;
    }
    else if (entry.registration_hf_version >= cryptonote::network_version_10_bulletproofs)
    {
        expiry_height = entry.registration_height + service_nodes::staking_num_lock_blocks(nettype);
        expiry_height += STAKING_REQUIREMENT_LOCK_BLOCKS_EXCESS;
    }
    else
    {
        expiry_height = entry.registration_height + service_nodes::staking_num_lock_blocks(nettype);
    }

    stream << indent2 << "Registration: Hardfork Version: " << entry.registration_hf_version << "; Height: " << entry.registration_height << "; Expiry: ";
    if (expiry_height == service_nodes::KEY_IMAGE_AWAITING_UNLOCK_HEIGHT)
    {
        stream << "Staking Infinitely (stake unlock not requested)\n";
    }
    else
    {
      uint64_t delta_height      = (blockchain_height >= expiry_height) ? 0 : expiry_height - blockchain_height;
      uint64_t expiry_epoch_time = now + (delta_height * DIFFICULTY_TARGET_V2);
      stream << expiry_height << " (in " << delta_height << ") blocks\n";
      stream << indent2 << "Expiry Date (estimated): " << get_date_time(expiry_epoch_time) << " (" << get_human_time_ago(expiry_epoch_time, now) << ")\n";
    }
  }

  if (detailed_view && is_registered) // Print reward status
  {
    stream << indent2 << "Last Reward (Or Penalty) At (Height/TX Index): " << entry.last_reward_block_height << "/" << entry.last_reward_transaction_index << "\n";
  }

  if (detailed_view) // Print operator information
  {
    stream << indent2 << "Operator Cut (\% Of Reward): " << to_string_rounded((entry.portions_for_operator / (double)STAKING_PORTIONS) * 100.0, 2) << "%\n";
    stream << indent2 << "Operator Address: " << entry.operator_address << "\n";
  }

  if (is_registered) // Print service node tests
  {
    epee::console_colors uptime_proof_color = (entry.last_uptime_proof == 0) ? epee::console_color_red : epee::console_color_green;

    stream << indent2;
    if (entry.last_uptime_proof == 0)
    {
      stream << "Last Uptime Proof Received: (Awaiting confirmation from network)";
    }
    else
    {
      stream << "Last Uptime Proof Received: " << get_human_time_ago(entry.last_uptime_proof, time(nullptr));
    }

    stream << "\n";
    stream << indent2 << "IP Address & Ports: ";
    if (entry.public_ip == "0.0.0.0")
      stream << "(Awaiting confirmation from network)";
    else
      stream << entry.public_ip << " :" << entry.storage_port << " (storage), :" << entry.storage_lmq_port
             << " (storage lmq), :" << entry.quorumnet_port << " (quorumnet)";

    stream << "\n";
    if (detailed_view)
      stream << indent2 << "Auxiliary Public Keys:\n"
             << indent3 << (entry.pubkey_ed25519.empty() ? "(not yet received)" : entry.pubkey_ed25519) << " (Ed25519)\n"
             << indent3 << (entry.pubkey_x25519.empty()  ? "(not yet received)" : entry.pubkey_x25519)  << " (X25519)\n";

    stream << indent2 << "Storage Server Reachable: " << (entry.storage_server_reachable ? "Yes" : "No") << " (";
    if (entry.storage_server_reachable_timestamp == 0)
      stream << "Awaiting first test";
    else
      stream << "Last checked: " << get_human_time_ago(entry.storage_server_reachable_timestamp, now);
    stream << ")\n";

    stream << indent2 <<  "Checkpoint Participation [Height: Voted]: ";
    // Checkpoints heights are a rotating queue, so find the smallest one and print starting from there
    auto it = std::min_element(entry.votes.begin(), entry.votes.end(), [](const auto &a, const auto &b) { return a.height < b.height; });
    size_t offset = std::distance(entry.votes.begin(), it);
    for (size_t i = 0; i < entry.votes.size(); i++)
    {
      service_nodes::checkpoint_vote_record const &record = entry.votes[(offset + i) % entry.votes.size()];
      if (record.height == service_nodes::INVALID_HEIGHT)
      {
        stream << "[N/A: N/A]";
      }
      else
      {
        stream << "[" << record.height << ": " << (record.voted ? "Yes" : "No") << "]";
      }
      if (i < (entry.votes.size() - 1)) stream << ",";
      stream << " ";
    }

    stream << "\n";
    stream << indent2;
    if (entry.active) {
      stream << "Downtime Credits: " << entry.earned_downtime_blocks << " blocks";
      stream << " (about " << to_string_rounded(entry.earned_downtime_blocks / (double) BLOCKS_EXPECTED_IN_HOURS(1), 2)  << " hours)";
      if (entry.earned_downtime_blocks < service_nodes::DECOMMISSION_MINIMUM)
        stream << " (Note: " << service_nodes::DECOMMISSION_MINIMUM << " blocks required to enable deregistration delay)";
    } else {
      stream << "Current Status: DECOMMISSIONED\n";
      stream << indent2 << "Remaining Decommission Time Until DEREGISTRATION: " << entry.earned_downtime_blocks << " blocks";
    }
  }

  stream << "\n";
  if (detailed_view) // Print contributors
  {
    for (size_t j = 0; j < entry.contributors.size(); ++j)
    {
      const auto& contributor = entry.contributors[j];
      stream << indent2 << "[" << j << "] Contributor: " << contributor.address  << "\n";
      stream << indent3 << "Amount / Reserved: " << cryptonote::print_money(contributor.amount) << "/" << cryptonote::print_money(contributor.reserved) << "\n";
    }
  }

  buffer.append(stream.str());
}

bool rpc_command_executor::print_sn(const std::vector<std::string> &args)
{
    GET_SERVICE_NODES::request req{};
    GET_SERVICE_NODES::response res{};

    bool detailed_view = false;
    for (auto& arg : args)
    {
      if (arg == "+json")
        req.include_json = true;
      else if (arg == "+detail")
        detailed_view = true;
      else
        req.service_node_pubkeys.push_back(arg);
    }

    GET_INFO::response get_info_res{};

    if (!invoke<GET_INFO>({}, get_info_res, "Failed to retrieve node info") ||
        !invoke<GET_SERVICE_NODES>(std::move(req), res, "Failed to retrieve service node data"))
      return false;

    cryptonote::network_type nettype =
      get_info_res.mainnet  ? cryptonote::MAINNET :
      get_info_res.stagenet ? cryptonote::STAGENET :
      get_info_res.testnet  ? cryptonote::TESTNET :
      cryptonote::UNDEFINED;
    uint64_t curr_height = get_info_res.height;

    std::vector<const GET_SERVICE_NODES::response::entry*> unregistered;
    std::vector<const GET_SERVICE_NODES::response::entry*> registered;
    registered.reserve(res.service_node_states.size());

    for (auto &entry : res.service_node_states)
    {
      if (entry.total_contributed == entry.staking_requirement)
        registered.push_back(&entry);
      else
        unregistered.push_back(&entry);
    }

    std::sort(unregistered.begin(), unregistered.end(), [](auto *a, auto *b) {
        uint64_t a_remaining = a->staking_requirement - a->total_reserved;
        uint64_t b_remaining = b->staking_requirement - b->total_reserved;

        if (b_remaining == a_remaining)
          return b->portions_for_operator < a->portions_for_operator;

        return b_remaining < a_remaining;
    });

    std::sort(registered.begin(), registered.end(), [](auto *a, auto *b) {
        return std::make_tuple(a->last_reward_block_height, a->last_reward_transaction_index, a->service_node_pubkey)
             < std::make_tuple(b->last_reward_block_height, b->last_reward_transaction_index, b->service_node_pubkey);
    });

    if (req.include_json)
    {
      std::cout << res.as_json << std::endl;
      return true;
    }

    if (unregistered.size() == 0 && registered.size() == 0)
    {
      if (req.service_node_pubkeys.size() > 0)
      {
        int str_size = 0;
        for (const std::string &arg : req.service_node_pubkeys) str_size += (arg.size() + 2);

        std::string buffer;
        buffer.reserve(str_size);
        for (size_t i = 0; i < req.service_node_pubkeys.size(); ++i)
        {
          buffer.append(req.service_node_pubkeys[i]);
          if (i < req.service_node_pubkeys.size() - 1) buffer.append(", ");
        }

        tools::msg_writer() << "No service node is currently known on the network: " << buffer;
      }
      else
      {
        tools::msg_writer() << "No service node is currently known on the network";
      }

      return true;
    }

    std::string unregistered_print_data;
    std::string registered_print_data;
    for (size_t i = 0; i < unregistered.size(); i++)
    {
      if (i) unregistered_print_data.append("\n");
      append_printable_service_node_list_entry(nettype, detailed_view, curr_height, i, *unregistered[i], unregistered_print_data);
    }

    for (size_t i = 0; i < registered.size(); i++)
    {
      if (i) registered_print_data.append("\n");
      append_printable_service_node_list_entry(nettype, detailed_view, curr_height, i, *registered[i], registered_print_data);
    }

    if (unregistered.size() > 0)
      tools::msg_writer() << "Service Node Unregistered State [" << unregistered.size() << "]\n" << unregistered_print_data;

    if (registered.size() > 0)
      tools::msg_writer() << "Service Node Registration State [" << registered.size() << "]\n"   << registered_print_data;

    return true;
}

bool rpc_command_executor::print_sn_status(std::vector<std::string> args)
{
  if (args.size() > 1)
  {
    tools::fail_msg_writer() << "Unexpected arguments";
    return false;
  }

  GET_SERVICE_KEYS::response res{};
  if (!invoke<GET_SERVICE_KEYS>({}, res, "Failed to retrieve service node keys"))
    return false;

  args.push_back(std::move(res.service_node_pubkey));

  return print_sn(args);
}

bool rpc_command_executor::print_sr(uint64_t height)
{
  GET_STAKING_REQUIREMENT::response res{};
  if (!invoke<GET_STAKING_REQUIREMENT>({height}, res, "Failed to retrieve staking requirements"))
    return false;

  tools::success_msg_writer() << "Staking Requirement: " << cryptonote::print_money(res.staking_requirement);
  return true;
}

bool rpc_command_executor::pop_blocks(uint64_t num_blocks)
{
  POP_BLOCKS::response res{};
  if (!invoke<POP_BLOCKS>({num_blocks}, res, "Popping blocks failed"))
    return false;

  tools::success_msg_writer() << "new height: " << res.height;
  return true;
}

bool rpc_command_executor::print_sn_key()
{
  GET_SERVICE_KEYS::response res{};

  if (!invoke<GET_SERVICE_KEYS>({}, res, "Failed to retrieve service node keys"))
    return false;

  tools::success_msg_writer()
    <<   "Service Node Public Key: " << res.service_node_pubkey
    << "\n     Ed25519 Public Key: " << res.service_node_ed25519_pubkey
    << "\n      X25519 Public Key: " << res.service_node_x25519_pubkey;
  return true;
}

// Returns lowest x such that (STAKING_PORTIONS * x/amount) >= portions
static uint64_t get_amount_to_make_portions(uint64_t amount, uint64_t portions)
{
  uint64_t lo, hi, resulthi, resultlo;
  lo = mul128(amount, portions, &hi);
  if (lo > UINT64_MAX - (STAKING_PORTIONS - 1))
    hi++;
  lo += STAKING_PORTIONS-1;
  div128_64(hi, lo, STAKING_PORTIONS, &resulthi, &resultlo);
  return resultlo;
}

static uint64_t get_actual_amount(uint64_t amount, uint64_t portions)
{
  uint64_t lo, hi, resulthi, resultlo;
  lo = mul128(amount, portions, &hi);
  div128_64(hi, lo, STAKING_PORTIONS, &resulthi, &resultlo);
  return resultlo;
}

bool rpc_command_executor::prepare_registration()
{
  // RAII-style class to temporarily clear categories and restore upon destruction (i.e. upon returning).
  struct clear_log_categories {
    std::string categories;
    clear_log_categories() { categories = mlog_get_categories(); mlog_set_categories(""); }
    ~clear_log_categories() { mlog_set_categories(categories.c_str()); }
  };
  auto scoped_log_cats = std::unique_ptr<clear_log_categories>(new clear_log_categories());

  // Check if the daemon was started in Service Node or not
  GET_INFO::response res{};
  GET_SERVICE_KEYS::response kres{};
  HARD_FORK_INFO::response hf_res{};
  if (!invoke<GET_INFO>({}, res, "Failed to get node info") ||
      !invoke<HARD_FORK_INFO>({}, hf_res, "Failed to retrieve hard fork info") ||
      !invoke<GET_SERVICE_KEYS>({}, kres, "Failed to retrieve service node keys"))
    return false;

  if (!res.service_node)
  {
    tools::fail_msg_writer() << "Unable to prepare registration: this daemon is not running in --service-node mode";
    return false;
  }

  uint64_t block_height = std::max(res.height, res.target_height);
  uint8_t hf_version = hf_res.version;
  cryptonote::network_type nettype =
    res.mainnet  ? cryptonote::MAINNET :
    res.stagenet ? cryptonote::STAGENET :
    res.testnet  ? cryptonote::TESTNET :
    cryptonote::UNDEFINED;

  // Query the latest block we've synced and check that the timestamp is sensible, issue a warning if not
  {
    GET_LAST_BLOCK_HEADER::response res{};

    if (!invoke<GET_LAST_BLOCK_HEADER>({}, res, "Get latest block failed, unable to check sync status"))
      return false;

    auto const& header = res.block_header;
    uint64_t const now = time(nullptr);

    if (now >= header.timestamp)
    {
      uint64_t delta = now - header.timestamp;
      if (delta > (60 * 60))
      {
        tools::fail_msg_writer() << "The last block this Service Node knows about was at least " << get_human_time_ago(header.timestamp, now)
                                 << "\nYour node is possibly desynced from the network or still syncing to the network."
                                 << "\n\nRegistering this node may result in a deregistration due to being out of date with the network\n";
      }
    }

    if (block_height >= header.height)
    {
      uint64_t delta = block_height - header.height;
      if (delta > 15)
      {
        tools::fail_msg_writer() << "The last block this Service Node synced is " << delta << " blocks away from the longest chain we know about."
                                 << "\n\nRegistering this node may result in a deregistration due to being out of date with the network\n";
      }
    }
  }

  const uint64_t staking_requirement =
    std::max(service_nodes::get_staking_requirement(nettype, block_height, hf_version),
             service_nodes::get_staking_requirement(nettype, block_height + 30 * 24, hf_version)); // allow 1 day

  // anything less than DUST will be added to operator stake
  const uint64_t DUST = MAX_NUMBER_OF_CONTRIBUTORS;
  std::cout << "Current staking requirement: " << cryptonote::print_money(staking_requirement) << " " << cryptonote::get_unit() << std::endl;

  enum struct register_step
  {
    ask_is_solo_stake = 0,
    is_solo_stake__operator_address_to_reserve,

    is_open_stake__get_operator_fee,
    is_open_stake__do_you_want_to_reserve_other_contributors,
    is_open_stake__how_many_more_contributors,
    is_open_stake__operator_amount_to_reserve,
    is_open_stake__operator_address_to_reserve,
    is_open_stake__contributor_address_to_reserve,
    is_open_stake__contributor_amount_to_reserve,
    is_open_stake__summary_info,
    final_summary,
    cancelled_by_user,
  };

  struct prepare_registration_state
  {
    register_step            prev_step                    = register_step::ask_is_solo_stake;
    bool                     is_solo_stake;
    size_t                   num_participants             = 1;
    uint64_t                 operator_fee_portions        = STAKING_PORTIONS;
    uint64_t                 portions_remaining           = STAKING_PORTIONS;
    uint64_t                 total_reserved_contributions = 0;
    std::vector<std::string> addresses;
    std::vector<uint64_t>    contributions;
  };

  prepare_registration_state state = {};
  std::stack<prepare_registration_state> state_stack;
  state_stack.push(state);

  bool finished = false;
  register_step step = register_step::ask_is_solo_stake;
  for (input_line_result last_input_result = input_line_result::yes; !finished;)
  {
    if (last_input_result == input_line_result::back)
    {
      step = state.prev_step;
      state_stack.pop();
      state = state_stack.top();
      std::cout << std::endl;
    }

    switch(step)
    {
      case register_step::ask_is_solo_stake:
      {
        last_input_result = input_line_yes_no_cancel("Will the operator contribute the entire stake?");
        if(last_input_result == input_line_result::cancel)
        {
          step = register_step::cancelled_by_user;
          continue;
        }

        state.is_solo_stake = (last_input_result == input_line_result::yes);
        if (state.is_solo_stake)
        {
          std::cout << std::endl;
          step = register_step::is_solo_stake__operator_address_to_reserve;
        }
        else
        {
          step = register_step::is_open_stake__get_operator_fee;
        }

        state_stack.push(state);
        continue;
      }

      case register_step::is_solo_stake__operator_address_to_reserve:
      {
        std::string address_str;
        last_input_result = input_line_back_cancel_get_input("Enter the loki address for the solo staker", address_str);
        if (last_input_result == input_line_result::back)
          continue;

        if (last_input_result == input_line_result::cancel)
        {
          step = register_step::cancelled_by_user;
          continue;
        }

        state.addresses.push_back(address_str); // the addresses will be validated later down the line
        state.contributions.push_back(STAKING_PORTIONS);
        state.portions_remaining = 0;
        state.total_reserved_contributions += staking_requirement;
        state.prev_step = step;
        step            = register_step::final_summary;
        state_stack.push(state);
        continue;
      }

      case register_step::is_open_stake__get_operator_fee:
      {
        std::string operator_fee_str;
        last_input_result = input_line_back_cancel_get_input("Enter operator fee as a percentage of the total staking reward [0-100]%", operator_fee_str);

        if (last_input_result == input_line_result::back)
          continue;

        if (last_input_result == input_line_result::cancel)
        {
          step = register_step::cancelled_by_user;
          continue;
        }

        if (!service_nodes::get_portions_from_percent_str(operator_fee_str, state.operator_fee_portions))
        {
          std::cout << "Invalid value: " << operator_fee_str << ". Should be between [0-100]" << std::endl;
          continue;
        }

        step = register_step::is_open_stake__do_you_want_to_reserve_other_contributors;
        state_stack.push(state);
        continue;
      }

      case register_step::is_open_stake__do_you_want_to_reserve_other_contributors:
      {
        last_input_result = input_line_yes_no_back_cancel("Do you want to reserve portions of the stake for other specific contributors?");
        if (last_input_result == input_line_result::back)
          continue;

        if (last_input_result == input_line_result::cancel)
        {
          step = register_step::cancelled_by_user;
          continue;
        }

        state.prev_step = step;
        if(last_input_result == input_line_result::yes)
        {
          step = register_step::is_open_stake__how_many_more_contributors;
        }
        else
        {
          std::cout << std::endl;
          step = register_step::is_open_stake__operator_address_to_reserve;
        }

        state_stack.push(state);
        continue;
      }

      case register_step::is_open_stake__how_many_more_contributors:
      {
        std::string prompt = "Number of additional contributors [1-" + std::to_string(MAX_NUMBER_OF_CONTRIBUTORS - 1) + "]";
        std::string input;
        last_input_result = input_line_back_cancel_get_input(prompt.c_str(), input);

        if (last_input_result == input_line_result::back)
          continue;

        if (last_input_result == input_line_result::cancel)
        {
          step = register_step::cancelled_by_user;
          continue;
        }

        long additional_contributors = strtol(input.c_str(), NULL, 10 /*base 10*/);
        if(additional_contributors < 1 || additional_contributors > (MAX_NUMBER_OF_CONTRIBUTORS - 1))
        {
          std::cout << "Invalid value. Should be between [1-" << (MAX_NUMBER_OF_CONTRIBUTORS - 1) << "]" << std::endl;
          continue;
        }

        std::cout << std::endl;
        state.num_participants += static_cast<size_t>(additional_contributors);
        state.prev_step = step;
        step            = register_step::is_open_stake__operator_address_to_reserve;
        state_stack.push(state);
        continue;
      }

      case register_step::is_open_stake__operator_address_to_reserve:
      {
        std::string address_str;
        last_input_result = input_line_back_cancel_get_input("Enter the loki address for the operator", address_str);
        if (last_input_result == input_line_result::back)
          continue;

        if (last_input_result == input_line_result::cancel)
        {
          step = register_step::cancelled_by_user;
          continue;
        }

        state.addresses.push_back(address_str); // the addresses will be validated later down the line
        state.prev_step = step;
        step            = register_step::is_open_stake__operator_amount_to_reserve;
        state_stack.push(state);
        continue;
      }

      case register_step::is_open_stake__operator_amount_to_reserve:
      {
        uint64_t min_contribution_portions = service_nodes::get_min_node_contribution_in_portions(hf_version, staking_requirement, 0, 0);
        const uint64_t min_contribution    = get_amount_to_make_portions(staking_requirement, min_contribution_portions);
        std::cout << "Minimum amount that can be reserved: " << cryptonote::print_money(min_contribution) << " " << cryptonote::get_unit() << std::endl;

        std::string contribution_str;
        last_input_result = input_line_back_cancel_get_input("How much loki does the operator want to reserve in the stake?", contribution_str);
        if (last_input_result == input_line_result::back)
          continue;

        if (last_input_result == input_line_result::cancel)
        {
          step = register_step::cancelled_by_user;
          continue;
        }

        uint64_t contribution;
        if(!cryptonote::parse_amount(contribution, contribution_str))
        {
          std::cout << "Invalid amount." << std::endl;
          continue;
        }

        uint64_t portions = service_nodes::get_portions_to_make_amount(staking_requirement, contribution);
        if(portions < min_contribution_portions)
        {
          std::cout << "The operator needs to contribute at least 25% of the stake requirement (" << cryptonote::print_money(min_contribution) << " " << cryptonote::get_unit() << "). Aborted." << std::endl;
          continue;
        }

        if(portions > state.portions_remaining)
        {
          std::cout << "The operator contribution is higher than the staking requirement. Any excess contribution will be locked for the staking duration, but won't yield any additional reward." << std::endl;
          portions = state.portions_remaining;
        }

        state.contributions.push_back(portions);
        state.portions_remaining -= portions;
        state.total_reserved_contributions += get_actual_amount(staking_requirement, portions);
        state.prev_step = step;

        if (state.num_participants > 1)
        {
          step = register_step::is_open_stake__contributor_address_to_reserve;
        }
        else
        {
          step = register_step::is_open_stake__summary_info;
        }

        std::cout << std::endl;
        state_stack.push(state);
        continue;
      }

      case register_step::is_open_stake__contributor_address_to_reserve:
      {
        std::string const prompt = "Enter the loki address for contributor " + std::to_string(state.contributions.size() + 1);
        std::string address_str;
        last_input_result = input_line_back_cancel_get_input(prompt.c_str(), address_str);
        if (last_input_result == input_line_result::back)
          continue;

        if (last_input_result == input_line_result::cancel)
        {
          step = register_step::cancelled_by_user;
          continue;
        }

        // the addresses will be validated later down the line
        state.addresses.push_back(address_str);
        state.prev_step = step;
        step            = register_step::is_open_stake__contributor_amount_to_reserve;
        state_stack.push(state);
        continue;
      }

      case register_step::is_open_stake__contributor_amount_to_reserve:
      {
        const uint64_t amount_left         = staking_requirement - state.total_reserved_contributions;
        uint64_t min_contribution_portions = service_nodes::get_min_node_contribution_in_portions(hf_version, staking_requirement, state.total_reserved_contributions, state.contributions.size());
        const uint64_t min_contribution    = service_nodes::portions_to_amount(staking_requirement, min_contribution_portions);

        std::cout << "The minimum amount possible to contribute is " << cryptonote::print_money(min_contribution) << " " << cryptonote::get_unit() << std::endl;
        std::cout << "There is " << cryptonote::print_money(amount_left) << " " << cryptonote::get_unit() << " left to meet the staking requirement." << std::endl;

        std::string contribution_str;
        std::string const prompt = "How much loki does contributor " + std::to_string(state.contributions.size() + 1) + " want to reserve in the stake?";
        last_input_result        = input_line_back_cancel_get_input(prompt.c_str(), contribution_str);
        if (last_input_result == input_line_result::back)
          continue;

        if (last_input_result == input_line_result::cancel)
        {
          step = register_step::cancelled_by_user;
          continue;
        }

        uint64_t contribution;
        if (!cryptonote::parse_amount(contribution, contribution_str))
        {
          std::cout << "Invalid amount." << std::endl;
          continue;
        }

        uint64_t portions = service_nodes::get_portions_to_make_amount(staking_requirement, contribution);
        if (portions < min_contribution_portions)
        {
          std::cout << "The amount is too small." << std::endl;
          continue;
        }

        if (portions > state.portions_remaining)
          portions = state.portions_remaining;

        state.contributions.push_back(portions);
        state.portions_remaining -= portions;
        state.total_reserved_contributions += get_actual_amount(staking_requirement, portions);
        state.prev_step = step;

        if (state.contributions.size() == state.num_participants)
          step = register_step::is_open_stake__summary_info;
        else
          step = register_step::is_open_stake__contributor_address_to_reserve;

        std::cout << std::endl;
        state_stack.push(state);
        continue;
      }

      case register_step::is_open_stake__summary_info:
      {
        const uint64_t amount_left = staking_requirement - state.total_reserved_contributions;
        std::cout << "Total staking contributions reserved: " << cryptonote::print_money(state.total_reserved_contributions) << " " << cryptonote::get_unit() << std::endl;
        if (amount_left > DUST)
        {
          std::cout << "Your total reservations do not equal the staking requirement." << std::endl;
          std::cout << "You will leave the remaining portion of " << cryptonote::print_money(amount_left) << " " << cryptonote::get_unit() << " open to contributions from anyone, and the Service Node will not activate until the full staking requirement is filled." << std::endl;

          last_input_result = input_line_yes_no_back_cancel("Is this ok?\n");
          if(last_input_result == input_line_result::no || last_input_result == input_line_result::cancel)
          {
            step = register_step::cancelled_by_user;
            continue;
          }

          if(last_input_result == input_line_result::back)
            continue;

          state_stack.push(state);
          state.prev_step = step;
        }

        step = register_step::final_summary;
        continue;
      }

      case register_step::final_summary:
      {
        assert(state.addresses.size() == state.contributions.size());
        const uint64_t amount_left = staking_requirement - state.total_reserved_contributions;

        std::cout << "Summary:" << std::endl;
        std::cout << "Operating costs as % of reward: " << (state.operator_fee_portions * 100.0 / STAKING_PORTIONS) << "%" << std::endl;
        printf("%-16s%-9s%-19s%-s\n", "Contributor", "Address", "Contribution", "Contribution(%)");
        printf("%-16s%-9s%-19s%-s\n", "___________", "_______", "____________", "_______________");

        for (size_t i = 0; i < state.num_participants; ++i)
        {
          const std::string participant_name = (i==0) ? "Operator" : "Contributor " + std::to_string(i);
          uint64_t amount = get_actual_amount(staking_requirement, state.contributions[i]);
          if (amount_left <= DUST && i == 0)
            amount += amount_left; // add dust to the operator.
          printf("%-16s%-9s%-19s%-.9f\n", participant_name.c_str(), state.addresses[i].substr(0,6).c_str(), cryptonote::print_money(amount).c_str(), (double)state.contributions[i] * 100 / STAKING_PORTIONS);
        }

        if (amount_left > DUST)
        {
          printf("%-16s%-9s%-19s%-.2f\n", "(open)", "", cryptonote::print_money(amount_left).c_str(), amount_left * 100.0 / staking_requirement);
        }
        else if (amount_left > 0)
        {
          std::cout << "\nActual amounts may differ slightly from specification. This is due to\n" << std::endl;
          std::cout << "limitations on the way fractions are represented internally.\n" << std::endl;
        }

        std::cout << "\nBecause the actual requirement will depend on the time that you register, the\n";
        std::cout << "amounts shown here are used as a guide only, and the percentages will remain\n";
        std::cout << "the same." << std::endl << std::endl;

        last_input_result = input_line_yes_no_back_cancel("Do you confirm the information above is correct?");
        if(last_input_result == input_line_result::no || last_input_result == input_line_result::cancel)
        {
          step = register_step::cancelled_by_user;
          continue;
        }

        if(last_input_result == input_line_result::back)
          continue;

        finished = true;
        continue;
      }

      case register_step::cancelled_by_user:
      {
        std::cout << "Cancel requested in prepare registration. Aborting." << std::endl;
        return true;
      }
    }
  }

  // <operator cut> <address> <fraction> [<address> <fraction> [...]]]
  std::vector<std::string> args;
  args.push_back(std::to_string(state.operator_fee_portions));
  for (size_t i = 0; i < state.num_participants; ++i)
  {
    args.push_back(state.addresses[i]);
    args.push_back(std::to_string(state.contributions[i]));
  }

  for (size_t i = 0; i < state.addresses.size(); i++)
  {
    for (size_t j = 0; j < i; j++)
    {
      if (state.addresses[i] == state.addresses[j])
      {
        std::cout << "Must not provide the same address twice" << std::endl;
        return true;
      }
    }
  }

  scoped_log_cats.reset();

  {
    GET_SERVICE_NODE_REGISTRATION_CMD_RAW::request req{};
    GET_SERVICE_NODE_REGISTRATION_CMD_RAW::response res{};

    req.args = args;
    req.make_friendly = true;
    req.staking_requirement = staking_requirement;

    if (!invoke<GET_SERVICE_NODE_REGISTRATION_CMD_RAW>(std::move(req), res, "Failed to validate registration arguments; "
          "check the addresses and registration parameters and that the Daemon is running with the '--service-node' flag"))
      return false;

    tools::success_msg_writer() << res.registration_cmd;
  }

  return true;
}

bool rpc_command_executor::prune_blockchain()
{
#if 0
    PRUNE_BLOCKCHAIN::response res{};
    if (!invoke<PRUNE_BLOCKCHAIN>({false}, res, "Failed to prune blockchain"))
      return false;

    tools::success_msg_writer() << "Blockchain pruned";
#else
    tools::fail_msg_writer() << "Blockchain pruning is not supported in Loki yet";
#endif
    return true;
}

bool rpc_command_executor::check_blockchain_pruning()
{
    PRUNE_BLOCKCHAIN::response res{};
    if (!invoke<PRUNE_BLOCKCHAIN>({true}, res, "Failed to check blockchain pruning status"))
      return false;

    tools::success_msg_writer() << "Blockchain is" << (res.pruning_seed ? "" : " not") << " pruned";
    return true;
}

bool rpc_command_executor::set_bootstrap_daemon(
  const std::string &address,
  const std::string &username,
  const std::string &password)
{
    SET_BOOTSTRAP_DAEMON::request req{};
    req.address = address;
    req.username = username;
    req.password = password;

    SET_BOOTSTRAP_DAEMON::response res{};
    if (!invoke<SET_BOOTSTRAP_DAEMON>(std::move(req), res, "Failed to set bootstrap daemon to: " + address))
        return false;

    tools::success_msg_writer()
      << "Successfully set bootstrap daemon address to "
      << (!req.address.empty() ? req.address : "none");
    return true;
}

}// namespace daemonize<|MERGE_RESOLUTION|>--- conflicted
+++ resolved
@@ -598,12 +598,8 @@
     tools::msg_writer() << "Mining at " << get_mining_speed(mres.speed) << " with " << mres.threads_count << " threads";
   }
 
-<<<<<<< HEAD
+  tools::msg_writer() << "PoW algorithm: " << mres.pow_algorithm;
   if (mres.active)
-=======
-  tools::msg_writer() << "PoW algorithm: " << mres.pow_algorithm;
-  if (mres.active || mres.is_background_mining_enabled)
->>>>>>> b5262080
   {
     tools::msg_writer() << "Mining address: " << mres.address;
   }
