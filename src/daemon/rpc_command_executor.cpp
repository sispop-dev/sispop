--- conflicted
+++ resolved
@@ -1,9 +1,5 @@
-// Copyright (c) 2018-2020, The Loki Project
 // Copyright (c) 2014-2019, The Monero Project
-<<<<<<< HEAD
 // Copyright (c)      2018-2023, The Oxen Project
-=======
->>>>>>> 5da9b81e
 //
 // All rights reserved.
 //
@@ -523,25 +519,6 @@
     }
   }
 
-<<<<<<< HEAD
-  if (!has_mining_info)
-    str << ", mining info unavailable";
-  if (has_mining_info && !mining_busy && mres.active)
-    str << ", mining at " << get_mining_speed(mres.speed);
-
-    str << ", net hash " << get_mining_speed(ires.difficulty / ires.target);
-
-  str << ", v" << (ires.version.empty() ? "?.?.?" : ires.version);
-  str << "(net v" << +hfres.version << ')';
-  print_fork_extra_info(str, hfres.earliest_height, net_height, ires.target);
-
-  str << ", " << (
-    hfres.state == cryptonote::HardFork::Ready ? "up to date" :
-    hfres.state == cryptonote::HardFork::UpdateNeeded ? "update needed" :
-    "out of date, likely forked");
-
-  std::time_t now = std::time(nullptr);
-=======
   std::stringstream str;
   str << boost::format("Height: %llu/%llu (%.1f%%)%s%s%s, net hash %s, v%s(net v%u)%s, %s, %u(out)+%u(in) connections")
     % (unsigned long long)ires.height
@@ -558,7 +535,6 @@
     % (unsigned)ires.outgoing_connections_count
     % (unsigned)ires.incoming_connections_count
   ;
->>>>>>> 5da9b81e
 
   // restricted RPC does not disclose these:
   if (ires.outgoing_connections_count && ires.incoming_connections_count && ires.start_time)
@@ -590,7 +566,7 @@
     str << " (storage), ";
 
     if (*ires.last_sispopnet_ping > 0)
-        str << get_human_time_ago(*ires.last_lokinet_ping, now, true /*abbreviate*/);
+        str << get_human_time_ago(*ires.last_sispopnet_ping, now, true /*abbreviate*/);
     else
         str << "NOT RECEIVED";
     str << " (sispopnet)";
@@ -636,17 +612,8 @@
 
   if (!mining_busy && mres.active && mres.speed > 0 && mres.block_target > 0 && mres.difficulty > 0)
   {
-<<<<<<< HEAD
-    double ratio = mres.speed * mres.block_target / (double)mres.difficulty;
-    uint64_t daily = 86400ull / mres.block_target * mres.block_reward * ratio;
-    uint64_t monthly = 86400ull / mres.block_target * 30.5 * mres.block_reward * ratio;
-    uint64_t yearly = 86400ull / mres.block_target * 356 * mres.block_reward * ratio;
-    tools::msg_writer() << "Expected: " << cryptonote::print_money(daily) << " SISPOP daily, "
-        << cryptonote::print_money(monthly) << " monthly, " << cryptonote::print_money(yearly) << " yearly";
-=======
     uint64_t daily = 86400 / (double)mres.difficulty * mres.speed * mres.block_reward;
-    tools::msg_writer() << "Expected: " << cryptonote::print_money(daily) << " LOKI daily, " << cryptonote::print_money(7*daily) << " weekly";
->>>>>>> 5da9b81e
+    tools::msg_writer() << "Expected: " << cryptonote::print_money(daily) << " SISPOP daily, " << cryptonote::print_money(7*daily) << " weekly";
   }
 
   return true;
@@ -1169,47 +1136,11 @@
 
 bool rpc_command_executor::stop_daemon()
 {
-<<<<<<< HEAD
-  cryptonote::COMMAND_RPC_STOP_DAEMON::request req;
-  cryptonote::COMMAND_RPC_STOP_DAEMON::response res;
-
-//# ifdef WIN32
-//    // Stop via service API
-//    // TODO - this is only temporary!  Get rid of hard-coded constants!
-//    bool ok = windows::stop_service("Sispop Daemon");
-//    ok = windows::uninstall_service("Sispop Daemon");
-//    //bool ok = windows::stop_service(SERVICE_NAME);
-//    //ok = windows::uninstall_service(SERVICE_NAME);
-//    if (ok)
-//    {
-//      return true;
-//    }
-//# endif
-
-  // Stop via RPC
-  std::string fail_message = "Daemon did not stop";
-
-  if (m_is_rpc)
-  {
-    if(!m_rpc_client->rpc_request(req, res, "/stop_daemon", fail_message.c_str()))
-    {
-      return true;
-    }
-  }
-  else
-  {
-    if (!m_rpc_server->on_stop_daemon(req, res) || res.status != CORE_RPC_STATUS_OK)
-    {
-      tools::fail_msg_writer() << make_error(fail_message, res.status);
-      return true;
-    }
-  }
-=======
+
   STOP_DAEMON::response res{};
 
   if (!invoke<STOP_DAEMON>({}, res, "Failed to stop daemon"))
     return false;
->>>>>>> 5da9b81e
 
   tools::success_msg_writer() << "Stop signal sent";
 
@@ -1227,21 +1158,11 @@
   bool daemon_is_alive = m_rpc_client->check_connection();
 
   if(daemon_is_alive) {
-<<<<<<< HEAD
     tools::success_msg_writer() << "sispopd is running";
-  }
-  else {
-    tools::fail_msg_writer() << "sispopd is NOT running";
-  }
-
-  return true;
-=======
-    tools::success_msg_writer() << "lokid is running";
     return true;
   }
-  tools::fail_msg_writer() << "lokid is NOT running";
+  tools::fail_msg_writer() << "sispopd is NOT running";
   return false;
->>>>>>> 5da9b81e
 }
 
 bool rpc_command_executor::get_limit(bool up, bool down)
@@ -1347,14 +1268,9 @@
 
     // TODO(doyle): Work around because integration tests break when using
     // mlog_set_categories(""), so emit the block message using msg writer
-    // instead of the logging system.
-<<<<<<< HEAD
+    // instead of the logging
 #if defined(SISPOP_ENABLE_INTEGRATION_TEST_HOOKS)
-    tools::success_msg_writer() << "Host " << address << " blocked.";
-=======
-#if defined(LOKI_ENABLE_INTEGRATION_TEST_HOOKS)
     tools::success_msg_writer() << "Host " << address << (clear_ban ? " unblocked." : " blocked.");
->>>>>>> 5da9b81e
 #endif
 
     return true;
@@ -1362,42 +1278,7 @@
 
 bool rpc_command_executor::unban(const std::string &address)
 {
-<<<<<<< HEAD
-    cryptonote::COMMAND_RPC_SETBANS::request req;
-    cryptonote::COMMAND_RPC_SETBANS::response res;
-    std::string fail_message = "Unsuccessful";
-    epee::json_rpc::error error_resp;
-
-    cryptonote::COMMAND_RPC_SETBANS::ban ban;
-    ban.host = address;
-    ban.ip = 0;
-    ban.ban = false;
-    ban.seconds = 0;
-    req.bans.push_back(ban);
-
-    if (m_is_rpc)
-    {
-        if (!m_rpc_client->json_rpc_request(req, res, "set_bans", fail_message.c_str()))
-        {
-            return true;
-        }
-    }
-    else
-    {
-        if (!m_rpc_server->on_set_bans(req, res, error_resp) || res.status != CORE_RPC_STATUS_OK)
-        {
-            tools::fail_msg_writer() << make_error(fail_message, res.status);
-            return true;
-        }
-    }
-
-#if defined(SISPOP_ENABLE_INTEGRATION_TEST_HOOKS)
-    tools::success_msg_writer() << "Host " << address << " unblocked.";
-#endif
-    return true;
-=======
     return ban(std::move(address), 0, true);
->>>>>>> 5da9b81e
 }
 
 bool rpc_command_executor::banned(const std::string &address)
@@ -1809,7 +1690,7 @@
     if (detailed_view)
       stream << indent2 << "Auxiliary Public Keys:\n"
              << indent3 << (entry.pubkey_ed25519.empty() ? "(not yet received)" : entry.pubkey_ed25519) << " (Ed25519)\n"
-             << indent3 << (entry.pubkey_ed25519.empty() ? "(not yet received)" : oxenmq::to_base32z(oxenmq::from_hex(entry.pubkey_ed25519)) + ".snode") << " (Lokinet)\n"
+             << indent3 << (entry.pubkey_ed25519.empty() ? "(not yet received)" : oxenmq::to_base32z(oxenmq::from_hex(entry.pubkey_ed25519)) + ".snode") << " (Sispopnet)\n"
              << indent3 << (entry.pubkey_x25519.empty()  ? "(not yet received)" : entry.pubkey_x25519)  << " (X25519)\n";
 
     //
@@ -2102,7 +1983,7 @@
 
   uint64_t block_height = std::max(res.height, res.target_height);
   uint8_t hf_version = hf_res.version;
-#if defined(LOKI_ENABLE_INTEGRATION_TEST_HOOKS)
+#if defined(SISPOP_ENABLE_INTEGRATION_TEST_HOOKS)
   cryptonote::network_type const nettype = cryptonote::FAKECHAIN;
 #else
   cryptonote::network_type const nettype =
