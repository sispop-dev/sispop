--- conflicted
+++ resolved
@@ -1228,10 +1228,6 @@
     if (!invoke<GETBANS>({}, res, "Failed to retrieve ban list"))
       return false;
 
-<<<<<<< HEAD
-    for (const auto& ban : res.bans)
-      tools::msg_writer() << ban.host << " banned for " << ban.seconds << " seconds";
-=======
     if (!res.bans.empty())
     {
         for (auto i = res.bans.begin(); i != res.bans.end(); ++i)
@@ -1241,17 +1237,11 @@
     }
     else 
         tools::msg_writer() << "No IPs are banned";
->>>>>>> b1808c99
 
     return true;
 }
 
-<<<<<<< HEAD
-
 bool rpc_command_executor::ban(const std::string &address, time_t seconds, bool clear_ban)
-=======
-bool t_rpc_command_executor::ban(const std::string &address, time_t seconds)
->>>>>>> b1808c99
 {
     SETBANS::request req{};
     SETBANS::response res{};
