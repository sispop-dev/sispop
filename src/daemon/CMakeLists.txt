<<<<<<< HEAD
# Copyright (c) 2018-2023, The Oxen Project
=======
# Copyright (c) 2018-2020, The Loki Project
>>>>>>> 5da9b81e
# Copyright (c) 2014-2019, The Monero Project
#
# All rights reserved.
#
# Redistribution and use in source and binary forms, with or without modification, are
# permitted provided that the following conditions are met:
#
# 1. Redistributions of source code must retain the above copyright notice, this list of
#    conditions and the following disclaimer.
#
# 2. Redistributions in binary form must reproduce the above copyright notice, this list
#    of conditions and the following disclaimer in the documentation and/or other
#    materials provided with the distribution.
#
# 3. Neither the name of the copyright holder nor the names of its contributors may be
#    used to endorse or promote products derived from this software without specific
#    prior written permission.
#
# THIS SOFTWARE IS PROVIDED BY THE COPYRIGHT HOLDERS AND CONTRIBUTORS "AS IS" AND ANY
# EXPRESS OR IMPLIED WARRANTIES, INCLUDING, BUT NOT LIMITED TO, THE IMPLIED WARRANTIES OF
# MERCHANTABILITY AND FITNESS FOR A PARTICULAR PURPOSE ARE DISCLAIMED. IN NO EVENT SHALL
# THE COPYRIGHT HOLDER OR CONTRIBUTORS BE LIABLE FOR ANY DIRECT, INDIRECT, INCIDENTAL,
# SPECIAL, EXEMPLARY, OR CONSEQUENTIAL DAMAGES (INCLUDING, BUT NOT LIMITED TO,
# PROCUREMENT OF SUBSTITUTE GOODS OR SERVICES; LOSS OF USE, DATA, OR PROFITS; OR BUSINESS
# INTERRUPTION) HOWEVER CAUSED AND ON ANY THEORY OF LIABILITY, WHETHER IN CONTRACT,
# STRICT LIABILITY, OR TORT (INCLUDING NEGLIGENCE OR OTHERWISE) ARISING IN ANY WAY OUT OF
# THE USE OF THIS SOFTWARE, EVEN IF ADVISED OF THE POSSIBILITY OF SUCH DAMAGE.

sispop_add_executable(daemon "sispopd"
  command_parser_executor.cpp
  command_server.cpp
  daemon.cpp
  main.cpp
  rpc_command_executor.cpp
  )
target_link_libraries(daemon
  PRIVATE
    rpc
    blockchain_db
    cryptonote_core
    p2p
    cryptonote_protocol
    daemonizer
    serialization
    daemon_rpc_server
    version
    Boost::filesystem
    Boost::program_options
    Boost::system
    systemd
    extra)<|MERGE_RESOLUTION|>--- conflicted
+++ resolved
@@ -1,8 +1,4 @@
-<<<<<<< HEAD
 # Copyright (c) 2018-2023, The Oxen Project
-=======
-# Copyright (c) 2018-2020, The Loki Project
->>>>>>> 5da9b81e
 # Copyright (c) 2014-2019, The Monero Project
 #
 # All rights reserved.
