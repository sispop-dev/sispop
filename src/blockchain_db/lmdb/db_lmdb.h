--- conflicted
+++ resolved
@@ -239,11 +239,7 @@
 
   virtual std::vector<crypto::hash> get_hashes_range(const uint64_t& h1, const uint64_t& h2) const override;
 
-<<<<<<< HEAD
-  virtual crypto::hash top_block_hash() const override;
-=======
   virtual crypto::hash top_block_hash(uint64_t *block_height = NULL) const;
->>>>>>> ed6aa76c
 
   virtual block get_top_block() const override;
 
@@ -307,13 +303,8 @@
                             , uint64_t long_term_block_weight
                             , const difficulty_type& cumulative_difficulty
                             , const uint64_t& coins_generated
-<<<<<<< HEAD
-                            , const std::vector<transaction>& txs
+                            , const std::vector<std::pair<transaction, blobdata>>& txs
                             ) override;
-=======
-                            , const std::vector<std::pair<transaction, blobdata>>& txs
-                            );
->>>>>>> ed6aa76c
 
   virtual void set_batch_transactions(bool batch_transactions) override;
   virtual bool batch_start(uint64_t batch_num_blocks=0, uint64_t batch_bytes=0) override;
@@ -370,11 +361,7 @@
 
   virtual void remove_block() override;
 
-<<<<<<< HEAD
-  virtual uint64_t add_transaction_data(const crypto::hash& blk_hash, const transaction& tx, const crypto::hash& tx_hash, const crypto::hash& tx_prunable_hash) override;
-=======
   virtual uint64_t add_transaction_data(const crypto::hash& blk_hash, const std::pair<transaction, blobdata>& tx, const crypto::hash& tx_hash, const crypto::hash& tx_prunable_hash);
->>>>>>> ed6aa76c
 
   virtual void remove_transaction_data(const crypto::hash& tx_hash, const transaction& tx) override;
 
