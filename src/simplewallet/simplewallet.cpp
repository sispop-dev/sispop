// Copyright (c) 2014-2019, The Monero Project
// Copyright (c) 2018-2019, The Loki Project
// 
// All rights reserved.
// 
// Redistribution and use in source and binary forms, with or without modification, are
// permitted provided that the following conditions are met:
// 
// 1. Redistributions of source code must retain the above copyright notice, this list of
//    conditions and the following disclaimer.
// 
// 2. Redistributions in binary form must reproduce the above copyright notice, this list
//    of conditions and the following disclaimer in the documentation and/or other
//    materials provided with the distribution.
// 
// 3. Neither the name of the copyright holder nor the names of its contributors may be
//    used to endorse or promote products derived from this software without specific
//    prior written permission.
// 
// THIS SOFTWARE IS PROVIDED BY THE COPYRIGHT HOLDERS AND CONTRIBUTORS "AS IS" AND ANY
// EXPRESS OR IMPLIED WARRANTIES, INCLUDING, BUT NOT LIMITED TO, THE IMPLIED WARRANTIES OF
// MERCHANTABILITY AND FITNESS FOR A PARTICULAR PURPOSE ARE DISCLAIMED. IN NO EVENT SHALL
// THE COPYRIGHT HOLDER OR CONTRIBUTORS BE LIABLE FOR ANY DIRECT, INDIRECT, INCIDENTAL,
// SPECIAL, EXEMPLARY, OR CONSEQUENTIAL DAMAGES (INCLUDING, BUT NOT LIMITED TO,
// PROCUREMENT OF SUBSTITUTE GOODS OR SERVICES; LOSS OF USE, DATA, OR PROFITS; OR BUSINESS
// INTERRUPTION) HOWEVER CAUSED AND ON ANY THEORY OF LIABILITY, WHETHER IN CONTRACT,
// STRICT LIABILITY, OR TORT (INCLUDING NEGLIGENCE OR OTHERWISE) ARISING IN ANY WAY OUT OF
// THE USE OF THIS SOFTWARE, EVEN IF ADVISED OF THE POSSIBILITY OF SUCH DAMAGE.
// 
// Parts of this file are originally copyright (c) 2012-2013 The Cryptonote developers

/*!
 * \file simplewallet.cpp
 * 
 * \brief Source file that defines simple_wallet class.
 */

#ifdef _WIN32
 #define __STDC_FORMAT_MACROS // NOTE(loki): Explicitly define the PRIu64 macro on Mingw
#endif

#include <thread>
#include <iostream>
#include <sstream>
#include <fstream>
#include <ctype.h>
#include <boost/lexical_cast.hpp>
#include <boost/program_options.hpp>
#include <boost/algorithm/string.hpp>
#include <boost/format.hpp>
#include <boost/regex.hpp>
#include <boost/range/adaptor/transformed.hpp>
#include <lokimq/hex.h>
#include <lokimq/string_view.h>
#include "include_base_utils.h"
#include "common/i18n.h"
#include "common/command_line.h"
#include "common/util.h"
#include "common/dns_utils.h"
#include "common/base58.h"
#include "common/scoped_message_writer.h"
#include "common/loki_integration_test_hooks.h"
#include "common/string_util.h"
#include "cryptonote_protocol/cryptonote_protocol_handler.h"
#include "cryptonote_core/service_node_voting.h"
#include "cryptonote_core/service_node_list.h"
#include "cryptonote_core/loki_name_system.h"
#include "simplewallet.h"
#include "cryptonote_basic/cryptonote_format_utils.h"
#include "storages/http_abstract_invoke.h"
#include "rpc/core_rpc_server_commands_defs.h"
#include "crypto/crypto.h"  // for crypto::secret_key definition
#include "mnemonics/electrum-words.h"
#include "rapidjson/document.h"
#include "common/json_util.h"
#include "ringct/rctSigs.h"
#include "multisig/multisig.h"
#include "wallet/wallet_args.h"
#include "version.h"
#include <stdexcept>
#include "int-util.h"
#include "wallet/message_store.h"
#include "wallet/wallet_rpc_server_commands_defs.h"
#include "string_coding.h"

#ifdef WIN32
#include <boost/locale.hpp>
#include <boost/filesystem.hpp>
#endif

extern "C"
{
#include <sodium.h>
}

#ifdef HAVE_READLINE
  #include "readline_buffer.h"
  #define PAUSE_READLINE() \
    rdln::suspend_readline pause_readline; 
#else
  #define PAUSE_READLINE()
#endif

using namespace cryptonote;
namespace po = boost::program_options;
namespace string_tools = epee::string_tools;
using sw = cryptonote::simple_wallet;

#undef LOKI_DEFAULT_LOG_CATEGORY
#define LOKI_DEFAULT_LOG_CATEGORY "wallet.simplewallet"

#define EXTENDED_LOGS_FILE "wallet_details.log"

#define OUTPUT_EXPORT_FILE_MAGIC "Loki output export\003"

#define LOCK_IDLE_SCOPE() \
  bool auto_refresh_enabled = m_auto_refresh_enabled.load(std::memory_order_relaxed); \
  m_auto_refresh_enabled.store(false, std::memory_order_relaxed); \
  /* stop any background refresh, and take over */ \
  m_wallet->stop(); \
  boost::unique_lock<boost::mutex> lock(m_idle_mutex); \
  m_idle_cond.notify_all(); \
  LOKI_DEFER { m_auto_refresh_enabled.store(auto_refresh_enabled, std::memory_order_relaxed); }

#define SCOPED_WALLET_UNLOCK_ON_BAD_PASSWORD(code) \
  LOCK_IDLE_SCOPE(); \
  boost::optional<tools::password_container> pwd_container = boost::none; \
  if (m_wallet->ask_password() && !(pwd_container = get_and_verify_password())) { code; } \
  tools::wallet_keys_unlocker unlocker(*m_wallet, pwd_container);

#define SCOPED_WALLET_UNLOCK() SCOPED_WALLET_UNLOCK_ON_BAD_PASSWORD(return true;)

#define PRINT_USAGE(usage_help) fail_msg_writer() << boost::format(tr("usage: %s")) % usage_help;

#define LONG_PAYMENT_ID_SUPPORT_CHECK() \
  do { \
    if (!m_long_payment_id_support) { \
      fail_msg_writer() << tr("Warning: Long payment IDs are obsolete."); \
      fail_msg_writer() << tr("Long payment IDs are not encrypted on the blockchain, and will harm your privacy."); \
      fail_msg_writer() << tr("Use --long-payment-id-support-bad-for-privacy if you really must use one, and warn the recipient they are using an obsolete feature that will disappear in the future."); \
      return true; \
    } \
  } while(0)

namespace
{
  const auto arg_wallet_file = wallet_args::arg_wallet_file();
  const command_line::arg_descriptor<std::string> arg_generate_new_wallet = {"generate-new-wallet", sw::tr("Generate new wallet and save it to <arg>"), ""};
  const command_line::arg_descriptor<std::string> arg_generate_from_device = {"generate-from-device", sw::tr("Generate new wallet from device and save it to <arg>"), ""};
  const command_line::arg_descriptor<std::string> arg_generate_from_view_key = {"generate-from-view-key", sw::tr("Generate incoming-only wallet from view key"), ""};
  const command_line::arg_descriptor<std::string> arg_generate_from_spend_key = {"generate-from-spend-key", sw::tr("Generate deterministic wallet from spend key"), ""};
  const command_line::arg_descriptor<std::string> arg_generate_from_keys = {"generate-from-keys", sw::tr("Generate wallet from private keys"), ""};
  const command_line::arg_descriptor<std::string> arg_generate_from_multisig_keys = {"generate-from-multisig-keys", sw::tr("Generate a master wallet from multisig wallet keys"), ""};
  const auto arg_generate_from_json = wallet_args::arg_generate_from_json();
  const command_line::arg_descriptor<std::string> arg_mnemonic_language = {"mnemonic-language", sw::tr("Language for mnemonic"), ""};
  const command_line::arg_descriptor<std::string> arg_electrum_seed = {"electrum-seed", sw::tr("Specify Electrum seed for wallet recovery/creation"), ""};
  const command_line::arg_descriptor<bool> arg_restore_deterministic_wallet = {"restore-deterministic-wallet", sw::tr("Recover wallet using Electrum-style mnemonic seed"), false};
  const command_line::arg_descriptor<bool> arg_restore_multisig_wallet = {"restore-multisig-wallet", sw::tr("Recover multisig wallet using Electrum-style mnemonic seed"), false};
  const command_line::arg_descriptor<bool> arg_non_deterministic = {"non-deterministic", sw::tr("Generate non-deterministic view and spend keys"), false};
  const command_line::arg_descriptor<bool> arg_allow_mismatched_daemon_version = {"allow-mismatched-daemon-version", sw::tr("Allow communicating with a daemon that uses a different RPC version"), false};
  const command_line::arg_descriptor<uint64_t> arg_restore_height = {"restore-height", sw::tr("Restore from specific blockchain height"), 0};
  const command_line::arg_descriptor<std::string> arg_restore_date = {"restore-date", sw::tr("Restore from estimated blockchain height on specified date"), ""};
  const command_line::arg_descriptor<bool> arg_do_not_relay = {"do-not-relay", sw::tr("The newly created transaction will not be relayed to the loki network"), false};
  const command_line::arg_descriptor<bool> arg_create_address_file = {"create-address-file", sw::tr("Create an address file for new wallets"), false};
  const command_line::arg_descriptor<std::string> arg_subaddress_lookahead = {"subaddress-lookahead", tools::wallet2::tr("Set subaddress lookahead sizes to <major>:<minor>"), ""};
  const command_line::arg_descriptor<bool> arg_use_english_language_names = {"use-english-language-names", sw::tr("Display English language names"), false};
  const command_line::arg_descriptor<bool> arg_long_payment_id_support = {"long-payment-id-support-bad-for-privacy", sw::tr("Support obsolete long (unencrypted) payment ids (using them harms your privacy)"), false};

  const command_line::arg_descriptor< std::vector<std::string> > arg_command = {"command", ""};

  const char* USAGE_START_MINING("start_mining [<number_of_threads>]");
  const char* USAGE_SET_DAEMON("set_daemon <host>[:<port>] [trusted|untrusted]");
  const char* USAGE_SHOW_BALANCE("balance [detail]");
  const char* USAGE_INCOMING_TRANSFERS("incoming_transfers [available|unavailable] [verbose] [uses] [index=<N1>[,<N2>[,...]]]");
  const char* USAGE_PAYMENTS("payments <PID_1> [<PID_2> ... <PID_N>]");
  const char* USAGE_PAYMENT_ID("payment_id");
  const char* USAGE_TRANSFER("transfer [index=<N1>[,<N2>,...]] [blink|unimportant] (<URI> | <address> <amount>) [<payment_id>]");
  const char* USAGE_LOCKED_TRANSFER("locked_transfer [index=<N1>[,<N2>,...]] [<priority>] (<URI> | <addr> <amount>) <lockblocks> [<payment_id (obsolete)>]");
  const char* USAGE_LOCKED_SWEEP_ALL("locked_sweep_all [index=<N1>[,<N2>,...]] [<priority>] [<address>] <lockblocks> [<payment_id (obsolete)>]");
  const char* USAGE_SWEEP_ALL("sweep_all [index=<N1>[,<N2>,...]] [blink|unimportant] [outputs=<N>] [<address> [<payment_id (obsolete)>]] [use_v1_tx]");
  const char* USAGE_SWEEP_BELOW("sweep_below <amount_threshold> [index=<N1>[,<N2>,...]] [blink|unimportant] [<address> [<payment_id (obsolete)>]]");
  const char* USAGE_SWEEP_SINGLE("sweep_single [blink|unimportant] [outputs=<N>] <key_image> <address> [<payment_id (obsolete)>]");
  const char* USAGE_SIGN_TRANSFER("sign_transfer [export_raw]");
  const char* USAGE_SET_LOG("set_log <level>|{+,-,}<categories>");
  const char* USAGE_ACCOUNT("account\n"
                            "  account new <label text with white spaces allowed>\n"
                            "  account switch <index> \n"
                            "  account label <index> <label text with white spaces allowed>\n"
                            "  account tag <tag_name> <account_index_1> [<account_index_2> ...]\n"
                            "  account untag <account_index_1> [<account_index_2> ...]\n"
                            "  account tag_description <tag_name> <description>");
  const char* USAGE_ADDRESS("address [ new <label text with white spaces allowed> | all | <index_min> [<index_max>] | label <index> <label text with white spaces allowed> | device [<index>]]");
  const char* USAGE_INTEGRATED_ADDRESS("integrated_address [device] [<payment_id> | <address>]");
  const char* USAGE_ADDRESS_BOOK("address_book [(add ((<address> [pid <id>])|<integrated address>) [<description possibly with whitespaces>])|(delete <index>)]");
  const char* USAGE_SET_VARIABLE("set <option> [<value>]");
  const char* USAGE_GET_TX_KEY("get_tx_key <txid>");
  const char* USAGE_SET_TX_KEY("set_tx_key <txid> <tx_key>");
  const char* USAGE_CHECK_TX_KEY("check_tx_key <txid> <txkey> <address>");
  const char* USAGE_GET_TX_PROOF("get_tx_proof <txid> <address> [<message>]");
  const char* USAGE_CHECK_TX_PROOF("check_tx_proof <txid> <address> <signature_file> [<message>]");
  const char* USAGE_GET_SPEND_PROOF("get_spend_proof <txid> [<message>]");
  const char* USAGE_CHECK_SPEND_PROOF("check_spend_proof <txid> <signature_file> [<message>]");
  const char* USAGE_GET_RESERVE_PROOF("get_reserve_proof (all|<amount>) [<message>]");
  const char* USAGE_CHECK_RESERVE_PROOF("check_reserve_proof <address> <signature_file> [<message>]");
  const char* USAGE_SHOW_TRANSFERS("show_transfers [in] [out] [stake] [all] [pending] [failed] [coinbase] [index=<N1>[,<N2>,...]] [<min_height> [<max_height>]]");
  const char* USAGE_EXPORT_TRANSFERS("export_transfers [in|out|all|pending|failed] [index=<N1>[,<N2>,...]] [<min_height> [<max_height>]] [output=<path>]");
  const char* USAGE_UNSPENT_OUTPUTS("unspent_outputs [index=<N1>[,<N2>,...]] [<min_amount> [<max_amount>]]");
  const char* USAGE_RESCAN_BC("rescan_bc [hard|soft|keep_ki] [start_height=0]");
  const char* USAGE_SET_TX_NOTE("set_tx_note <txid> [free text note]");
  const char* USAGE_GET_TX_NOTE("get_tx_note <txid>");
  const char* USAGE_GET_DESCRIPTION("get_description");
  const char* USAGE_SET_DESCRIPTION("set_description [free text note]");
  const char* USAGE_SIGN("sign <filename>");
  const char* USAGE_VERIFY("verify <filename> <address> <signature>");
  const char* USAGE_EXPORT_KEY_IMAGES("export_key_images <filename> [requested-only]");
  const char* USAGE_IMPORT_KEY_IMAGES("import_key_images <filename>");
  const char* USAGE_HW_KEY_IMAGES_SYNC("hw_key_images_sync");
  const char* USAGE_HW_RECONNECT("hw_reconnect");
  const char* USAGE_EXPORT_OUTPUTS("export_outputs <filename>");
  const char* USAGE_IMPORT_OUTPUTS("import_outputs <filename>");
  const char* USAGE_SHOW_TRANSFER("show_transfer <txid>");
  const char* USAGE_MAKE_MULTISIG("make_multisig <threshold> <string1> [<string>...]");
  const char* USAGE_FINALIZE_MULTISIG("finalize_multisig <string> [<string>...]");
  const char* USAGE_EXCHANGE_MULTISIG_KEYS("exchange_multisig_keys <string> [<string>...]");
  const char* USAGE_EXPORT_MULTISIG_INFO("export_multisig_info <filename>");
  const char* USAGE_IMPORT_MULTISIG_INFO("import_multisig_info <filename> [<filename>...]");
  const char* USAGE_SIGN_MULTISIG("sign_multisig <filename>");
  const char* USAGE_SUBMIT_MULTISIG("submit_multisig <filename>");
  const char* USAGE_EXPORT_RAW_MULTISIG_TX("export_raw_multisig_tx <filename>");
  const char* USAGE_MMS("mms [<subcommand> [<subcommand_parameters>]]");
  const char* USAGE_MMS_INIT("mms init <required_signers>/<authorized_signers> <own_label> <own_transport_address>");
  const char* USAGE_MMS_INFO("mms info");
  const char* USAGE_MMS_SIGNER("mms signer [<number> <label> [<transport_address> [<loki_address>]]]");
  const char* USAGE_MMS_LIST("mms list");
  const char* USAGE_MMS_NEXT("mms next [sync]");
  const char* USAGE_MMS_SYNC("mms sync");
  const char* USAGE_MMS_TRANSFER("mms transfer <transfer_command_arguments>");
  const char* USAGE_MMS_DELETE("mms delete (<message_id> | all)");
  const char* USAGE_MMS_SEND("mms send [<message_id>]");
  const char* USAGE_MMS_RECEIVE("mms receive");
  const char* USAGE_MMS_EXPORT("mms export <message_id>");
  const char* USAGE_MMS_NOTE("mms note [<label> <text>]");
  const char* USAGE_MMS_SHOW("mms show <message_id>");
  const char* USAGE_MMS_SET("mms set <option_name> [<option_value>]");
  const char* USAGE_MMS_SEND_SIGNER_CONFIG("mms send_signer_config");
  const char* USAGE_MMS_START_AUTO_CONFIG("mms start_auto_config [<label> <label> ...]");
  const char* USAGE_MMS_STOP_AUTO_CONFIG("mms stop_auto_config");
  const char* USAGE_MMS_AUTO_CONFIG("mms auto_config <auto_config_token>");
  const char* USAGE_PRINT_RING("print_ring <key_image> | <txid>");
  const char* USAGE_SET_RING("set_ring <filename> | ( <key_image> absolute|relative <index> [<index>...] )");
  const char* USAGE_UNSET_RING("unset_ring <txid> | ( <key_image> [<key_image>...] )");
  const char* USAGE_SAVE_KNOWN_RINGS("save_known_rings");
  const char* USAGE_MARK_OUTPUT_SPENT("mark_output_spent <amount>/<offset> | <filename> [add]");
  const char* USAGE_MARK_OUTPUT_UNSPENT("mark_output_unspent <amount>/<offset>");
  const char* USAGE_IS_OUTPUT_SPENT("is_output_spent <amount>/<offset>");
  const char* USAGE_FREEZE("freeze <key_image>");
  const char* USAGE_THAW("thaw <key_image>");
  const char* USAGE_FROZEN("frozen <key_image>");
  const char* USAGE_NET_STATS("net_stats");
  const char* USAGE_WELCOME("welcome");
  const char* USAGE_VERSION("version");
  const char* USAGE_HELP("help [<command>]");

  //
  // Loki
  //
  const char* USAGE_REGISTER_SERVICE_NODE("register_service_node [index=<N1>[,<N2>,...]] [<priority>] <operator cut> <address1> <fraction1> [<address2> <fraction2> [...]] <expiration timestamp> <pubkey> <signature>");
  const char* USAGE_STAKE("stake [index=<N1>[,<N2>,...]] [<priority>] <service node pubkey> <amount|percent%>");
  const char* USAGE_REQUEST_STAKE_UNLOCK("request_stake_unlock <service_node_pubkey>");
  const char* USAGE_PRINT_LOCKED_STAKES("print_locked_stakes");

  const char* USAGE_LNS_BUY_MAPPING("lns_buy_mapping [index=<N1>[,<N2>,...]] [<priority>] [owner=<value>] [backup_owner=<value>] <name> <value>");
  const char* USAGE_LNS_UPDATE_MAPPING("lns_update_mapping [index=<N1>[,<N2>,...]] [<priority>] [owner=<value>] [backup_owner=<value>] [value=<lns_value>] [signature=<hex_signature>] <name>");

  // TODO(loki): Currently defaults to session, in future allow specifying Lokinet and Wallet when they are enabled
  const char* USAGE_LNS_MAKE_UPDATE_MAPPING_SIGNATURE("lns_make_update_mapping_signature [owner=<value>] [backup_owner=<value>] [value=<lns_value>] <name>");
  const char* USAGE_LNS_PRINT_OWNERS_TO_NAMES("lns_print_owners_to_names [<owner>, ...]");
  const char* USAGE_LNS_PRINT_NAME_TO_OWNERS("lns_print_name_to_owners [type=<N1|all>[,<N2>...]] <name>");

#if defined (LOKI_ENABLE_INTEGRATION_TEST_HOOKS)
  std::string input_line(const std::string &prompt, bool yesno = false)
  {
    if (yesno) std::cout << prompt << " (Y/Yes/N/No): ";
    else       std::cout << prompt << ": ";
    integration_test::write_buffered_stdout();
    std::string buf = integration_test::read_from_pipe();
    return epee::string_tools::trim(buf);
  }
#else // LOKI_ENABLE_INTEGRATION_TEST_HOOKS
  std::string input_line(const std::string& prompt, bool yesno = false)
  {
    std::string buf;

#ifdef HAVE_READLINE
    rdln::suspend_readline pause_readline;
#endif
    std::cout << prompt;
    if (yesno)
      std::cout << " (Y/Yes/N/No)";
    std::cout << ": " << std::flush;

#ifdef _WIN32
    buf = tools::input_line_win();
#else
    std::getline(std::cin, buf);
#endif

    return epee::string_tools::trim(buf);
  }
#endif // LOKI_ENABLE_INTEGRATION_TEST_HOOKS

  epee::wipeable_string input_secure_line(const char *prompt)
  {
#if defined (LOKI_ENABLE_INTEGRATION_TEST_HOOKS)
    std::cout << prompt;
    integration_test::write_buffered_stdout();
    epee::wipeable_string buf = integration_test::read_from_pipe();
#else

#ifdef HAVE_READLINE
    rdln::suspend_readline pause_readline;
#endif
    auto pwd_container = tools::password_container::prompt(false, prompt, false);
    if (!pwd_container)
    {
      MERROR("Failed to read secure line");
      return "";
    }

    epee::wipeable_string buf = pwd_container->password();

    buf.trim();
#endif
    return buf;
  }

  boost::optional<tools::password_container> password_prompter(const char *prompt, bool verify)
  {
#if defined(LOKI_ENABLE_INTEGRATION_TEST_HOOKS)
    std::cout << prompt << ": NOTE(loki): Passwords not supported, defaulting to empty password";
    integration_test::write_buffered_stdout();
    tools::password_container pwd_container(std::string(""));
#else
  #ifdef HAVE_READLINE
    rdln::suspend_readline pause_readline;
  #endif
    auto pwd_container = tools::password_container::prompt(verify, prompt);
    if (!pwd_container)
    {
      tools::fail_msg_writer() << sw::tr("failed to read wallet password");
    }
#endif
    return pwd_container;
  }

  boost::optional<tools::password_container> default_password_prompter(bool verify)
  {
    return password_prompter(verify ? sw::tr("Enter a new password for the wallet") : sw::tr("Wallet password"), verify);
  }

  inline std::string interpret_rpc_response(bool ok, const std::string& status)
  {
    std::string err;
    if (ok)
    {
      if (status == rpc::STATUS_BUSY)
      {
        err = sw::tr("daemon is busy. Please try again later.");
      }
      else if (status != rpc::STATUS_OK)
      {
        err = status;
      }
    }
    else
    {
      err = sw::tr("possibly lost connection to daemon");
    }
    return err;
  }

  tools::scoped_message_writer success_msg_writer(bool color = false)
  {
    return tools::scoped_message_writer(color ? epee::console_color_green : epee::console_color_default, false, std::string{}, el::Level::Info);
  }

  tools::scoped_message_writer message_writer(epee::console_colors color = epee::console_color_default, bool bright = false)
  {
    return tools::scoped_message_writer(color, bright);
  }

  tools::scoped_message_writer fail_msg_writer()
  {
    return tools::scoped_message_writer(epee::console_color_red, true, sw::tr("Error: "), el::Level::Error);
  }

  bool parse_bool(const std::string& s, bool& result)
  {
    if (command_line::is_yes(s, "1", "true", simple_wallet::tr("true")))
    {
      result = true;
      return true;
    }
    if (command_line::is_no(s, "0", "false", simple_wallet::tr("false")))
    {
      result = false;
      return true;
    }
    return false;
  }

  template <typename F>
  bool parse_bool_and_use(const std::string& s, F func)
  {
    bool r;
    if (parse_bool(s, r))
    {
      func(r);
      return true;
    }
    else
    {
      fail_msg_writer() << sw::tr("invalid argument: must be either 0/1, true/false, y/n, yes/no");
      return false;
    }
  }

  const struct
  {
    const char *name;
    tools::wallet2::RefreshType refresh_type;
  } refresh_type_names[] =
  {
    { "full", tools::wallet2::RefreshFull },
    { "optimize-coinbase", tools::wallet2::RefreshOptimizeCoinbase },
    { "optimized-coinbase", tools::wallet2::RefreshOptimizeCoinbase },
    { "no-coinbase", tools::wallet2::RefreshNoCoinbase },
    { "default", tools::wallet2::RefreshDefault },
  };

  bool parse_refresh_type(const std::string &s, tools::wallet2::RefreshType &refresh_type)
  {
    for (size_t n = 0; n < sizeof(refresh_type_names) / sizeof(refresh_type_names[0]); ++n)
    {
      if (s == refresh_type_names[n].name)
      {
        refresh_type = refresh_type_names[n].refresh_type;
        return true;
      }
    }
    fail_msg_writer() << cryptonote::simple_wallet::tr("failed to parse refresh type");
    return false;
  }

  std::string get_refresh_type_name(tools::wallet2::RefreshType type)
  {
    for (size_t n = 0; n < sizeof(refresh_type_names) / sizeof(refresh_type_names[0]); ++n)
    {
      if (type == refresh_type_names[n].refresh_type)
        return refresh_type_names[n].name;
    }
    return "invalid";
  }

  std::string oa_prompter(const std::string &url, const std::vector<std::string> &addresses, bool dnssec_valid)
  {
    if (addresses.empty())
      return {};
    // prompt user for confirmation.
    // inform user of DNSSEC validation status as well.
    std::string dnssec_str;
    if (dnssec_valid)
    {
      dnssec_str = sw::tr("DNSSEC validation passed");
    }
    else
    {
      dnssec_str = sw::tr("WARNING: DNSSEC validation was unsuccessful, this address may not be correct!");
    }
    std::stringstream prompt;
    prompt << sw::tr("For URL: ") << url
           << ", " << dnssec_str << std::endl
           << sw::tr(" Loki Address = ") << addresses[0]
           << std::endl
           << sw::tr("Is this OK?")
    ;
    // prompt the user for confirmation given the dns query and dnssec status
    std::string confirm_dns_ok = input_line(prompt.str(), true);
    if (std::cin.eof())
    {
      return {};
    }
    if (!command_line::is_yes(confirm_dns_ok))
    {
      std::cout << sw::tr("you have cancelled the transfer request") << std::endl;
      return {};
    }
    return addresses[0];
  }

  boost::optional<std::pair<uint32_t, uint32_t>> parse_subaddress_lookahead(const std::string& str)
  {
    auto r = tools::parse_subaddress_lookahead(str);
    if (!r)
      fail_msg_writer() << sw::tr("invalid format for subaddress lookahead; must be <major>:<minor>");
    return r;
  }

  void handle_transfer_exception(const std::exception_ptr &e, bool trusted_daemon)
  {
    bool warn_of_possible_attack = !trusted_daemon;
    try
    {
      std::rethrow_exception(e);
    }
    catch (const tools::error::daemon_busy&)
    {
      fail_msg_writer() << sw::tr("daemon is busy. Please try again later.");
    }
    catch (const tools::error::no_connection_to_daemon&)
    {
      fail_msg_writer() << sw::tr("no connection to daemon. Please make sure daemon is running.");
    }
    catch (const tools::error::wallet_rpc_error& e)
    {
      LOG_ERROR("RPC error: " << e.to_string());
      fail_msg_writer() << sw::tr("RPC error: ") << e.what();
    }
    catch (const tools::error::get_outs_error &e)
    {
      fail_msg_writer() << sw::tr("failed to get random outputs to mix: ") << e.what();
    }
    catch (const tools::error::not_enough_unlocked_money& e)
    {
      LOG_PRINT_L0(boost::format("not enough money to transfer, available only %s, sent amount %s") %
        print_money(e.available()) %
        print_money(e.tx_amount()));
      fail_msg_writer() << sw::tr("Not enough money in unlocked balance");
      warn_of_possible_attack = false;
    }
    catch (const tools::error::not_enough_money& e)
    {
      LOG_PRINT_L0(boost::format("not enough money to transfer, available only %s, sent amount %s") %
        print_money(e.available()) %
        print_money(e.tx_amount()));
      fail_msg_writer() << sw::tr("Not enough money in unlocked balance");
      warn_of_possible_attack = false;
    }
    catch (const tools::error::tx_not_possible& e)
    {
      LOG_PRINT_L0(boost::format("not enough money to transfer, available only %s, transaction amount %s = %s + %s (fee)") %
        print_money(e.available()) %
        print_money(e.tx_amount() + e.fee())  %
        print_money(e.tx_amount()) %
        print_money(e.fee()));
      fail_msg_writer() << sw::tr("Failed to find a way to create transactions. This is usually due to dust which is so small it cannot pay for itself in fees, or trying to send more money than the unlocked balance, or not leaving enough for fees");
      warn_of_possible_attack = false;
    }
    catch (const tools::error::not_enough_outs_to_mix& e)
    {
      auto writer = fail_msg_writer();
      writer << sw::tr("not enough outputs for specified ring size") << " = " << (e.mixin_count() + 1) << ":";
      for (std::pair<uint64_t, uint64_t> outs_for_amount : e.scanty_outs())
      {
        writer << "\n" << sw::tr("output amount") << " = " << print_money(outs_for_amount.first) << ", " << sw::tr("found outputs to use") << " = " << outs_for_amount.second;
      }
      writer << "\n" << sw::tr("Please use sweep_unmixable.");
    }
    catch (const tools::error::tx_not_constructed&)
    {
      fail_msg_writer() << sw::tr("transaction was not constructed");
      warn_of_possible_attack = false;
    }
    catch (const tools::error::tx_rejected& e)
    {
      fail_msg_writer() << (boost::format(sw::tr("transaction %s was rejected by daemon")) % get_transaction_hash(e.tx()));
      std::string reason = e.reason();
      if (!reason.empty())
        fail_msg_writer() << sw::tr("Reason: ") << reason;
    }
    catch (const tools::error::tx_sum_overflow& e)
    {
      fail_msg_writer() << e.what();
      warn_of_possible_attack = false;
    }
    catch (const tools::error::zero_destination&)
    {
      fail_msg_writer() << sw::tr("one of destinations is zero");
      warn_of_possible_attack = false;
    }
    catch (const tools::error::tx_too_big& e)
    {
      fail_msg_writer() << sw::tr("failed to find a suitable way to split transactions");
      warn_of_possible_attack = false;
    }
    catch (const tools::error::transfer_error& e)
    {
      LOG_ERROR("unknown transfer error: " << e.to_string());
      fail_msg_writer() << sw::tr("unknown transfer error: ") << e.what();
    }
    catch (const tools::error::multisig_export_needed& e)
    {
      LOG_ERROR("Multisig error: " << e.to_string());
      fail_msg_writer() << sw::tr("Multisig error: ") << e.what();
      warn_of_possible_attack = false;
    }
    catch (const tools::error::wallet_internal_error& e)
    {
      LOG_ERROR("internal error: " << e.to_string());
      fail_msg_writer() << sw::tr("internal error: ") << e.what();
    }
    catch (const std::exception& e)
    {
      LOG_ERROR("unexpected error: " << e.what());
      fail_msg_writer() << sw::tr("unexpected error: ") << e.what();
    }

    if (warn_of_possible_attack)
      fail_msg_writer() << sw::tr("There was an error, which could mean the node may be trying to get you to retry creating a transaction, and zero in on which outputs you own. Or it could be a bona fide error. It may be prudent to disconnect from this node, and not try to send a transaction immediately. Alternatively, connect to another node so the original node cannot correlate information.");
  }

  bool check_file_overwrite(const std::string &filename)
  {
    boost::system::error_code errcode;
    if (boost::filesystem::exists(filename, errcode))
    {
      if (boost::ends_with(filename, ".keys"))
      {
        fail_msg_writer() << boost::format(sw::tr("File %s likely stores wallet private keys! Use a different file name.")) % filename;
        return false;
      }
      return command_line::is_yes(input_line((boost::format(sw::tr("File %s already exists. Are you sure to overwrite it?")) % filename).str(), true));
    }
    return true;
  }

  void print_secret_key(const crypto::secret_key &k)
  {
    lokimq::string_view data{k.data, sizeof(k.data)};
    std::ostream_iterator<char> osi{std::cout};
    lokimq::to_hex(data.begin(), data.end(), osi);
  }
}

std::string join_priority_strings(const char *delimiter)
{
  std::string s;
  for (size_t n = 0; n < tools::allowed_priority_strings.size(); ++n)
  {
    if (!s.empty())
      s += delimiter;
    s += tools::allowed_priority_strings[n];
  }
  return s;
}

std::string simple_wallet::get_commands_str()
{
  std::stringstream ss;
  ss << tr("Commands: ") << "\n";
  m_cmd_binder.for_each([&ss](auto&, const std::string& usage, auto&) { ss << "  " << usage << "\n"; });
  return ss.str();
}

std::string simple_wallet::get_command_usage(const std::vector<std::string> &args)
{
  std::pair<std::string, std::string> documentation = m_cmd_binder.get_documentation(args);
  std::stringstream ss;
  if(documentation.first.empty())
  {
    ss << tr("Unknown command: ") << args.front();
  }
  else
  {
    std::string usage = documentation.second.empty() ? args.front() : documentation.first;
    std::string description = documentation.second.empty() ? documentation.first : documentation.second;
    ss << tr("Command usage: ") << "\n  " << usage << "\n\n";
    boost::replace_all(description, "\n", "\n  ");
    ss << tr("Command description: ") << "\n  " << description << "\n";
  }
  return ss.str();
}

bool simple_wallet::viewkey(const std::vector<std::string> &args/* = std::vector<std::string>()*/)
{
  // don't log
  PAUSE_READLINE();
  if (m_wallet->key_on_device()) {
    std::cout << "secret: On device. Not available" << std::endl;
  } else {
    SCOPED_WALLET_UNLOCK();
    std::cout << "secret: ";
    print_secret_key(m_wallet->get_account().get_keys().m_view_secret_key);
    std::cout << '\n';
  }
  std::cout << "public: " << string_tools::pod_to_hex(m_wallet->get_account().get_keys().m_account_address.m_view_public_key) << std::endl;

  return true;
}

bool simple_wallet::spendkey(const std::vector<std::string> &args/* = std::vector<std::string>()*/)
{
  if (m_wallet->watch_only())
  {
    fail_msg_writer() << tr("wallet is watch-only and has no spend key");
    return true;
  }
  // don't log
  PAUSE_READLINE();
  if (m_wallet->key_on_device()) {
    std::cout << "secret: On device. Not available" << std::endl;
  } else {
    SCOPED_WALLET_UNLOCK();
    std::cout << "secret: ";
    print_secret_key(m_wallet->get_account().get_keys().m_spend_secret_key);
    std::cout << '\n';
  }
  std::cout << "public: " << string_tools::pod_to_hex(m_wallet->get_account().get_keys().m_account_address.m_spend_public_key) << std::endl;

  return true;
}

bool simple_wallet::print_seed(bool encrypted)
{
  bool success =  false;
  epee::wipeable_string seed;
  bool ready, multisig;

  if (m_wallet->key_on_device())
  {
    fail_msg_writer() << tr("command not supported by HW wallet");
    return true;
  }
  if (m_wallet->watch_only())
  {
    fail_msg_writer() << tr("wallet is watch-only and has no seed");
    return true;
  }

  multisig = m_wallet->multisig(&ready);
  if (multisig)
  {
    if (!ready)
    {
      fail_msg_writer() << tr("wallet is multisig but not yet finalized");
      return true;
    }
  }

  SCOPED_WALLET_UNLOCK();

  if (!multisig && !m_wallet->is_deterministic())
  {
    fail_msg_writer() << tr("wallet is non-deterministic and has no seed");
    return true;
  }

  epee::wipeable_string seed_pass;
  if (encrypted)
  {
    auto pwd_container = password_prompter(tr("Enter optional seed offset passphrase, empty to see raw seed"), true);
    if (std::cin.eof() || !pwd_container)
      return true;
    seed_pass = pwd_container->password();
  }

  if (multisig)
    success = m_wallet->get_multisig_seed(seed, seed_pass);
  else if (m_wallet->is_deterministic())
    success = m_wallet->get_seed(seed, seed_pass);

  if (success) 
  {
    print_seed(seed);
  }
  else
  {
    fail_msg_writer() << tr("Failed to retrieve seed");
  }
  return true;
}

bool simple_wallet::seed(const std::vector<std::string> &args/* = std::vector<std::string>()*/)
{
  return print_seed(false);
}

bool simple_wallet::encrypted_seed(const std::vector<std::string> &args/* = std::vector<std::string>()*/)
{
  return print_seed(true);
}

bool simple_wallet::seed_set_language(const std::vector<std::string> &args/* = std::vector<std::string>()*/)
{
  if (m_wallet->key_on_device())
  {
    fail_msg_writer() << tr("command not supported by HW wallet");
    return true;
  }
  if (m_wallet->multisig())
  {
    fail_msg_writer() << tr("wallet is multisig and has no seed");
    return true;
  }
  if (m_wallet->watch_only())
  {
    fail_msg_writer() << tr("wallet is watch-only and has no seed");
    return true;
  }

  epee::wipeable_string password;
  {
    SCOPED_WALLET_UNLOCK();

    if (!m_wallet->is_deterministic())
    {
      fail_msg_writer() << tr("wallet is non-deterministic and has no seed");
      return true;
    }

    // we need the password, even if ask-password is unset
    if (!pwd_container)
    {
      pwd_container = get_and_verify_password();
      if (pwd_container == boost::none)
      {
        fail_msg_writer() << tr("Incorrect password");
        return true;
      }
    }
    password = pwd_container->password();
  }

  std::string mnemonic_language = get_mnemonic_language();
  if (mnemonic_language.empty())
    return true;

  m_wallet->set_seed_language(std::move(mnemonic_language));
  m_wallet->rewrite(m_wallet_file, password);
  return true;
}

bool simple_wallet::change_password(const std::vector<std::string> &args)
{ 
  const auto orig_pwd_container = get_and_verify_password();

  if(orig_pwd_container == boost::none)
  {
    fail_msg_writer() << tr("Your original password was incorrect.");
    return true;
  }

  // prompts for a new password, pass true to verify the password
  const auto pwd_container = default_password_prompter(true);
  if(!pwd_container)
    return true;

  try
  {
    m_wallet->change_password(m_wallet_file, orig_pwd_container->password(), pwd_container->password());
  }
  catch (const tools::error::wallet_logic_error& e)
  {
    fail_msg_writer() << tr("Error with wallet rewrite: ") << e.what();
    return true;
  }

  return true;
}

bool simple_wallet::payment_id(const std::vector<std::string> &args/* = std::vector<std::string>()*/)
{
  LONG_PAYMENT_ID_SUPPORT_CHECK();

  crypto::hash payment_id;
  if (args.size() > 0)
  {
    PRINT_USAGE(USAGE_PAYMENT_ID);
    return true;
  }
  payment_id = crypto::rand<crypto::hash>();
  success_msg_writer() << tr("Random payment ID: ") << payment_id;
  return true;
}

bool simple_wallet::print_fee_info(const std::vector<std::string> &args/* = std::vector<std::string>()*/)
{
  if (!try_connect_to_daemon())
    return true;
  const auto base_fee = m_wallet->get_base_fees();
  const uint64_t typical_size = 2500, typical_outs = 2;
  message_writer() << (boost::format(tr("Current base fee is %s %s per byte + %s %s per output")) %
          print_money(base_fee.first) % cryptonote::get_unit(cryptonote::get_default_decimal_point()) %
          print_money(base_fee.second) % cryptonote::get_unit(cryptonote::get_default_decimal_point())).str();

  std::vector<uint64_t> fees;
  std::ostringstream typical_fees;
  uint64_t pct = m_wallet->get_fee_percent(1, txtype::standard);
  uint64_t typical_fee = (base_fee.first * typical_size + base_fee.second * typical_outs) * pct / 100;
  fees.push_back(typical_fee);
  typical_fees << print_money(typical_fee) << " (" << tools::allowed_priority_strings[1] << ")";

  auto hf_version = m_wallet->get_hard_fork_version();
  if (hf_version && *hf_version >= HF_VERSION_BLINK)
  {
    uint64_t pct = m_wallet->get_fee_percent(tools::tx_priority_blink, txtype::standard);
    uint64_t fixed = BLINK_BURN_FIXED;

    uint64_t typical_blink_fee = (base_fee.first * typical_size + base_fee.second * typical_outs) * pct / 100 + fixed;

    if (fixed)
      message_writer() << (boost::format(tr("Current blink fee is %s %s per byte + %s %s per output + %s %s")) %
          print_money(base_fee.first * pct / 100) % cryptonote::get_unit(cryptonote::get_default_decimal_point()) %
          print_money(base_fee.second * pct / 100) % cryptonote::get_unit(cryptonote::get_default_decimal_point()) %
          print_money(fixed) % cryptonote::get_unit(cryptonote::get_default_decimal_point())).str();
    else
      message_writer() << (boost::format(tr("Current blink fee is %s %s per byte + %s %s per output")) %
          print_money(base_fee.first * pct / 100) % cryptonote::get_unit(cryptonote::get_default_decimal_point()) %
          print_money(base_fee.second * pct / 100) % cryptonote::get_unit(cryptonote::get_default_decimal_point())).str();

    typical_fees << ", " << print_money(typical_blink_fee) << " (blink)";
  }

  message_writer() << "Estimated typical small transaction fees: " << typical_fees.str();

  return true;
}

bool simple_wallet::prepare_multisig(const std::vector<std::string> &args)
{
  prepare_multisig_main(args, false);
  return true;
}

bool simple_wallet::prepare_multisig_main(const std::vector<std::string> &args, bool called_by_mms)
{
  if (m_wallet->key_on_device())
  {
    fail_msg_writer() << tr("command not supported by HW wallet");
    return false;
  }
  if (m_wallet->multisig())
  {
    fail_msg_writer() << tr("This wallet is already multisig");
    return false;
  }
  if (m_wallet->watch_only())
  {
    fail_msg_writer() << tr("wallet is watch-only and cannot be made multisig");
    return false;
  }

  if(m_wallet->get_num_transfer_details())
  {
    fail_msg_writer() << tr("This wallet has been used before, please use a new wallet to create a multisig wallet");
    return false;
  }

  SCOPED_WALLET_UNLOCK_ON_BAD_PASSWORD(return false;);

  std::string multisig_info = m_wallet->get_multisig_info();
  success_msg_writer() << multisig_info;
  success_msg_writer() << tr("Send this multisig info to all other participants, then use make_multisig <threshold> <info1> [<info2>...] with others' multisig info");
  success_msg_writer() << tr("This includes the PRIVATE view key, so needs to be disclosed only to that multisig wallet's participants ");

  if (called_by_mms)
  {
    get_message_store().process_wallet_created_data(get_multisig_wallet_state(), mms::message_type::key_set, multisig_info);
  }

  return true;
}

bool simple_wallet::make_multisig(const std::vector<std::string> &args)
{
  make_multisig_main(args, false);
  return true;
}

bool simple_wallet::make_multisig_main(const std::vector<std::string> &args, bool called_by_mms)
{
  if (m_wallet->key_on_device())
  {
    fail_msg_writer() << tr("command not supported by HW wallet");
    return false;
  }
  if (m_wallet->multisig())
  {
    fail_msg_writer() << tr("This wallet is already multisig");
    return false;
  }
  if (m_wallet->watch_only())
  {
    fail_msg_writer() << tr("wallet is watch-only and cannot be made multisig");
    return false;
  }

  if(m_wallet->get_num_transfer_details())
  {
    fail_msg_writer() << tr("This wallet has been used before, please use a new wallet to create a multisig wallet");
    return false;
  }

  if (args.size() < 2)
  {
    PRINT_USAGE(USAGE_MAKE_MULTISIG);
    return false;
  }

  // parse threshold
  uint32_t threshold;
  if (!string_tools::get_xtype_from_string(threshold, args[0]))
  {
    fail_msg_writer() << tr("Invalid threshold");
    return false;
  }

  const auto orig_pwd_container = get_and_verify_password();
  if(orig_pwd_container == boost::none)
  {
    fail_msg_writer() << tr("Your original password was incorrect.");
    return false;
  }

  LOCK_IDLE_SCOPE();

  try
  {
    auto local_args = args;
    local_args.erase(local_args.begin());
    std::string multisig_extra_info = m_wallet->make_multisig(orig_pwd_container->password(), local_args, threshold);
    if (!multisig_extra_info.empty())
    {
      success_msg_writer() << tr("Another step is needed");
      success_msg_writer() << multisig_extra_info;
      success_msg_writer() << tr("Send this multisig info to all other participants, then use exchange_multisig_keys <info1> [<info2>...] with others' multisig info");
      if (called_by_mms)
      {
        get_message_store().process_wallet_created_data(get_multisig_wallet_state(), mms::message_type::additional_key_set, multisig_extra_info);
      }
      return true;
    }
  }
  catch (const std::exception &e)
  {
    fail_msg_writer() << tr("Error creating multisig: ") << e.what();
    return false;
  }

  uint32_t total;
  if (!m_wallet->multisig(NULL, &threshold, &total))
  {
    fail_msg_writer() << tr("Error creating multisig: new wallet is not multisig");
    return false;
  }
  success_msg_writer() << std::to_string(threshold) << "/" << total << tr(" multisig address: ")
      << m_wallet->get_account().get_public_address_str(m_wallet->nettype());

  return true;
}

bool simple_wallet::finalize_multisig(const std::vector<std::string> &args)
{
  bool ready;
  if (m_wallet->key_on_device())
  {
    fail_msg_writer() << tr("command not supported by HW wallet");
    return true;
  }

  const auto pwd_container = get_and_verify_password();
  if(pwd_container == boost::none)
  {
    fail_msg_writer() << tr("Your original password was incorrect.");
    return true;
  }

  if (!m_wallet->multisig(&ready))
  {
    fail_msg_writer() << tr("This wallet is not multisig");
    return true;
  }
  if (ready)
  {
    fail_msg_writer() << tr("This wallet is already finalized");
    return true;
  }

  LOCK_IDLE_SCOPE();

  if (args.size() < 2)
  {
    PRINT_USAGE(USAGE_FINALIZE_MULTISIG);
    return true;
  }

  try
  {
    if (!m_wallet->finalize_multisig(pwd_container->password(), args))
    {
      fail_msg_writer() << tr("Failed to finalize multisig");
      return true;
    }
  }
  catch (const std::exception &e)
  {
    fail_msg_writer() << tr("Failed to finalize multisig: ") << e.what();
    return true;
  }

  return true;
}

bool simple_wallet::exchange_multisig_keys(const std::vector<std::string> &args)
{
  exchange_multisig_keys_main(args, false);
  return true;
}

bool simple_wallet::exchange_multisig_keys_main(const std::vector<std::string> &args, bool called_by_mms) {
    bool ready;
    if (m_wallet->key_on_device())
    {
      fail_msg_writer() << tr("command not supported by HW wallet");
      return false;
    }
    if (!m_wallet->multisig(&ready))
    {
      fail_msg_writer() << tr("This wallet is not multisig");
      return false;
    }
    if (ready)
    {
      fail_msg_writer() << tr("This wallet is already finalized");
      return false;
    }

    const auto orig_pwd_container = get_and_verify_password();
    if(orig_pwd_container == boost::none)
    {
      fail_msg_writer() << tr("Your original password was incorrect.");
      return false;
    }

    if (args.size() < 2)
    {
      PRINT_USAGE(USAGE_EXCHANGE_MULTISIG_KEYS);
      return false;
    }

    try
    {
      std::string multisig_extra_info = m_wallet->exchange_multisig_keys(orig_pwd_container->password(), args);
      if (!multisig_extra_info.empty())
      {
        message_writer() << tr("Another step is needed");
        message_writer() << multisig_extra_info;
        message_writer() << tr("Send this multisig info to all other participants, then use exchange_multisig_keys <info1> [<info2>...] with others' multisig info");
        if (called_by_mms)
        {
          get_message_store().process_wallet_created_data(get_multisig_wallet_state(), mms::message_type::additional_key_set, multisig_extra_info);
        }
        return true;
      } else {
        uint32_t threshold, total;
        m_wallet->multisig(NULL, &threshold, &total);
        success_msg_writer() << tr("Multisig wallet has been successfully created. Current wallet type: ") << threshold << "/" << total;
        success_msg_writer() << tr("Multisig address: ") << m_wallet->get_account().get_public_address_str(m_wallet->nettype());
      }
    }
    catch (const std::exception &e)
    {
      fail_msg_writer() << tr("Failed to perform multisig keys exchange: ") << e.what();
      return false;
    }

    return true;
}

bool simple_wallet::export_multisig(const std::vector<std::string> &args)
{
  export_multisig_main(args, false);
  return true;
}

bool simple_wallet::export_multisig_main(const std::vector<std::string> &args, bool called_by_mms)
{
  bool ready;
  if (m_wallet->key_on_device())
  {
    fail_msg_writer() << tr("command not supported by HW wallet");
    return false;
  }
  if (!m_wallet->multisig(&ready))
  {
    fail_msg_writer() << tr("This wallet is not multisig");
    return false;
  }
  if (!ready)
  {
    fail_msg_writer() << tr("This multisig wallet is not yet finalized");
    return false;
  }
  if (args.size() != 1)
  {
    PRINT_USAGE(USAGE_EXPORT_MULTISIG_INFO);
    return false;
  }

  const std::string filename = args[0];
  if (!called_by_mms && m_wallet->confirm_export_overwrite() && !check_file_overwrite(filename))
    return true;

  SCOPED_WALLET_UNLOCK_ON_BAD_PASSWORD(return false;);

  try
  {
    cryptonote::blobdata ciphertext = m_wallet->export_multisig();

    if (called_by_mms)
    {
      get_message_store().process_wallet_created_data(get_multisig_wallet_state(), mms::message_type::multisig_sync_data, ciphertext);
    }
    else
    {
      bool r = epee::file_io_utils::save_string_to_file(filename, ciphertext);
      if (!r)
      {
        fail_msg_writer() << tr("failed to save file ") << filename;
        return false;
      }
    }
  }
  catch (const std::exception &e)
  {
    LOG_ERROR("Error exporting multisig info: " << e.what());
    fail_msg_writer() << tr("Error exporting multisig info: ") << e.what();
    return false;
  }

  success_msg_writer() << tr("Multisig info exported to ") << filename;
  return true;
}

bool simple_wallet::import_multisig(const std::vector<std::string> &args)
{
  import_multisig_main(args, false);
  return true;
}

bool simple_wallet::import_multisig_main(const std::vector<std::string> &args, bool called_by_mms)
{
  bool ready;
  uint32_t threshold, total;
  if (m_wallet->key_on_device())
  {
    fail_msg_writer() << tr("command not supported by HW wallet");
    return false;
  }
  if (!m_wallet->multisig(&ready, &threshold, &total))
  {
    fail_msg_writer() << tr("This wallet is not multisig");
    return false;
  }
  if (!ready)
  {
    fail_msg_writer() << tr("This multisig wallet is not yet finalized");
    return false;
  }
  if (args.size() < threshold - 1)
  {
    PRINT_USAGE(USAGE_IMPORT_MULTISIG_INFO);
    return false;
  }

  std::vector<cryptonote::blobdata> info;
  for (size_t n = 0; n < args.size(); ++n)
  {
    if (called_by_mms)
    {
      info.push_back(args[n]);
    }
    else
    {
      const std::string &filename = args[n];
      std::string data;
      bool r = epee::file_io_utils::load_file_to_string(filename, data);
      if (!r)
      {
        fail_msg_writer() << tr("failed to read file ") << filename;
        return false;
      }
      info.push_back(std::move(data));
    }
  }

  SCOPED_WALLET_UNLOCK_ON_BAD_PASSWORD(return false;);

  // all read and parsed, actually import
  try
  {
    m_in_manual_refresh.store(true, std::memory_order_relaxed);
    LOKI_DEFER { m_in_manual_refresh.store(false, std::memory_order_relaxed); };
    size_t n_outputs = m_wallet->import_multisig(info);
    // Clear line "Height xxx of xxx"
    std::cout << "\r                                                                \r";
    success_msg_writer() << tr("Multisig info imported");
  }
  catch (const std::exception &e)
  {
    fail_msg_writer() << tr("Failed to import multisig info: ") << e.what();
    return false;
  }
  if (m_wallet->is_trusted_daemon())
  {
    try
    {
      m_wallet->rescan_spent();
    }
    catch (const std::exception &e)
    {
      message_writer() << tr("Failed to update spent status after importing multisig info: ") << e.what();
      return false;
    }
  }
  else
  {
    message_writer() << tr("Untrusted daemon, spent status may be incorrect. Use a trusted daemon and run \"rescan_spent\"");
    return false;
  }
  return true;
}

bool simple_wallet::accept_loaded_tx(const tools::wallet2::multisig_tx_set &txs)
{
  std::string extra_message;
  return accept_loaded_tx([&txs](){return txs.m_ptx.size();}, [&txs](size_t n)->const tools::wallet2::tx_construction_data&{return txs.m_ptx[n].construction_data;}, extra_message);
}

bool simple_wallet::sign_multisig(const std::vector<std::string> &args)
{
  sign_multisig_main(args, false);
  return true;
}

bool simple_wallet::sign_multisig_main(const std::vector<std::string> &args, bool called_by_mms)
{
  bool ready;
  if (m_wallet->key_on_device())
  {
    fail_msg_writer() << tr("command not supported by HW wallet");
    return false;
  }
  if(!m_wallet->multisig(&ready))
  {
    fail_msg_writer() << tr("This is not a multisig wallet");
    return false;
  }
  if (!ready)
  {
    fail_msg_writer() << tr("This multisig wallet is not yet finalized");
    return false;
  }
  if (args.size() != 1)
  {
    PRINT_USAGE(USAGE_SIGN_MULTISIG);
    return false;
  }

  SCOPED_WALLET_UNLOCK_ON_BAD_PASSWORD(return false;);

  std::string filename = args[0];
  std::vector<crypto::hash> txids;
  uint32_t signers = 0;
  try
  {
    if (called_by_mms)
    {
      tools::wallet2::multisig_tx_set exported_txs;
      std::string ciphertext;
      bool r = m_wallet->load_multisig_tx(args[0], exported_txs, [&](const tools::wallet2::multisig_tx_set &tx){ signers = tx.m_signers.size(); return accept_loaded_tx(tx); });
      if (r)
      {
        r = m_wallet->sign_multisig_tx(exported_txs, txids);
      }
      if (r)
      {
        ciphertext = m_wallet->save_multisig_tx(exported_txs);
        if (ciphertext.empty())
        {
          r = false;
        }
      }
      if (r)
      {
        mms::message_type message_type = mms::message_type::fully_signed_tx;
        if (txids.empty())
        {
          message_type = mms::message_type::partially_signed_tx;
        }
        get_message_store().process_wallet_created_data(get_multisig_wallet_state(), message_type, ciphertext);
        filename = "MMS";   // for the messages below
      }
      else
      {
        fail_msg_writer() << tr("Failed to sign multisig transaction");
        return false;
      }
    }
    else
    {
      bool r = m_wallet->sign_multisig_tx_from_file(filename, txids, [&](const tools::wallet2::multisig_tx_set &tx){ signers = tx.m_signers.size(); return accept_loaded_tx(tx); });
      if (!r)
      {
        fail_msg_writer() << tr("Failed to sign multisig transaction");
        return false;
      }
    }
  }
  catch (const tools::error::multisig_export_needed& e)
  {
    fail_msg_writer() << tr("Multisig error: ") << e.what();
    return false;
  }
  catch (const std::exception &e)
  {
    fail_msg_writer() << tr("Failed to sign multisig transaction: ") << e.what();
    return false;
  }

  if (txids.empty())
  {
    uint32_t threshold;
    m_wallet->multisig(NULL, &threshold);
    uint32_t signers_needed = threshold - signers - 1;
    success_msg_writer(true) << tr("Transaction successfully signed to file ") << filename << ", "
        << signers_needed << " more signer(s) needed";
    return true;
  }
  else
  {
    std::string txids_as_text;
    for (const auto &txid: txids)
    {
      if (!txids_as_text.empty())
        txids_as_text += (", ");
      txids_as_text += epee::string_tools::pod_to_hex(txid);
    }
    success_msg_writer(true) << tr("Transaction successfully signed to file ") << filename << ", txid " << txids_as_text;
    success_msg_writer(true) << tr("It may be relayed to the network with submit_multisig");
  }
  return true;
}

bool simple_wallet::submit_multisig(const std::vector<std::string> &args)
{
  submit_multisig_main(args, false);
  return true;
}

bool simple_wallet::submit_multisig_main(const std::vector<std::string> &args, bool called_by_mms)
{
  bool ready;
  uint32_t threshold;
  if (m_wallet->key_on_device())
  {
    fail_msg_writer() << tr("command not supported by HW wallet");
    return false;
  }
  if (!m_wallet->multisig(&ready, &threshold))
  {
    fail_msg_writer() << tr("This is not a multisig wallet");
    return false;
  }
  if (!ready)
  {
    fail_msg_writer() << tr("This multisig wallet is not yet finalized");
    return false;
  }
  if (args.size() != 1)
  {
    PRINT_USAGE(USAGE_SUBMIT_MULTISIG);
    return false;
  }

  if (!try_connect_to_daemon())
    return false;

  SCOPED_WALLET_UNLOCK_ON_BAD_PASSWORD(return false;);

  std::string filename = args[0];
  try
  {
    tools::wallet2::multisig_tx_set txs;
    if (called_by_mms)
    {
      bool r = m_wallet->load_multisig_tx(args[0], txs, [&](const tools::wallet2::multisig_tx_set &tx){ return accept_loaded_tx(tx); });
      if (!r)
      {
        fail_msg_writer() << tr("Failed to load multisig transaction from MMS");
        return false;
      }
    }
    else
    {
      bool r = m_wallet->load_multisig_tx_from_file(filename, txs, [&](const tools::wallet2::multisig_tx_set &tx){ return accept_loaded_tx(tx); });
      if (!r)
      {
        fail_msg_writer() << tr("Failed to load multisig transaction from file");
        return false;
      }
    }
    if (txs.m_signers.size() < threshold)
    {
      fail_msg_writer() << (boost::format(tr("Multisig transaction signed by only %u signers, needs %u more signatures"))
          % txs.m_signers.size() % (threshold - txs.m_signers.size())).str();
      return false;
    }

    constexpr bool FIXME_blink = false; // Blink not supported yet for multisig wallets

    // actually commit the transactions
    for (auto &ptx: txs.m_ptx)
    {
      m_wallet->commit_tx(ptx, FIXME_blink);
      success_msg_writer(true) << tr("Transaction successfully submitted, transaction ") << get_transaction_hash(ptx.tx) << "\n"
          << tr("You can check its status by using the `show_transfers` command.");
    }
  }
  catch (const std::exception &e)
  {
    handle_transfer_exception(std::current_exception(), m_wallet->is_trusted_daemon());
  }
  catch (...)
  {
    LOG_ERROR("unknown error");
    fail_msg_writer() << tr("unknown error");
    return false;
  }

  return true;
}

bool simple_wallet::export_raw_multisig(const std::vector<std::string> &args)
{
  bool ready;
  uint32_t threshold;
  if (m_wallet->key_on_device())
  {
    fail_msg_writer() << tr("command not supported by HW wallet");
    return true;
  }
  if (!m_wallet->multisig(&ready, &threshold))
  {
    fail_msg_writer() << tr("This is not a multisig wallet");
    return true;
  }
  if (!ready)
  {
    fail_msg_writer() << tr("This multisig wallet is not yet finalized");
    return true;
  }
  if (args.size() != 1)
  {
    PRINT_USAGE(USAGE_EXPORT_RAW_MULTISIG_TX);
    return true;
  }

  std::string filename = args[0];
  if (m_wallet->confirm_export_overwrite() && !check_file_overwrite(filename))
    return true;

  SCOPED_WALLET_UNLOCK();

  try
  {
    tools::wallet2::multisig_tx_set txs;
    bool r = m_wallet->load_multisig_tx_from_file(filename, txs, [&](const tools::wallet2::multisig_tx_set &tx){ return accept_loaded_tx(tx); });
    if (!r)
    {
      fail_msg_writer() << tr("Failed to load multisig transaction from file");
      return true;
    }
    if (txs.m_signers.size() < threshold)
    {
      fail_msg_writer() << (boost::format(tr("Multisig transaction signed by only %u signers, needs %u more signatures"))
          % txs.m_signers.size() % (threshold - txs.m_signers.size())).str();
      return true;
    }

    // save the transactions
    std::string filenames;
    for (auto &ptx: txs.m_ptx)
    {
      const crypto::hash txid = cryptonote::get_transaction_hash(ptx.tx);
      const std::string filename = std::string("raw_multisig_loki_tx_") + epee::string_tools::pod_to_hex(txid);
      if (!filenames.empty())
        filenames += ", ";
      filenames += filename;
      if (!epee::file_io_utils::save_string_to_file(filename, cryptonote::tx_to_blob(ptx.tx)))
      {
        fail_msg_writer() << tr("Failed to export multisig transaction to file ") << filename;
        return true;
      }
    }
    success_msg_writer() << tr("Saved exported multisig transaction file(s): ") << filenames;
  }
  catch (const std::exception& e)
  {
    LOG_ERROR("unexpected error: " << e.what());
    fail_msg_writer() << tr("unexpected error: ") << e.what();
  }
  catch (...)
  {
    LOG_ERROR("Unknown error");
    fail_msg_writer() << tr("unknown error");
  }

  return true;
}

bool simple_wallet::print_ring(const std::vector<std::string> &args)
{
  crypto::key_image key_image;
  crypto::hash txid;
  if (args.size() != 1)
  {
    PRINT_USAGE(USAGE_PRINT_RING);
    return true;
  }

  if (!epee::string_tools::hex_to_pod(args[0], key_image))
  {
    fail_msg_writer() << tr("Invalid key image");
    return true;
  }
  // this one will always work, they're all 32 byte hex
  if (!epee::string_tools::hex_to_pod(args[0], txid))
  {
    fail_msg_writer() << tr("Invalid txid");
    return true;
  }

  std::vector<uint64_t> ring;
  std::vector<std::pair<crypto::key_image, std::vector<uint64_t>>> rings;
  try
  {
    if (m_wallet->get_ring(key_image, ring))
      rings.push_back({key_image, ring});
    else if (!m_wallet->get_rings(txid, rings))
    {
      fail_msg_writer() << tr("Key image either not spent, or spent with mixin 0");
      return true;
    }

    for (const auto &ring: rings)
    {
      std::stringstream str;
      for (const auto &x: ring.second)
        str << x<< " ";
      // do NOT translate this "absolute" below, the lin can be used as input to set_ring
      success_msg_writer() << epee::string_tools::pod_to_hex(ring.first) <<  " absolute " << str.str();
    }
  }
  catch (const std::exception &e)
  {
    fail_msg_writer() << tr("Failed to get key image ring: ") << e.what();
  }

  return true;
}

bool simple_wallet::set_ring(const std::vector<std::string> &args)
{
  crypto::key_image key_image;

  // try filename first
  if (args.size() == 1)
  {
    if (!epee::file_io_utils::is_file_exist(args[0]))
    {
      fail_msg_writer() << tr("File doesn't exist");
      return true;
    }

    char str[4096];
    std::unique_ptr<FILE, tools::close_file> f(fopen(args[0].c_str(), "r"));
    if (f)
    {
      while (!feof(f.get()))
      {
        if (!fgets(str, sizeof(str), f.get()))
          break;
        const size_t len = strlen(str);
        if (len > 0 && str[len - 1] == '\n')
          str[len - 1] = 0;
        if (!str[0])
          continue;
        char key_image_str[65], type_str[9];
        int read_after_key_image = 0, read = 0;
        int fields = sscanf(str, "%64[abcdefABCDEF0123456789] %n%8s %n", key_image_str, &read_after_key_image, type_str, &read);
        if (fields != 2)
        {
          fail_msg_writer() << tr("Invalid ring specification: ") << str;
          continue;
        }
        key_image_str[64] = 0;
        type_str[8] = 0;
        crypto::key_image key_image;
        if (read_after_key_image == 0 || !epee::string_tools::hex_to_pod(key_image_str, key_image))
        {
          fail_msg_writer() << tr("Invalid key image: ") << str;
          continue;
        }
        if (read == read_after_key_image+8 || (strcmp(type_str, "absolute") && strcmp(type_str, "relative")))
        {
          fail_msg_writer() << tr("Invalid ring type, expected relative or abosolute: ") << str;
          continue;
        }
        bool relative = !strcmp(type_str, "relative");
        if (read < 0 || (size_t)read > strlen(str))
        {
          fail_msg_writer() << tr("Error reading line: ") << str;
          continue;
        }
        bool valid = true;
        std::vector<uint64_t> ring;
        const char *ptr = str + read;
        while (*ptr)
        {
          unsigned long offset;
          int elements = sscanf(ptr, "%lu %n", &offset, &read);
          if (elements == 0 || read <= 0 || (size_t)read > strlen(str))
          {
            fail_msg_writer() << tr("Error reading line: ") << str;
            valid = false;
            break;
          }
          ring.push_back(offset);
          ptr += read;
        }
        if (!valid)
          continue;
        if (ring.empty())
        {
          fail_msg_writer() << tr("Invalid ring: ") << str;
          continue;
        }
        if (relative)
        {
          for (size_t n = 1; n < ring.size(); ++n)
          {
            if (ring[n] <= 0)
            {
              fail_msg_writer() << tr("Invalid relative ring: ") << str;
              valid = false;
              break;
            }
          }
        }
        else
        {
          for (size_t n = 1; n < ring.size(); ++n)
          {
            if (ring[n] <= ring[n-1])
            {
              fail_msg_writer() << tr("Invalid absolute ring: ") << str;
              valid = false;
              break;
            }
          }
        }
        if (!valid)
          continue;
        if (!m_wallet->set_ring(key_image, ring, relative))
          fail_msg_writer() << tr("Failed to set ring for key image: ") << key_image << ". " << tr("Continuing.");
      }
      f.reset();
    }
    return true;
  }

  if (args.size() < 3)
  {
    PRINT_USAGE(USAGE_SET_RING);
    return true;
  }

  if (!epee::string_tools::hex_to_pod(args[0], key_image))
  {
    fail_msg_writer() << tr("Invalid key image");
    return true;
  }

  bool relative;
  if (args[1] == "absolute")
  {
    relative = false;
  }
  else if (args[1] == "relative")
  {
    relative = true;
  }
  else
  {
    fail_msg_writer() << tr("Missing absolute or relative keyword");
    return true;
  }

  std::vector<uint64_t> ring;
  for (size_t n = 2; n < args.size(); ++n)
  {
    ring.resize(ring.size() + 1);
    if (!string_tools::get_xtype_from_string(ring.back(), args[n]))
    {
      fail_msg_writer() << tr("invalid index: must be a strictly positive unsigned integer");
      return true;
    }
    if (relative)
    {
      if (ring.size() > 1 && !ring.back())
      {
        fail_msg_writer() << tr("invalid index: must be a strictly positive unsigned integer");
        return true;
      }
      uint64_t sum = 0;
      for (uint64_t out: ring)
      {
        if (out > std::numeric_limits<uint64_t>::max() - sum)
        {
          fail_msg_writer() << tr("invalid index: indices wrap");
          return true;
        }
        sum += out;
      }
    }
    else
    {
      if (ring.size() > 1 && ring[ring.size() - 2] >= ring[ring.size() - 1])
      {
        fail_msg_writer() << tr("invalid index: indices should be in strictly ascending order");
        return true;
      }
    }
  }
  if (!m_wallet->set_ring(key_image, ring, relative))
  {
    fail_msg_writer() << tr("failed to set ring");
    return true;
  }

  return true;
}

bool simple_wallet::unset_ring(const std::vector<std::string> &args)
{
  crypto::hash txid;
  std::vector<crypto::key_image> key_images;

  if (args.size() < 1)
  {
    PRINT_USAGE(USAGE_UNSET_RING);
    return true;
  }

  key_images.resize(args.size());
  for (size_t i = 0; i < args.size(); ++i)
  {
    if (!epee::string_tools::hex_to_pod(args[i], key_images[i]))
    {
      fail_msg_writer() << tr("Invalid key image or txid");
      return true;
    }
  }
  static_assert(sizeof(crypto::hash) == sizeof(crypto::key_image), "hash and key_image must have the same size");
  memcpy(&txid, &key_images[0], sizeof(txid));

  if (!m_wallet->unset_ring(key_images) && !m_wallet->unset_ring(txid))
  {
    fail_msg_writer() << tr("failed to unset ring");
    return true;
  }

  return true;
}

bool simple_wallet::blackball(const std::vector<std::string> &args)
{
  uint64_t amount = std::numeric_limits<uint64_t>::max(), offset, num_offsets;
  if (args.size() == 0)
  {
    PRINT_USAGE(USAGE_MARK_OUTPUT_SPENT);
    return true;
  }

  try
  {
    if (sscanf(args[0].c_str(), "%" PRIu64 "/%" PRIu64, &amount, &offset) == 2)
    {
      m_wallet->blackball_output(std::make_pair(amount, offset));
    }
    else if (epee::file_io_utils::is_file_exist(args[0]))
    {
      std::vector<std::pair<uint64_t, uint64_t>> outputs;
      char str[256];

      std::unique_ptr<FILE, tools::close_file> f(fopen(args[0].c_str(), "r"));
      if (f)
      {
        while (!feof(f.get()))
        {
          if (!fgets(str, sizeof(str), f.get()))
            break;
          const size_t len = strlen(str);
          if (len > 0 && str[len - 1] == '\n')
            str[len - 1] = 0;
          if (!str[0])
            continue;
          if (sscanf(str, "@%" PRIu64, &amount) == 1)
          {
            continue;
          }
          if (amount == std::numeric_limits<uint64_t>::max())
          {
            fail_msg_writer() << tr("First line is not an amount");
            return true;
          }
          if (sscanf(str, "%" PRIu64 "*%" PRIu64, &offset, &num_offsets) == 2 && num_offsets <= std::numeric_limits<uint64_t>::max() - offset)
          {
            while (num_offsets--)
              outputs.push_back(std::make_pair(amount, offset++));
          }
          else if (sscanf(str, "%" PRIu64, &offset) == 1)
          {
            outputs.push_back(std::make_pair(amount, offset));
          }
          else
          {
            fail_msg_writer() << tr("Invalid output: ") << str;
            return true;
          }
        }
        f.reset();
        bool add = false;
        if (args.size() > 1)
        {
          if (args[1] != "add")
          {
            fail_msg_writer() << tr("Bad argument: ") + args[1] + ": " + tr("should be \"add\"");
            return true;
          }
          add = true;
        }
        m_wallet->set_blackballed_outputs(outputs, add);
      }
      else
      {
        fail_msg_writer() << tr("Failed to open file");
        return true;
      }
    }
    else
    {
      fail_msg_writer() << tr("Invalid output key, and file doesn't exist");
      return true;
    }
  }
  catch (const std::exception &e)
  {
    fail_msg_writer() << tr("Failed to mark output spent: ") << e.what();
  }

  return true;
}

bool simple_wallet::unblackball(const std::vector<std::string> &args)
{
  std::pair<uint64_t, uint64_t> output;
  if (args.size() != 1)
  {
    PRINT_USAGE(USAGE_MARK_OUTPUT_UNSPENT);
    return true;
  }

  if (sscanf(args[0].c_str(), "%" PRIu64 "/%" PRIu64, &output.first, &output.second) != 2)
  {
    fail_msg_writer() << tr("Invalid output");
    return true;
  }

  try
  {
    m_wallet->unblackball_output(output);
  }
  catch (const std::exception &e)
  {
    fail_msg_writer() << tr("Failed to mark output unspent: ") << e.what();
  }

  return true;
}

bool simple_wallet::blackballed(const std::vector<std::string> &args)
{
  std::pair<uint64_t, uint64_t> output;
  if (args.size() != 1)
  {
    PRINT_USAGE(USAGE_IS_OUTPUT_SPENT);
    return true;
  }

  if (sscanf(args[0].c_str(), "%" PRIu64 "/%" PRIu64, &output.first, &output.second) != 2)
  {
    fail_msg_writer() << tr("Invalid output");
    return true;
  }

  try
  {
    if (m_wallet->is_output_blackballed(output))
      message_writer() << tr("Spent: ") << output.first << "/" << output.second;
    else
      message_writer() << tr("Not spent: ") << output.first << "/" << output.second;
  }
  catch (const std::exception &e)
  {
    fail_msg_writer() << tr("Failed to check whether output is spent: ") << e.what();
  }

  return true;
}

bool simple_wallet::save_known_rings(const std::vector<std::string> &args)
{
  try
  {
    LOCK_IDLE_SCOPE();
    m_wallet->find_and_save_rings();
  }
  catch (const std::exception &e)
  {
    fail_msg_writer() << tr("Failed to save known rings: ") << e.what();
  }
  return true;
}

bool simple_wallet::freeze_thaw(const std::vector<std::string> &args, bool freeze)
{
  if (args.empty())
  {
    fail_msg_writer() << boost::format(tr("usage: %s <key_image>|<pubkey>")) % (freeze ? "freeze" : "thaw");
    return true;
  }
  crypto::key_image ki;
  if (!epee::string_tools::hex_to_pod(args[0], ki))
  {
    fail_msg_writer() << tr("failed to parse key image");
    return true;
  }
  try
  {
    if (freeze)
      m_wallet->freeze(ki);
    else
      m_wallet->thaw(ki);
  }
  catch (const std::exception &e)
  {
    fail_msg_writer() << e.what();
    return true;
  }

  return true;
}

bool simple_wallet::freeze(const std::vector<std::string> &args)
{
  return freeze_thaw(args, true);
}

bool simple_wallet::thaw(const std::vector<std::string> &args)
{
  return freeze_thaw(args, false);
}

bool simple_wallet::frozen(const std::vector<std::string> &args)
{
  if (args.empty())
  {
    size_t ntd = m_wallet->get_num_transfer_details();
    for (size_t i = 0; i < ntd; ++i)
    {
      if (!m_wallet->frozen(i))
        continue;
      const tools::wallet2::transfer_details &td = m_wallet->get_transfer_details(i);
      message_writer() << tr("Frozen: ") << td.m_key_image << " " << cryptonote::print_money(td.amount());
    }
  }
  else
  {
    crypto::key_image ki;
    if (!epee::string_tools::hex_to_pod(args[0], ki))
    {
      fail_msg_writer() << tr("failed to parse key image");
      return true;
    }
    if (m_wallet->frozen(ki))
      message_writer() << tr("Frozen: ") << ki;
    else
      message_writer() << tr("Not frozen: ") << ki;
  }
  return true;
}

bool simple_wallet::net_stats(const std::vector<std::string> &args)
{
  message_writer() << std::to_string(m_wallet->get_bytes_sent()) + tr(" bytes sent");
  message_writer() << std::to_string(m_wallet->get_bytes_received()) + tr(" bytes received");
  return true;
}

bool simple_wallet::welcome(const std::vector<std::string> &args)
{
  message_writer() << tr("Welcome to Loki, the private cryptocurrency based on Monero");
  message_writer() << "";
  message_writer() << tr("Loki, like Bitcoin, is a cryptocurrency. That is, it is digital money.");
  message_writer() << tr("Unlike Bitcoin, your Loki transactions and balance stay private, and not visible to the world by default.");
  message_writer() << tr("However, you have the option of making those available to select parties, if you choose to.");
  message_writer() << "";
  message_writer() << tr("Loki protects your privacy on the blockchain, and while Loki strives to improve all the time,");
  message_writer() << tr("no privacy technology can be 100% perfect, Monero and consequently Loki included.");
  message_writer() << tr("Loki cannot protect you from malware, and it may not be as effective as we hope against powerful adversaries.");
  message_writer() << tr("Flaws in Loki may be discovered in the future, and attacks may be developed to peek under some");
  message_writer() << tr("of the layers of privacy Loki provides. Be safe and practice defense in depth.");
  message_writer() << "";
  message_writer() << tr("Welcome to Loki and financial privacy. For more information, see https://loki.network");
  return true;
}

bool simple_wallet::version(const std::vector<std::string> &args)
{
  message_writer() << "Loki '" << LOKI_RELEASE_NAME << "' (v" << LOKI_VERSION_FULL << ")";
  return true;
}

bool simple_wallet::cold_sign_tx(const std::vector<tools::wallet2::pending_tx>& ptx_vector, tools::wallet2::signed_tx_set &exported_txs, std::vector<cryptonote::address_parse_info> const &dsts_info, std::function<bool(const tools::wallet2::signed_tx_set &)> accept_func)
{
  std::vector<std::string> tx_aux;

  message_writer(epee::console_color_white, false) << tr("Please confirm the transaction on the device");

  m_wallet->cold_sign_tx(ptx_vector, exported_txs, dsts_info, tx_aux);

  if (accept_func && !accept_func(exported_txs))
  {
    MERROR("Transactions rejected by callback");
    return false;
  }

  // aux info
  m_wallet->cold_tx_aux_import(exported_txs.ptx, tx_aux);

  // import key images
  return m_wallet->import_key_images(exported_txs, 0, true);
}

bool simple_wallet::set_always_confirm_transfers(const std::vector<std::string> &args/* = std::vector<std::string>()*/)
{
  const auto pwd_container = get_and_verify_password();
  if (pwd_container)
  {
    parse_bool_and_use(args[1], [&](bool r) {
      m_wallet->always_confirm_transfers(r);
      m_wallet->rewrite(m_wallet_file, pwd_container->password());
    });
  }
  return true;
}

bool simple_wallet::set_print_ring_members(const std::vector<std::string> &args/* = std::vector<std::string>()*/)
{
  const auto pwd_container = get_and_verify_password();
  if (pwd_container)
  {
    parse_bool_and_use(args[1], [&](bool r) {
      m_wallet->print_ring_members(r);
      m_wallet->rewrite(m_wallet_file, pwd_container->password());
    });
  }
  return true;
}

bool simple_wallet::set_store_tx_info(const std::vector<std::string> &args/* = std::vector<std::string>()*/)
{
  if (m_wallet->watch_only())
  {
    fail_msg_writer() << tr("wallet is watch-only and cannot transfer");
    return true;
  }
 
  const auto pwd_container = get_and_verify_password();
  if (pwd_container)
  {
    parse_bool_and_use(args[1], [&](bool r) {
      m_wallet->store_tx_info(r);
      m_wallet->rewrite(m_wallet_file, pwd_container->password());
    });
  }
  return true;
}

bool simple_wallet::set_default_priority(const std::vector<std::string> &args/* = std::vector<std::string>()*/)
{
  int priority = -1;
  if (args[1].size() == 1 && args[1][0] >= '0' && args[1][0] <= '5')
    priority = args[1][0] - '0';
  else
  {
    auto it = std::find(tools::allowed_priority_strings.begin(), tools::allowed_priority_strings.end(), args[1]);
    if (it != tools::allowed_priority_strings.end())
      priority = it - tools::allowed_priority_strings.begin();
  }
  if (priority == -1)
  {
    fail_msg_writer() << tr("priority must be a 0-5 value or one of: ") << join_priority_strings(", ");
    return true;
  }

  try {
    const auto pwd_container = get_and_verify_password();
    if (pwd_container)
    {
      m_wallet->set_default_priority(priority);
      m_wallet->rewrite(m_wallet_file, pwd_container->password());
    }
    return true;
  }
  catch(...)
  {
    fail_msg_writer() << tr("could not change default priority");
    return true;
  }
}

bool simple_wallet::set_auto_refresh(const std::vector<std::string> &args/* = std::vector<std::string>()*/)
{
  const auto pwd_container = get_and_verify_password();
  if (pwd_container)
  {
    parse_bool_and_use(args[1], [&](bool auto_refresh) {
      m_auto_refresh_enabled.store(false, std::memory_order_relaxed);
      m_wallet->auto_refresh(auto_refresh);
      m_idle_mutex.lock();
      m_auto_refresh_enabled.store(auto_refresh, std::memory_order_relaxed);
      m_idle_cond.notify_one();
      m_idle_mutex.unlock();

      m_wallet->rewrite(m_wallet_file, pwd_container->password());
    });
  }
  return true;
}

bool simple_wallet::set_refresh_type(const std::vector<std::string> &args/* = std::vector<std::string>()*/)
{
  tools::wallet2::RefreshType refresh_type;
  if (!parse_refresh_type(args[1], refresh_type))
  {
    return true;
  }
 
  const auto pwd_container = get_and_verify_password();
  if (pwd_container)
  {
    m_wallet->set_refresh_type(refresh_type);
    m_wallet->rewrite(m_wallet_file, pwd_container->password());
  }
  return true;
}

bool simple_wallet::set_ask_password(const std::vector<std::string> &args/* = std::vector<std::string>()*/)
{
  const auto pwd_container = get_and_verify_password();
  if (pwd_container)
  {
    tools::wallet2::AskPasswordType ask = tools::wallet2::AskPasswordToDecrypt;
    if (args[1] == "never" || args[1] == "0")
      ask = tools::wallet2::AskPasswordNever;
    else if (args[1] == "action" || args[1] == "1")
      ask = tools::wallet2::AskPasswordOnAction;
    else if (args[1] == "encrypt" || args[1] == "decrypt" || args[1] == "2")
      ask = tools::wallet2::AskPasswordToDecrypt;
    else
    {
      fail_msg_writer() << tr("invalid argument: must be either 0/never, 1/action, or 2/encrypt/decrypt");
      return true;
    }

    const tools::wallet2::AskPasswordType cur_ask = m_wallet->ask_password();
    if (!m_wallet->watch_only())
    {
      if (cur_ask == tools::wallet2::AskPasswordToDecrypt && ask != tools::wallet2::AskPasswordToDecrypt)
        m_wallet->decrypt_keys(pwd_container->password());
      else if (cur_ask != tools::wallet2::AskPasswordToDecrypt && ask == tools::wallet2::AskPasswordToDecrypt)
        m_wallet->encrypt_keys(pwd_container->password());
    }
    m_wallet->ask_password(ask);
    m_wallet->rewrite(m_wallet_file, pwd_container->password());
  }
  return true;
}

bool simple_wallet::set_unit(const std::vector<std::string> &args/* = std::vector<std::string>()*/)
{
  const std::string &unit = args[1];
  unsigned int decimal_point = CRYPTONOTE_DISPLAY_DECIMAL_POINT;

  if (unit == "loki")
    decimal_point = CRYPTONOTE_DISPLAY_DECIMAL_POINT;
  else if (unit == "megarok")
    decimal_point = CRYPTONOTE_DISPLAY_DECIMAL_POINT - 3;
  else if (unit == "kilorok")
    decimal_point = CRYPTONOTE_DISPLAY_DECIMAL_POINT - 6;
  else if (unit == "rok")
    decimal_point = 0;
  else
  {
    fail_msg_writer() << tr("invalid unit");
    return true;
  }

  const auto pwd_container = get_and_verify_password();
  if (pwd_container)
  {
    cryptonote::set_default_decimal_point(decimal_point);
    m_wallet->rewrite(m_wallet_file, pwd_container->password());
  }
  return true;
}

bool simple_wallet::set_min_output_count(const std::vector<std::string> &args/* = std::vector<std::string>()*/)
{
  uint32_t count;
  if (!string_tools::get_xtype_from_string(count, args[1]))
  {
    fail_msg_writer() << tr("invalid count: must be an unsigned integer");
    return true;
  }

  const auto pwd_container = get_and_verify_password();
  if (pwd_container)
  {
    m_wallet->set_min_output_count(count);
    m_wallet->rewrite(m_wallet_file, pwd_container->password());
  }
  return true;
}

bool simple_wallet::set_min_output_value(const std::vector<std::string> &args/* = std::vector<std::string>()*/)
{
  uint64_t value;
  if (!cryptonote::parse_amount(value, args[1]))
  {
    fail_msg_writer() << tr("invalid value");
    return true;
  }

  const auto pwd_container = get_and_verify_password();
  if (pwd_container)
  {
    m_wallet->set_min_output_value(value);
    m_wallet->rewrite(m_wallet_file, pwd_container->password());
  }
  return true;
}

bool simple_wallet::set_merge_destinations(const std::vector<std::string> &args/* = std::vector<std::string>()*/)
{
  const auto pwd_container = get_and_verify_password();
  if (pwd_container)
  {
    parse_bool_and_use(args[1], [&](bool r) {
      m_wallet->merge_destinations(r);
      m_wallet->rewrite(m_wallet_file, pwd_container->password());
    });
  }
  return true;
}

bool simple_wallet::set_confirm_export_overwrite(const std::vector<std::string> &args/* = std::vector<std::string>()*/)
{
  const auto pwd_container = get_and_verify_password();
  if (pwd_container)
  {
    parse_bool_and_use(args[1], [&](bool r) {
      m_wallet->confirm_export_overwrite(r);
      m_wallet->rewrite(m_wallet_file, pwd_container->password());
    });
  }
  return true;
}

bool simple_wallet::set_refresh_from_block_height(const std::vector<std::string> &args/* = std::vector<std::string>()*/)
{
  const auto pwd_container = get_and_verify_password();
  if (pwd_container)
  {
    uint64_t height;
    if (!epee::string_tools::get_xtype_from_string(height, args[1]))
    {
      fail_msg_writer() << tr("Invalid height");
      return true;
    }
    m_wallet->set_refresh_from_block_height(height);
    m_wallet->rewrite(m_wallet_file, pwd_container->password());
  }
  return true;
}

bool simple_wallet::set_segregate_pre_fork_outputs(const std::vector<std::string> &args/* = std::vector<std::string>()*/)
{
  const auto pwd_container = get_and_verify_password();
  if (pwd_container)
  {
    parse_bool_and_use(args[1], [&](bool r) {
      m_wallet->segregate_pre_fork_outputs(r);
      m_wallet->rewrite(m_wallet_file, pwd_container->password());
    });
  }
  return true;
}

bool simple_wallet::set_key_reuse_mitigation2(const std::vector<std::string> &args/* = std::vector<std::string>()*/)
{
  const auto pwd_container = get_and_verify_password();
  if (pwd_container)
  {
    parse_bool_and_use(args[1], [&](bool r) {
      m_wallet->key_reuse_mitigation2(r);
      m_wallet->rewrite(m_wallet_file, pwd_container->password());
    });
  }
  return true;
}

bool simple_wallet::set_subaddress_lookahead(const std::vector<std::string> &args/* = std::vector<std::string>()*/)
{
  const auto pwd_container = get_and_verify_password();
  if (pwd_container)
  {
    auto lookahead = parse_subaddress_lookahead(args[1]);
    if (lookahead)
    {
      m_wallet->set_subaddress_lookahead(lookahead->first, lookahead->second);
      m_wallet->rewrite(m_wallet_file, pwd_container->password());
    }
  }
  return true;
}

bool simple_wallet::set_segregation_height(const std::vector<std::string> &args/* = std::vector<std::string>()*/)
{
  const auto pwd_container = get_and_verify_password();
  if (pwd_container)
  {
    uint64_t height;
    if (!epee::string_tools::get_xtype_from_string(height, args[1]))
    {
      fail_msg_writer() << tr("Invalid height");
      return true;
    }
    m_wallet->segregation_height(height);
    m_wallet->rewrite(m_wallet_file, pwd_container->password());
  }
  return true;
}

bool simple_wallet::set_ignore_fractional_outputs(const std::vector<std::string> &args/* = std::vector<std::string>()*/)
{
  const auto pwd_container = get_and_verify_password();
  if (pwd_container)
  {
    parse_bool_and_use(args[1], [&](bool r) {
      m_wallet->ignore_fractional_outputs(r);
      m_wallet->rewrite(m_wallet_file, pwd_container->password());
    });
  }
  return true;
}

bool simple_wallet::set_track_uses(const std::vector<std::string> &args/* = std::vector<std::string>()*/)
{
  const auto pwd_container = get_and_verify_password();
  if (pwd_container)
  {
    parse_bool_and_use(args[1], [&](bool r) {
      m_wallet->track_uses(r);
      m_wallet->rewrite(m_wallet_file, pwd_container->password());
    });
  }
  return true;
}

bool simple_wallet::set_device_name(const std::vector<std::string> &args/* = std::vector<std::string>()*/)
{
  const auto pwd_container = get_and_verify_password();
  if (pwd_container)
  {
    if (args.size() == 0){
      fail_msg_writer() << tr("Device name not specified");
      return true;
    }

    m_wallet->device_name(args[0]);
    bool r = false;
    try {
      r = m_wallet->reconnect_device();
      if (!r){
        fail_msg_writer() << tr("Device reconnect failed");
      }

    } catch(const std::exception & e){
      MWARNING("Device reconnect failed: " << e.what());
      fail_msg_writer() << tr("Device reconnect failed: ") << e.what();
    }

  }
  return true;
}

bool simple_wallet::help(const std::vector<std::string> &args/* = std::vector<std::string>()*/)
{
  if(args.empty())
  {
    success_msg_writer() << get_commands_str();
  }
  else if ((args.size() == 2) && (args.front() == "mms"))
  {
    // Little hack to be able to do "help mms <subcommand>"
    std::vector<std::string> mms_args(1, args.front() + " " + args.back());
    success_msg_writer() << get_command_usage(mms_args);
  }
  else
  {
    success_msg_writer() << get_command_usage(args);
  }
  return true;
}

simple_wallet::simple_wallet()
  : m_allow_mismatched_daemon_version(false)
  , m_refresh_progress_reporter(*this)
  , m_idle_run(true)
  , m_auto_refresh_enabled(false)
  , m_auto_refresh_refreshing(false)
  , m_in_manual_refresh(false)
    , m_current_subaddress_account(0)
{
  m_cmd_binder.set_handler("start_mining",
                           boost::bind(&simple_wallet::start_mining, this, _1),
                           tr(USAGE_START_MINING),
                           tr("Start mining in the daemon"));
  m_cmd_binder.set_handler("stop_mining",
      boost::bind(&simple_wallet::stop_mining, this, _1),
      tr("Stop mining in the daemon."));
  m_cmd_binder.set_handler("set_daemon",
                           boost::bind(&simple_wallet::set_daemon, this, _1),
                           tr(USAGE_SET_DAEMON),
                           tr("Set another daemon to connect to."));
  m_cmd_binder.set_handler("save_bc",
      boost::bind(&simple_wallet::save_bc, this, _1),
      tr("Save the current blockchain data."));
  m_cmd_binder.set_handler("refresh",
      boost::bind(&simple_wallet::refresh, this, _1),
      tr("Synchronize the transactions and balance."));
  m_cmd_binder.set_handler("balance",
                           boost::bind(&simple_wallet::show_balance, this, _1),
                           tr(USAGE_SHOW_BALANCE),
                           tr("Show the wallet's balance of the currently selected account."));
  m_cmd_binder.set_handler("incoming_transfers",
                           boost::bind(&simple_wallet::show_incoming_transfers, this, _1),
                           tr(USAGE_INCOMING_TRANSFERS),
                           tr("Show the incoming transfers, all or filtered by availability and address index.\n\n"
                              "Output format:\n"
                              "Amount, Spent(\"T\"|\"F\"), \"frozen\"|\"locked\"|\"unlocked\", RingCT, Global Index, Transaction Hash, Address Index, [Public Key, Key Image] "));
  m_cmd_binder.set_handler("payments",
                           boost::bind(&simple_wallet::show_payments, this, _1),
                           tr(USAGE_PAYMENTS),
                           tr("Show the payments for the given payment IDs."));
  m_cmd_binder.set_handler("bc_height",
      boost::bind(&simple_wallet::show_blockchain_height, this, _1),
      tr("Show the blockchain height."));
  m_cmd_binder.set_handler("transfer", boost::bind(&simple_wallet::transfer, this, _1),
                           tr(USAGE_TRANSFER),
                           tr("Transfer <amount> to <address>. If the parameter \"index=<N1>[,<N2>,...]\" is specified, the wallet uses outputs received by addresses of those indices. If omitted, the wallet randomly chooses address indices to be used. In any case, it tries its best not to combine outputs across multiple addresses. <priority> is the priority of the transaction, or \"blink\" for an instant transaction. The higher the priority, the higher the transaction fee. Valid values in priority order (from lowest to highest) are: unimportant, normal, elevated, priority. If omitted, the default value (see the command \"set priority\") is used. Multiple payments can be made at once by adding <address_2> <amount_2> et cetera (before the payment ID, if it's included)"));
  m_cmd_binder.set_handler("locked_transfer",
                           boost::bind(&simple_wallet::locked_transfer, this, _1),
                           tr(USAGE_LOCKED_TRANSFER),
                           tr("Transfer <amount> to <address> and lock it for <lockblocks> (max. 1000000). If the parameter \"index=<N1>[,<N2>,...]\" is specified, the wallet uses outputs received by addresses of those indices. If omitted, the wallet randomly chooses address indices to be used. In any case, it tries its best not to combine outputs across multiple addresses. <priority> is the priority of the transaction. The higher the priority, the higher the transaction fee. Valid values in priority order (from lowest to highest) are: unimportant, normal, elevated, priority. If omitted, the default value (see the command \"set priority\") is used. Multiple payments can be made at once by adding URI_2 or <address_2> <amount_2> et cetera (before the <lockblocks>)"));
  m_cmd_binder.set_handler("locked_sweep_all",
                           boost::bind(&simple_wallet::locked_sweep_all, this, _1),
                           tr(USAGE_LOCKED_SWEEP_ALL),
                           tr("Send all unlocked balance to an address and lock it for <lockblocks> (max. 1000000).If no address is specified the address of the currently selected account will be used. If the parameter \"index<N1>[,<N2>,...]\" is specified, the wallet sweeps outputs received by those address indices. If omitted, the wallet randomly chooses an address index to be used. <priority> is the priority of the sweep. The higher the priority, the higher the transaction fee. Valid values in priority order (from lowest to highest) are: unimportant, normal, elevated, priority. If omitted, the default value (see the command \"set priority\") is used."));
  m_cmd_binder.set_handler("sweep_unmixable",
                           boost::bind(&simple_wallet::sweep_unmixable, this, _1),
                           tr("Deprecated"));
  m_cmd_binder.set_handler("sweep_all", boost::bind(&simple_wallet::sweep_all, this, _1),
                           tr(USAGE_SWEEP_ALL),
                           tr("Send all unlocked balance to an address.If no address is specified the address of the currently selected account will be used. If the parameter \"index<N1>[,<N2>,...]\" is specified, the wallet sweeps outputs received by those address indices. If omitted, the wallet randomly chooses an address index to be used. If the parameter \"outputs=<N>\" is specified and  N > 0, wallet splits the transaction into N even outputs."
                              " If \"use_v1_tx\" is placed at the end, sweep_all will include version 1 transactions into the sweeping process as well, otherwise exclude them"
                             ));
  m_cmd_binder.set_handler("sweep_below",
                           boost::bind(&simple_wallet::sweep_below, this, _1),
                           tr(USAGE_SWEEP_BELOW),
                           tr("Send all unlocked outputs below the threshold to an address. If no address is specified the address of the currently selected account will be used"));
  m_cmd_binder.set_handler("sweep_single",
                           boost::bind(&simple_wallet::sweep_single, this, _1),
                           tr(USAGE_SWEEP_SINGLE),
                           tr("Send a single output of the given key image to an address without change."));
  m_cmd_binder.set_handler("sweep_unmixable",
                           boost::bind(&simple_wallet::sweep_unmixable, this, _1),
                           tr("Deprecated"));
  m_cmd_binder.set_handler("sign_transfer",
                           boost::bind(&simple_wallet::sign_transfer, this, _1),
                           tr(USAGE_SIGN_TRANSFER),
                           tr("Sign a transaction from a file. If the parameter \"export_raw\" is specified, transaction raw hex data suitable for the daemon RPC /sendrawtransaction is exported."));
  m_cmd_binder.set_handler("submit_transfer",
                           boost::bind(&simple_wallet::submit_transfer, this, _1),
                           tr("Submit a signed transaction from a file."));
  m_cmd_binder.set_handler("set_log",
                           boost::bind(&simple_wallet::set_log, this, _1),
                           tr(USAGE_SET_LOG),
                           tr("Change the current log detail (level must be <0-4>)."));
  m_cmd_binder.set_handler("account",
                           boost::bind(&simple_wallet::account, this, _1),
                           tr(USAGE_ACCOUNT),
                           tr("If no arguments are specified, the wallet shows all the existing accounts along with their balances.\n"
                              "If the \"new\" argument is specified, the wallet creates a new account with its label initialized by the provided label text (which can be empty).\n"
                              "If the \"switch\" argument is specified, the wallet switches to the account specified by <index>.\n"
                              "If the \"label\" argument is specified, the wallet sets the label of the account specified by <index> to the provided label text.\n"
                              "If the \"tag\" argument is specified, a tag <tag_name> is assigned to the specified accounts <account_index_1>, <account_index_2>, ....\n"
                              "If the \"untag\" argument is specified, the tags assigned to the specified accounts <account_index_1>, <account_index_2> ..., are removed.\n"
                              "If the \"tag_description\" argument is specified, the tag <tag_name> is assigned an arbitrary text <description>."));
  m_cmd_binder.set_handler("address",
                           boost::bind(&simple_wallet::print_address, this, _1),
                           tr(USAGE_ADDRESS),
                           tr("If no arguments are specified or <index> is specified, the wallet shows the default or specified address. If \"all\" is specified, the wallet shows all the existing addresses in the currently selected account. If \"new \" is specified, the wallet creates a new address with the provided label text (which can be empty). If \"label\" is specified, the wallet sets the label of the address specified by <index> to the provided label text."));
  m_cmd_binder.set_handler("integrated_address",
                           boost::bind(&simple_wallet::print_integrated_address, this, _1),
                           tr(USAGE_INTEGRATED_ADDRESS),
                           tr("Encode a payment ID into an integrated address for the current wallet public address (no argument uses a random payment ID), or decode an integrated address to standard address and payment ID"));
  m_cmd_binder.set_handler("address_book",
                           boost::bind(&simple_wallet::address_book, this, _1),
                           tr(USAGE_ADDRESS_BOOK),
                           tr("Print all entries in the address book, optionally adding/deleting an entry to/from it."));
  m_cmd_binder.set_handler("save",
                           boost::bind(&simple_wallet::save, this, _1),
                           tr("Save the wallet data."));
  m_cmd_binder.set_handler("save_watch_only",
                           boost::bind(&simple_wallet::save_watch_only, this, _1),
                           tr("Save a watch-only keys file."));
  m_cmd_binder.set_handler("viewkey",
                           boost::bind(&simple_wallet::viewkey, this, _1),
                           tr("Display the private view key."));
  m_cmd_binder.set_handler("spendkey",
                           boost::bind(&simple_wallet::spendkey, this, _1),
                           tr("Display the private spend key."));
  m_cmd_binder.set_handler("seed",
                           boost::bind(&simple_wallet::seed, this, _1),
                           tr("Display the Electrum-style mnemonic seed"));
  m_cmd_binder.set_handler("set",
                           boost::bind(&simple_wallet::set_variable, this, _1),
                           tr(USAGE_SET_VARIABLE),
<<<<<<< HEAD
                           tr(R"(Available options:
 seed language
   Set the wallet's seed language.
 always-confirm-transfers <1|0>
   Whether to confirm unsplit txes.
 print-ring-members <1|0>
   Whether to print detailed information about ring members during confirmation.
 store-tx-info <1|0>
   Whether to store outgoing tx info (destination address, payment ID, tx secret key) for future reference.
 auto-refresh <1|0>
   Whether to automatically synchronize new blocks from the daemon.
 refresh-type <full|optimize-coinbase|no-coinbase|default>
   Set the wallet's refresh behaviour.
 priority <0|1|2|3|4|5>
 priority <default|unimportant|normal|elevated|priority|blink>
   Set the default transaction priority to the given numeric or string value.  Note that
   for ordinary transactions, all values other than 1/"unimportant" will result in blink
   transactions.
 ask-password <0|1|2>
 ask-password <never|action|decrypt>
   action: ask the password before many actions such as transfer, etc
   decrypt: same as action, but keeps the spend key encrypted in memory when not needed
 unit <loki|megarok|kilorok|rok>
   Set the default loki (sub-)unit.
 min-outputs-count [n]
   Try to keep at least that many outputs of value at least min-outputs-value.
 min-outputs-value [n]
   Try to keep at least min-outputs-count outputs of at least that value.
 merge-destinations <1|0>
   Whether to merge multiple payments to the same destination address.
 refresh-from-block-height [n]
   Set the height before which to ignore blocks.
 segregate-pre-fork-outputs <1|0>
   Set this if you intend to spend outputs on both Loki AND a key reusing fork.
 key-reuse-mitigation2 <1|0>
   Set this if you are not sure whether you will spend on a key reusing Loki fork later.
 subaddress-lookahead <major>:<minor>
   Set the lookahead sizes for the subaddress hash table.
 segregation-height <n>
   Set to the height of a key reusing fork you want to use, 0 to use default.)"));

=======
                           tr("Available options:\n "
                                  "seed language\n "
                                  "  Set the wallet's seed language.\n "
                                  "always-confirm-transfers <1|0>\n "
                                  "  Whether to confirm unsplit txes.\n "
                                  "print-ring-members <1|0>\n "
                                  "  Whether to print detailed information about ring members during confirmation.\n "
                                  "store-tx-info <1|0>\n "
                                  "  Whether to store outgoing tx info (destination address, payment ID, tx secret key) for future reference.\n "
                                  "default-ring-size <n>\n "
                                  "  Set the default ring size (obsolete).\n "
                                  "auto-refresh <1|0>\n "
                                  "  Whether to automatically synchronize new blocks from the daemon.\n "
                                  "refresh-type <full|optimize-coinbase|no-coinbase|default>\n "
                                  "  Set the wallet's refresh behaviour.\n "
                                  "priority [0|1|2|3|4]\n "
                                  "  Set the fee to default/unimportant/normal/elevated/priority.\n "
                                  "confirm-missing-payment-id <1|0> (obsolete)\n "
                                  "ask-password <0|1|2   (or never|action|decrypt)>\n "
                                  "  action: ask the password before many actions such as transfer, etc\n "
                                  "  decrypt: same as action, but keeps the spend key encrypted in memory when not needed\n "
                                  "unit <monero|millinero|micronero|nanonero|piconero>\n "
                                  "  Set the default monero (sub-)unit.\n "
                                  "min-outputs-count [n]\n "
                                  "  Try to keep at least that many outputs of value at least min-outputs-value.\n "
                                  "min-outputs-value [n]\n "
                                  "  Try to keep at least min-outputs-count outputs of at least that value.\n "
                                  "merge-destinations <1|0>\n "
                                  "  Whether to merge multiple payments to the same destination address.\n "
                                  "confirm-backlog <1|0>\n "
                                  "  Whether to warn if there is transaction backlog.\n "
                                  "confirm-backlog-threshold [n]\n "
                                  "  Set a threshold for confirm-backlog to only warn if the transaction backlog is greater than n blocks.\n "
                                  "refresh-from-block-height [n]\n "
                                  "  Set the height before which to ignore blocks.\n "
                                  "auto-low-priority <1|0>\n "
                                  "  Whether to automatically use the low priority fee level when it's safe to do so.\n "
                                  "segregate-pre-fork-outputs <1|0>\n "
                                  "  Set this if you intend to spend outputs on both Monero AND a key reusing fork.\n "
                                  "key-reuse-mitigation2 <1|0>\n "
                                  "  Set this if you are not sure whether you will spend on a key reusing Monero fork later.\n "
                                  "subaddress-lookahead <major>:<minor>\n "
                                  "  Set the lookahead sizes for the subaddress hash table.\n "
                                  "  Set this if you are not sure whether you will spend on a key reusing Monero fork later.\n "
                                  "segregation-height <n>\n "
                                  "  Set to the height of a key reusing fork you want to use, 0 to use default."));
>>>>>>> b488ee81
  m_cmd_binder.set_handler("encrypted_seed",
                           boost::bind(&simple_wallet::encrypted_seed, this, _1),
                           tr("Display the encrypted Electrum-style mnemonic seed."));
  m_cmd_binder.set_handler("rescan_spent",
                           boost::bind(&simple_wallet::rescan_spent, this, _1),
                           tr("Rescan the blockchain for spent outputs."));
  m_cmd_binder.set_handler("get_tx_key",
                           boost::bind(&simple_wallet::get_tx_key, this, _1),
                           tr(USAGE_GET_TX_KEY),
                           tr("Get the transaction key (r) for a given <txid>."));
  m_cmd_binder.set_handler("set_tx_key",
                           boost::bind(&simple_wallet::set_tx_key, this, _1),
                           tr(USAGE_SET_TX_KEY),
                           tr("Set the transaction key (r) for a given <txid> in case the tx was made by some other device or 3rd party wallet."));
  m_cmd_binder.set_handler("check_tx_key",
                           boost::bind(&simple_wallet::check_tx_key, this, _1),
                           tr(USAGE_CHECK_TX_KEY),
                           tr("Check the amount going to <address> in <txid>."));
  m_cmd_binder.set_handler("get_tx_proof",
                           boost::bind(&simple_wallet::get_tx_proof, this, _1),
                           tr(USAGE_GET_TX_PROOF),
                           tr("Generate a signature proving funds sent to <address> in <txid>, optionally with a challenge string <message>, using either the transaction secret key (when <address> is not your wallet's address) or the view secret key (otherwise), which does not disclose the secret key."));
  m_cmd_binder.set_handler("check_tx_proof",
                           boost::bind(&simple_wallet::check_tx_proof, this, _1),
                           tr(USAGE_CHECK_TX_PROOF),
                           tr("Check the proof for funds going to <address> in <txid> with the challenge string <message> if any."));
  m_cmd_binder.set_handler("get_spend_proof",
                           boost::bind(&simple_wallet::get_spend_proof, this, _1),
                           tr(USAGE_GET_SPEND_PROOF),
                           tr("Generate a signature proving that you generated <txid> using the spend secret key, optionally with a challenge string <message>."));
  m_cmd_binder.set_handler("check_spend_proof",
                           boost::bind(&simple_wallet::check_spend_proof, this, _1),
                           tr(USAGE_CHECK_SPEND_PROOF),
                           tr("Check a signature proving that the signer generated <txid>, optionally with a challenge string <message>."));
  m_cmd_binder.set_handler("get_reserve_proof",
                           boost::bind(&simple_wallet::get_reserve_proof, this, _1),
                           tr(USAGE_GET_RESERVE_PROOF),
                           tr("Generate a signature proving that you own at least this much, optionally with a challenge string <message>.\n"
                              "If 'all' is specified, you prove the entire sum of all of your existing accounts' balances.\n"
                              "Otherwise, you prove the reserve of the smallest possible amount above <amount> available in your current account."));
  m_cmd_binder.set_handler("check_reserve_proof",
                           boost::bind(&simple_wallet::check_reserve_proof, this, _1),
                           tr(USAGE_CHECK_RESERVE_PROOF),
                           tr("Check a signature proving that the owner of <address> holds at least this much, optionally with a challenge string <message>."));
  m_cmd_binder.set_handler("show_transfers",
                           boost::bind(&simple_wallet::show_transfers, this, _1),
                           tr(USAGE_SHOW_TRANSFERS),
                           tr(R"(Show the incoming/outgoing transfers within an optional height range.

Output format:
In or Coinbase:    Block Number, "block"|"in", Lock, Checkpointed, Time, Amount,  Transaction Hash, Payment ID, Subaddress Index,                     "-", Note
Out:               Block Number,        "out", Lock, Checkpointed, Time, Amount*, Transaction Hash, Payment ID, Fee, Destinations, Input addresses**, "-", Note
Pool:              "pool",               "in", Lock, Checkpointed, Time, Amount,  Transaction Hash, Payment ID, Subaddress Index,                     "-", Note, Double Spend Note
Pending or Failed: "failed"|"pending",  "out", Lock, Checkpointed, Time, Amount*, Transaction Hash, Payment ID, Fee, Input addresses**,               "-", Note

* Excluding change and fee.
** Set of address indices used as inputs in this transfer.)"));

   m_cmd_binder.set_handler("export_transfers",
                           boost::bind(&simple_wallet::export_transfers, this, _1),
                           tr(USAGE_EXPORT_TRANSFERS),
                           tr("Export to CSV the incoming/outgoing transfers within an optional height range."));
  m_cmd_binder.set_handler("unspent_outputs",
                           boost::bind(&simple_wallet::unspent_outputs, this, _1),
                           tr(USAGE_UNSPENT_OUTPUTS),
                           tr("Show the unspent outputs of a specified address within an optional amount range."));
  m_cmd_binder.set_handler("rescan_bc",
                           boost::bind(&simple_wallet::rescan_blockchain, this, _1),
                           tr(USAGE_RESCAN_BC),
                           tr("Rescan the blockchain from scratch. If \"hard\" is specified, you will lose any information which can not be recovered from the blockchain itself."));
  m_cmd_binder.set_handler("set_tx_note",
                           boost::bind(&simple_wallet::set_tx_note, this, _1),
                           tr(USAGE_SET_TX_NOTE),
                           tr("Set an arbitrary string note for a <txid>."));
  m_cmd_binder.set_handler("get_tx_note",
                           boost::bind(&simple_wallet::get_tx_note, this, _1),
                           tr(USAGE_GET_TX_NOTE),
                           tr("Get a string note for a txid."));
  m_cmd_binder.set_handler("set_description",
                           boost::bind(&simple_wallet::set_description, this, _1),
                           tr(USAGE_SET_DESCRIPTION),
                           tr("Set an arbitrary description for the wallet."));
  m_cmd_binder.set_handler("get_description",
                           boost::bind(&simple_wallet::get_description, this, _1),
                           tr(USAGE_GET_DESCRIPTION),
                           tr("Get the description of the wallet."));
  m_cmd_binder.set_handler("status",
                           boost::bind(&simple_wallet::status, this, _1),
                           tr("Show the wallet's status."));
  m_cmd_binder.set_handler("wallet_info",
                           boost::bind(&simple_wallet::wallet_info, this, _1),
                           tr("Show the wallet's information."));
  m_cmd_binder.set_handler("sign",
                           boost::bind(&simple_wallet::sign, this, _1),
                           tr(USAGE_SIGN),
                           tr("Sign the contents of a file."));
  m_cmd_binder.set_handler("verify",
                           boost::bind(&simple_wallet::verify, this, _1),
                           tr(USAGE_VERIFY),
                           tr("Verify a signature on the contents of a file."));
  m_cmd_binder.set_handler("export_key_images",
                           boost::bind(&simple_wallet::export_key_images, this, _1),
                           tr(USAGE_EXPORT_KEY_IMAGES),
                           tr("Export a signed set of key images to a <filename>. By default exports all key images. If 'requested-only' is specified export key images for outputs not previously imported."));
  m_cmd_binder.set_handler("import_key_images",
                           boost::bind(&simple_wallet::import_key_images, this, _1),
                           tr(USAGE_IMPORT_KEY_IMAGES),
                           tr("Import a signed key images list and verify their spent status."));
  m_cmd_binder.set_handler("hw_key_images_sync",
                           boost::bind(&simple_wallet::hw_key_images_sync, this, _1),
                           tr(USAGE_HW_KEY_IMAGES_SYNC),
                           tr("Synchronizes key images with the hw wallet."));
  m_cmd_binder.set_handler("hw_reconnect",
                           boost::bind(&simple_wallet::hw_reconnect, this, _1),
                           tr(USAGE_HW_RECONNECT),
                           tr("Attempts to reconnect HW wallet."));
  m_cmd_binder.set_handler("export_outputs",
                           boost::bind(&simple_wallet::export_outputs, this, _1),
                           tr(USAGE_EXPORT_OUTPUTS),
                           tr("Export a set of outputs owned by this wallet."));
  m_cmd_binder.set_handler("import_outputs",
                           boost::bind(&simple_wallet::import_outputs, this, _1),
                           tr(USAGE_IMPORT_OUTPUTS),
                           tr("Import a set of outputs owned by this wallet."));
  m_cmd_binder.set_handler("show_transfer",
                           boost::bind(&simple_wallet::show_transfer, this, _1),
                           tr(USAGE_SHOW_TRANSFER),
                           tr("Show information about a transfer to/from this address."));
  m_cmd_binder.set_handler("password",
                           boost::bind(&simple_wallet::change_password, this, _1),
                           tr("Change the wallet's password."));
  m_cmd_binder.set_handler("payment_id",
                           boost::bind(&simple_wallet::payment_id, this, _1),
                           tr(USAGE_PAYMENT_ID),
                           tr("Generate a new random full size payment id (obsolete). These will be unencrypted on the blockchain, see integrated_address for encrypted short payment ids."));
  m_cmd_binder.set_handler("fee",
                           boost::bind(&simple_wallet::print_fee_info, this, _1),
                           tr("Print information about the current transaction fees."));
  m_cmd_binder.set_handler("prepare_multisig", boost::bind(&simple_wallet::prepare_multisig, this, _1),
                           tr("Export data needed to create a multisig wallet"));
  m_cmd_binder.set_handler("make_multisig", boost::bind(&simple_wallet::make_multisig, this, _1),
                           tr(USAGE_MAKE_MULTISIG),
                           tr("Turn this wallet into a multisig wallet"));
  m_cmd_binder.set_handler("finalize_multisig",
                           boost::bind(&simple_wallet::finalize_multisig, this, _1),
                           tr(USAGE_FINALIZE_MULTISIG),
                           tr("Turn this wallet into a multisig wallet, extra step for N-1/N wallets"));
  m_cmd_binder.set_handler("exchange_multisig_keys",
                           boost::bind(&simple_wallet::exchange_multisig_keys, this, _1),
                           tr(USAGE_EXCHANGE_MULTISIG_KEYS),
                           tr("Performs extra multisig keys exchange rounds. Needed for arbitrary M/N multisig wallets"));
  m_cmd_binder.set_handler("export_multisig_info",
                           boost::bind(&simple_wallet::export_multisig, this, _1),
                           tr(USAGE_EXPORT_MULTISIG_INFO),
                           tr("Export multisig info for other participants"));
  m_cmd_binder.set_handler("import_multisig_info",
                           boost::bind(&simple_wallet::import_multisig, this, _1),
                           tr(USAGE_IMPORT_MULTISIG_INFO),
                           tr("Import multisig info from other participants"));
  m_cmd_binder.set_handler("sign_multisig",
                           boost::bind(&simple_wallet::sign_multisig, this, _1),
                           tr(USAGE_SIGN_MULTISIG),
                           tr("Sign a multisig transaction from a file"));
  m_cmd_binder.set_handler("submit_multisig",
                           boost::bind(&simple_wallet::submit_multisig, this, _1),
                           tr(USAGE_SUBMIT_MULTISIG),
                           tr("Submit a signed multisig transaction from a file"));
  m_cmd_binder.set_handler("export_raw_multisig_tx",
                           boost::bind(&simple_wallet::export_raw_multisig, this, _1),
                           tr(USAGE_EXPORT_RAW_MULTISIG_TX),
                           tr("Export a signed multisig transaction to a file"));
  m_cmd_binder.set_handler("mms",
                           boost::bind(&simple_wallet::mms, this, _1),
                           tr(USAGE_MMS),
                           tr("Interface with the MMS (Multisig Messaging System)\n"
                              "<subcommand> is one of:\n"
                              "  init, info, signer, list, next, sync, transfer, delete, send, receive, export, note, show, set, help\n"
                              "  send_signer_config, start_auto_config, stop_auto_config, auto_config\n"
                              "Get help about a subcommand with: help mms <subcommand>, or mms help <subcommand>"));
  m_cmd_binder.set_handler("mms init",
                           boost::bind(&simple_wallet::mms, this, _1),
                           tr(USAGE_MMS_INIT),
                           tr("Initialize and configure the MMS for M/N = number of required signers/number of authorized signers multisig"));
  m_cmd_binder.set_handler("mms info",
                           boost::bind(&simple_wallet::mms, this, _1),
                           tr(USAGE_MMS_INFO),
                           tr("Display current MMS configuration"));
  m_cmd_binder.set_handler("mms signer",
                           boost::bind(&simple_wallet::mms, this, _1),
                           tr(USAGE_MMS_SIGNER),
                           tr("Set or modify authorized signer info (single-word label, transport address, Loki address), or list all signers"));
  m_cmd_binder.set_handler("mms list",
                           boost::bind(&simple_wallet::mms, this, _1),
                           tr(USAGE_MMS_LIST),
                           tr("List all messages"));
  m_cmd_binder.set_handler("mms next",
                           boost::bind(&simple_wallet::mms, this, _1),
                           tr(USAGE_MMS_NEXT),
                           tr("Evaluate the next possible multisig-related action(s) according to wallet state, and execute or offer for choice\n"
                              "By using 'sync' processing of waiting messages with multisig sync info can be forced regardless of wallet state"));
  m_cmd_binder.set_handler("mms sync",
                           boost::bind(&simple_wallet::mms, this, _1),
                           tr(USAGE_MMS_SYNC),
                           tr("Force generation of multisig sync info regardless of wallet state, to recover from special situations like \"stale data\" errors"));
  m_cmd_binder.set_handler("mms transfer",
                           boost::bind(&simple_wallet::mms, this, _1),
                           tr(USAGE_MMS_TRANSFER),
                           tr("Initiate transfer with MMS support; arguments identical to normal 'transfer' command arguments, for info see there"));
  m_cmd_binder.set_handler("mms delete",
                           boost::bind(&simple_wallet::mms, this, _1),
                           tr(USAGE_MMS_DELETE),
                           tr("Delete a single message by giving its id, or delete all messages by using 'all'"));
  m_cmd_binder.set_handler("mms send",
                           boost::bind(&simple_wallet::mms, this, _1),
                           tr(USAGE_MMS_SEND),
                           tr("Send a single message by giving its id, or send all waiting messages"));
  m_cmd_binder.set_handler("mms receive",
                           boost::bind(&simple_wallet::mms, this, _1),
                           tr(USAGE_MMS_RECEIVE),
                           tr("Check right away for new messages to receive"));
  m_cmd_binder.set_handler("mms export",
                           boost::bind(&simple_wallet::mms, this, _1),
                           tr(USAGE_MMS_EXPORT),
                           tr("Write the content of a message to a file \"mms_message_content\""));
  m_cmd_binder.set_handler("mms note",
                           boost::bind(&simple_wallet::mms, this, _1),
                           tr(USAGE_MMS_NOTE),
                           tr("Send a one-line message to an authorized signer, identified by its label, or show any waiting unread notes"));
  m_cmd_binder.set_handler("mms show",
                           boost::bind(&simple_wallet::mms, this, _1),
                           tr(USAGE_MMS_SHOW),
                           tr("Show detailed info about a single message"));
  m_cmd_binder.set_handler("mms set",
                           boost::bind(&simple_wallet::mms, this, _1),
                           tr(USAGE_MMS_SET),
                           tr("Available options:\n "
                                  "auto-send <1|0>\n "
                                  "  Whether to automatically send newly generated messages right away.\n "));
  m_cmd_binder.set_handler("mms send_signer_config",
                           boost::bind(&simple_wallet::mms, this, _1),
                           tr(USAGE_MMS_SEND_SIGNER_CONFIG),
                           tr("Send completed signer config to all other authorized signers"));
  m_cmd_binder.set_handler("mms start_auto_config",
                           boost::bind(&simple_wallet::mms, this, _1),
                           tr(USAGE_MMS_START_AUTO_CONFIG),
                           tr("Start auto-config at the auto-config manager's wallet by issuing auto-config tokens and optionally set others' labels"));
  m_cmd_binder.set_handler("mms stop_auto_config",
                           boost::bind(&simple_wallet::mms, this, _1),
                           tr(USAGE_MMS_STOP_AUTO_CONFIG),
                           tr("Delete any auto-config tokens and abort a auto-config process"));
  m_cmd_binder.set_handler("mms auto_config",
                           boost::bind(&simple_wallet::mms, this, _1),
                           tr(USAGE_MMS_AUTO_CONFIG),
                           tr("Start auto-config by using the token received from the auto-config manager"));
  m_cmd_binder.set_handler("print_ring",
                           boost::bind(&simple_wallet::print_ring, this, _1),
                           tr(USAGE_PRINT_RING),
                           tr("Print the ring(s) used to spend a given key image or transaction (if the ring size is > 1)\n\n"
                              "Output format:\n"
                              "Key Image, \"absolute\", list of rings"));
  m_cmd_binder.set_handler("set_ring",
                           boost::bind(&simple_wallet::set_ring, this, _1),
                           tr(USAGE_SET_RING),
                           tr("Set the ring used for a given key image, so it can be reused in a fork"));
  m_cmd_binder.set_handler("unset_ring",
                           boost::bind(&simple_wallet::unset_ring, this, _1),
                           tr(USAGE_UNSET_RING),
                           tr("Unsets the ring used for a given key image or transaction"));
  m_cmd_binder.set_handler("save_known_rings",
                           boost::bind(&simple_wallet::save_known_rings, this, _1),
                           tr(USAGE_SAVE_KNOWN_RINGS),
                           tr("Save known rings to the shared rings database"));
  m_cmd_binder.set_handler("mark_output_spent",
                           boost::bind(&simple_wallet::blackball, this, _1),
                           tr(USAGE_MARK_OUTPUT_SPENT),
                           tr("Mark output(s) as spent so they never get selected as fake outputs in a ring"));
  m_cmd_binder.set_handler("mark_output_unspent",
                           boost::bind(&simple_wallet::unblackball, this, _1),
                           tr(USAGE_MARK_OUTPUT_UNSPENT),
                           tr("Marks an output as unspent so it may get selected as a fake output in a ring"));
  m_cmd_binder.set_handler("is_output_spent",
                           boost::bind(&simple_wallet::blackballed, this, _1),
                           tr(USAGE_IS_OUTPUT_SPENT),
                           tr("Checks whether an output is marked as spent"));
  m_cmd_binder.set_handler("freeze",
                           boost::bind(&simple_wallet::freeze, this, _1),
                           tr(USAGE_FREEZE),
                           tr("Freeze a single output by key image so it will not be used"));
  m_cmd_binder.set_handler("thaw",
                           boost::bind(&simple_wallet::thaw, this, _1),
                           tr(USAGE_THAW),
                           tr("Thaw a single output by key image so it may be used again"));
  m_cmd_binder.set_handler("frozen",
                           boost::bind(&simple_wallet::frozen, this, _1),
                           tr(USAGE_FROZEN),
                           tr("Checks whether a given output is currently frozen by key image"));
  m_cmd_binder.set_handler("net_stats",
                           boost::bind(&simple_wallet::net_stats, this, _1),
                           tr(USAGE_NET_STATS),
                           tr("Prints simple network stats"));
  m_cmd_binder.set_handler("welcome",
                           boost::bind(&simple_wallet::welcome, this, _1),
                           tr(USAGE_WELCOME),
                           tr("Display the welcome message for the wallet"));
  m_cmd_binder.set_handler("version",
                           boost::bind(&simple_wallet::version, this, _1),
                           tr(USAGE_VERSION),
                           tr("Returns version information"));
  m_cmd_binder.set_handler("help",
                           boost::bind(&simple_wallet::help, this, _1),
                           tr(USAGE_HELP),
                           tr("Show the help section or the documentation about a <command>."));

  //
  // Loki
  //
  m_cmd_binder.set_handler("register_service_node",
                           boost::bind(&simple_wallet::register_service_node, this, _1),
                           tr(USAGE_REGISTER_SERVICE_NODE),
                           tr("Send <amount> to this wallet's main account and lock it as an operator stake for a new Service Node. This command is typically generated on the Service Node via the `prepare_registration' lokid command. The optional index= and <priority> parameters work as in the `transfer' command."));
  m_cmd_binder.set_handler("stake",
                           boost::bind(&simple_wallet::stake, this, _1),
                           tr(USAGE_STAKE),
                           tr("Send a transfer to this wallet's main account and lock it as a contribution stake to the given Service Node (which must be registered and awaiting contributions). The stake amount may be specified either as a fixed amount or as a percentage of the Service Node's total stake. The optional index= and <priority> parameters work as in the `transfer' command."));
  m_cmd_binder.set_handler("request_stake_unlock",
                           boost::bind(&simple_wallet::request_stake_unlock, this, _1),
                           tr(USAGE_REQUEST_STAKE_UNLOCK),
                           tr("Request a stake currently locked in the given Service Node to be unlocked on the network"));
  m_cmd_binder.set_handler("print_locked_stakes",
                           boost::bind(&simple_wallet::print_locked_stakes, this, _1),
                           tr(USAGE_PRINT_LOCKED_STAKES),
                           tr("Print stakes currently locked on the Service Node network"));

  m_cmd_binder.set_handler("lns_buy_mapping",
                           boost::bind(&simple_wallet::lns_buy_mapping, this, _1),
                           tr(USAGE_LNS_BUY_MAPPING),
                           tr(tools::wallet_rpc::COMMAND_RPC_LNS_BUY_MAPPING::description));

  m_cmd_binder.set_handler("lns_update_mapping",
                           boost::bind(&simple_wallet::lns_update_mapping, this, _1),
                           tr(USAGE_LNS_UPDATE_MAPPING),
                           tr(tools::wallet_rpc::COMMAND_RPC_LNS_UPDATE_MAPPING::description));

  m_cmd_binder.set_handler("lns_print_owners_to_names",
                           boost::bind(&simple_wallet::lns_print_owners_to_names, this, _1),
                           tr(USAGE_LNS_PRINT_OWNERS_TO_NAMES),
                           tr("Query the Loki Name Service names that the keys have purchased. If no keys are specified, it defaults to the current wallet."));

  m_cmd_binder.set_handler("lns_print_name_to_owners",
                           boost::bind(&simple_wallet::lns_print_name_to_owners, this, _1),
                           tr(USAGE_LNS_PRINT_NAME_TO_OWNERS),
                           tr("Query the ed25519 public keys that own the Loki Name System names."));

  m_cmd_binder.set_handler("lns_make_update_mapping_signature",
                           boost::bind(&simple_wallet::lns_make_update_mapping_signature, this, _1),
                           tr(USAGE_LNS_MAKE_UPDATE_MAPPING_SIGNATURE),
                           tr(tools::wallet_rpc::COMMAND_RPC_LNS_MAKE_UPDATE_SIGNATURE::description));
}

simple_wallet::~simple_wallet()
{
  if (m_wallet) m_wallet->m_long_poll_disabled = true;
  if (m_long_poll_thread.joinable())
      m_long_poll_thread.join();
}

//----------------------------------------------------------------------------------------------------
bool simple_wallet::set_variable(const std::vector<std::string> &args)
{
  if (args.empty())
  {
    std::string seed_language = m_wallet->get_seed_language();
    if (m_use_english_language_names)
      seed_language = crypto::ElectrumWords::get_english_name_for(seed_language);
    std::string priority_string = "invalid";
    uint32_t priority = m_wallet->get_default_priority();
    if (priority < tools::allowed_priority_strings.size())
      priority_string = tools::allowed_priority_strings[priority];
    std::string ask_password_string = "invalid";
    switch (m_wallet->ask_password())
    {
      case tools::wallet2::AskPasswordNever: ask_password_string = "never"; break;
      case tools::wallet2::AskPasswordOnAction: ask_password_string = "action"; break;
      case tools::wallet2::AskPasswordToDecrypt: ask_password_string = "decrypt"; break;
    }
    success_msg_writer() << "seed = " << seed_language;
    success_msg_writer() << "always-confirm-transfers = " << m_wallet->always_confirm_transfers();
    success_msg_writer() << "print-ring-members = " << m_wallet->print_ring_members();
    success_msg_writer() << "store-tx-info = " << m_wallet->store_tx_info();
    success_msg_writer() << "auto-refresh = " << m_wallet->auto_refresh();
    success_msg_writer() << "refresh-type = " << get_refresh_type_name(m_wallet->get_refresh_type());
    success_msg_writer() << "priority = " << priority<< " (" << priority_string << ")";
    success_msg_writer() << "ask-password = " << m_wallet->ask_password() << " (" << ask_password_string << ")";
    success_msg_writer() << "unit = " << cryptonote::get_unit(cryptonote::get_default_decimal_point());
    success_msg_writer() << "min-outputs-count = " << m_wallet->get_min_output_count();
    success_msg_writer() << "min-outputs-value = " << cryptonote::print_money(m_wallet->get_min_output_value());
    success_msg_writer() << "merge-destinations = " << m_wallet->merge_destinations();
    success_msg_writer() << "confirm-export-overwrite = " << m_wallet->confirm_export_overwrite();
    success_msg_writer() << "refresh-from-block-height = " << m_wallet->get_refresh_from_block_height();
    success_msg_writer() << "segregate-pre-fork-outputs = " << m_wallet->segregate_pre_fork_outputs();
    success_msg_writer() << "key-reuse-mitigation2 = " << m_wallet->key_reuse_mitigation2();
    const std::pair<size_t, size_t> lookahead = m_wallet->get_subaddress_lookahead();
    success_msg_writer() << "subaddress-lookahead = " << lookahead.first << ":" << lookahead.second;
    success_msg_writer() << "segregation-height = " << m_wallet->segregation_height();
    success_msg_writer() << "ignore-fractional-outputs = " << m_wallet->ignore_fractional_outputs();
    success_msg_writer() << "track-uses = " << m_wallet->track_uses();
    success_msg_writer() << "device_name = " << m_wallet->device_name();
    return true;
  }
  else
  {

#define CHECK_SIMPLE_VARIABLE(name, f, help) do \
  if (args[0] == name) { \
    if (args.size() <= 1) \
    { \
      fail_msg_writer() << "set " << #name << ": " << tr("needs an argument") << " (" << help << ")"; \
      return true; \
    } \
    else \
    { \
      f(args); \
      return true; \
    } \
  } while(0)

    if (args[0] == "seed")
    {
      if (args.size() == 1)
      {
        fail_msg_writer() << tr("set seed: needs an argument. available options: language");
        return true;
      }
      else if (args[1] == "language")
      {
        seed_set_language(args);
        return true;
      }
    }
    CHECK_SIMPLE_VARIABLE("always-confirm-transfers", set_always_confirm_transfers, tr("0 or 1"));
    CHECK_SIMPLE_VARIABLE("print-ring-members", set_print_ring_members, tr("0 or 1"));
    CHECK_SIMPLE_VARIABLE("store-tx-info", set_store_tx_info, tr("0 or 1"));
    CHECK_SIMPLE_VARIABLE("auto-refresh", set_auto_refresh, tr("0 or 1"));
    CHECK_SIMPLE_VARIABLE("refresh-type", set_refresh_type, tr("full (slowest, no assumptions); optimize-coinbase (fast, assumes the whole coinbase is paid to a single address); no-coinbase (fastest, assumes we receive no coinbase transaction), default (same as optimize-coinbase)"));
    CHECK_SIMPLE_VARIABLE("priority", set_default_priority, tr("0-5 or one of ") << join_priority_strings(", "));
    CHECK_SIMPLE_VARIABLE("ask-password", set_ask_password, tr("0|1|2 (or never|action|decrypt)"));
    CHECK_SIMPLE_VARIABLE("unit", set_unit, tr("loki, megarok, kilorok, rok"));
    CHECK_SIMPLE_VARIABLE("min-outputs-count", set_min_output_count, tr("unsigned integer"));
    CHECK_SIMPLE_VARIABLE("min-outputs-value", set_min_output_value, tr("amount"));
    CHECK_SIMPLE_VARIABLE("merge-destinations", set_merge_destinations, tr("0 or 1"));
    CHECK_SIMPLE_VARIABLE("confirm-export-overwrite", set_confirm_export_overwrite, tr("0 or 1"));
    CHECK_SIMPLE_VARIABLE("refresh-from-block-height", set_refresh_from_block_height, tr("block height"));
    CHECK_SIMPLE_VARIABLE("segregate-pre-fork-outputs", set_segregate_pre_fork_outputs, tr("0 or 1"));
    CHECK_SIMPLE_VARIABLE("key-reuse-mitigation2", set_key_reuse_mitigation2, tr("0 or 1"));
    CHECK_SIMPLE_VARIABLE("subaddress-lookahead", set_subaddress_lookahead, tr("<major>:<minor>"));
    CHECK_SIMPLE_VARIABLE("segregation-height", set_segregation_height, tr("unsigned integer"));
    CHECK_SIMPLE_VARIABLE("ignore-fractional-outputs", set_ignore_fractional_outputs, tr("0 or 1"));
    CHECK_SIMPLE_VARIABLE("track-uses", set_track_uses, tr("0 or 1"));
    CHECK_SIMPLE_VARIABLE("device-name", set_device_name, tr("<device_name[:device_spec]>"));
  }
  fail_msg_writer() << tr("set: unrecognized argument(s)");
  return true;
}

//----------------------------------------------------------------------------------------------------
bool simple_wallet::set_log(const std::vector<std::string> &args)
{
  if(args.size() > 1)
  {
    PRINT_USAGE(USAGE_SET_LOG);
    return true;
  }
  if(!args.empty())
  {
    uint16_t level = 0;
    if(epee::string_tools::get_xtype_from_string(level, args[0]))
    {
      if(4 < level)
      {
        fail_msg_writer() << boost::format(tr("wrong number range, use: %s")) % USAGE_SET_LOG;
        return true;
      }
      mlog_set_log_level(level);
    }
    else
    {
      mlog_set_log(args[0].c_str());
    }
  }
  
  success_msg_writer() << "New log categories: " << mlog_get_categories();
  return true;
}
//----------------------------------------------------------------------------------------------------
bool simple_wallet::ask_wallet_create_if_needed()
{
  LOG_PRINT_L3("simple_wallet::ask_wallet_create_if_needed() started");
  std::string wallet_path;
  std::string confirm_creation;
  bool wallet_name_valid = false;
  bool keys_file_exists;
  bool wallet_file_exists;

  do{
      LOG_PRINT_L3("User asked to specify wallet file name.");
      wallet_path = input_line(
        tr(m_restoring ? "Specify a new wallet file name for your restored wallet (e.g., MyWallet).\n"
        "Wallet file name (or Ctrl-C to quit)" :
        "Specify wallet file name (e.g., MyWallet). If the wallet doesn't exist, it will be created.\n"
        "Wallet file name (or Ctrl-C to quit)")
      );
      if(std::cin.eof())
      {
        LOG_ERROR("Unexpected std::cin.eof() - Exited simple_wallet::ask_wallet_create_if_needed()");
        return false;
      }
      if(!tools::wallet2::wallet_valid_path_format(wallet_path))
      {
        fail_msg_writer() << tr("Wallet name not valid. Please try again or use Ctrl-C to quit.");
        wallet_name_valid = false;
      }
      else
      {
        tools::wallet2::wallet_exists(wallet_path, keys_file_exists, wallet_file_exists);
        LOG_PRINT_L3("wallet_path: " << wallet_path << "");
        LOG_PRINT_L3("keys_file_exists: " << std::boolalpha << keys_file_exists << std::noboolalpha
        << "  wallet_file_exists: " << std::boolalpha << wallet_file_exists << std::noboolalpha);

        if((keys_file_exists || wallet_file_exists) && (!m_generate_new.empty() || m_restoring))
        {
          fail_msg_writer() << tr("Attempting to generate or restore wallet, but specified file(s) exist.  Exiting to not risk overwriting.");
          return false;
        }
        if(wallet_file_exists && keys_file_exists) //Yes wallet, yes keys
        {
          success_msg_writer() << tr("Wallet and key files found, loading...");
          m_wallet_file = wallet_path;
          return true;
        }
        else if(!wallet_file_exists && keys_file_exists) //No wallet, yes keys
        {
          success_msg_writer() << tr("Key file found but not wallet file. Regenerating...");
          m_wallet_file = wallet_path;
          return true;
        }
        else if(wallet_file_exists && !keys_file_exists) //Yes wallet, no keys
        {
          fail_msg_writer() << tr("Key file not found. Failed to open wallet: ") << "\"" << wallet_path << "\". Exiting.";
          return false;
        }
        else if(!wallet_file_exists && !keys_file_exists) //No wallet, no keys
        {
          bool ok = true;
          if (!m_restoring)
          {
            std::string prompt = tr("No wallet found with that name. Confirm creation of new wallet named: ");
            prompt += "\"" + wallet_path + "\"";
            confirm_creation = input_line(prompt, true);
            if(std::cin.eof())
            {
              LOG_ERROR("Unexpected std::cin.eof() - Exited simple_wallet::ask_wallet_create_if_needed()");
              return false;
            }
            ok = command_line::is_yes(confirm_creation);
          }
          if (ok)
          {
            success_msg_writer() << tr("Generating new wallet...");
            m_generate_new = wallet_path;
            return true;
          }
        }
      }
    } while(!wallet_name_valid);

  LOG_ERROR("Failed out of do-while loop in ask_wallet_create_if_needed()");
  return false;
}

/*!
 * \brief Prints the seed with a nice message
 * \param seed seed to print
 */
void simple_wallet::print_seed(const epee::wipeable_string &seed)
{
  success_msg_writer(true) << "\n" << boost::format(tr("NOTE: the following %s can be used to recover access to your wallet. "
    "Write them down and store them somewhere safe and secure. Please do not store them in "
    "your email or on file storage services outside of your immediate control.\n")) % (m_wallet->multisig() ? tr("string") : tr("25 words"));
  // don't log
  int space_index = 0;
  size_t len  = seed.size();
  for (const char *ptr = seed.data(); len--; ++ptr)
  {
    if (*ptr == ' ')
    {
      if (space_index == 15 || space_index == 7)
        putchar('\n');
      else
        putchar(*ptr);
      ++space_index;
    }
    else
      putchar(*ptr);
  }
  putchar('\n');
  fflush(stdout);
}
//----------------------------------------------------------------------------------------------------
static bool might_be_partial_seed(const epee::wipeable_string &words)
{
  std::vector<epee::wipeable_string> seed;

  words.split(seed);
  return seed.size() < 24;
}
//----------------------------------------------------------------------------------------------------
static bool datestr_to_int(const std::string &heightstr, uint16_t &year, uint8_t &month, uint8_t &day)
{
  if (heightstr.size() != 10 || heightstr[4] != '-' || heightstr[7] != '-')
  {
    fail_msg_writer() << tr("date format must be YYYY-MM-DD");
    return false;
  }
  try
  {
    year  = boost::lexical_cast<uint16_t>(heightstr.substr(0,4));
    // lexical_cast<uint8_t> won't work because uint8_t is treated as character type
    month = boost::lexical_cast<uint16_t>(heightstr.substr(5,2));
    day   = boost::lexical_cast<uint16_t>(heightstr.substr(8,2));
  }
  catch (const boost::bad_lexical_cast &)
  {
    fail_msg_writer() << tr("bad height parameter: ") << heightstr;
    return false;
  }
  return true;
}
//----------------------------------------------------------------------------------------------------
bool simple_wallet::init(const boost::program_options::variables_map& vm)
{
  LOKI_DEFER { m_electrum_seed.wipe(); };

  const bool testnet = tools::wallet2::has_testnet_option(vm);
  const bool stagenet = tools::wallet2::has_stagenet_option(vm);
  if (testnet && stagenet)
  {
    fail_msg_writer() << tr("Can't specify more than one of --testnet and --stagenet");
    return false;
  }
  network_type const nettype = testnet ? TESTNET : stagenet ? STAGENET : MAINNET;

  epee::wipeable_string multisig_keys;
  epee::wipeable_string password;

  if (!handle_command_line(vm))
    return false;

  bool welcome = false;

  if((!m_generate_new.empty()) + (!m_wallet_file.empty()) + (!m_generate_from_device.empty()) + (!m_generate_from_view_key.empty()) + (!m_generate_from_spend_key.empty()) + (!m_generate_from_keys.empty()) + (!m_generate_from_multisig_keys.empty()) + (!m_generate_from_json.empty()) > 1)
  {
    fail_msg_writer() << tr("can't specify more than one of --generate-new-wallet=\"wallet_name\", --wallet-file=\"wallet_name\", --generate-from-view-key=\"wallet_name\", --generate-from-spend-key=\"wallet_name\", --generate-from-keys=\"wallet_name\", --generate-from-multisig-keys=\"wallet_name\", --generate-from-json=\"jsonfilename\" and --generate-from-device=\"wallet_name\"");
    return false;
  }
  else if (m_generate_new.empty() && m_wallet_file.empty() && m_generate_from_device.empty() && m_generate_from_view_key.empty() && m_generate_from_spend_key.empty() && m_generate_from_keys.empty() && m_generate_from_multisig_keys.empty() && m_generate_from_json.empty())
  {
    if(!ask_wallet_create_if_needed()) return false;
  }

  if (!m_generate_new.empty() || m_restoring)
  {
    if (!m_subaddress_lookahead.empty() && !parse_subaddress_lookahead(m_subaddress_lookahead))
      return false;

    std::string old_language;
    // check for recover flag.  if present, require electrum word list (only recovery option for now).
    if (m_restore_deterministic_wallet || m_restore_multisig_wallet)
    {
      if (m_non_deterministic)
      {
        fail_msg_writer() << tr("can't specify both --restore-deterministic-wallet or --restore-multisig-wallet and --non-deterministic");
        return false;
      }
      if (!m_wallet_file.empty())
      {
        if (m_restore_multisig_wallet)
          fail_msg_writer() << tr("--restore-multisig-wallet uses --generate-new-wallet, not --wallet-file");
        else
          fail_msg_writer() << tr("--restore-deterministic-wallet uses --generate-new-wallet, not --wallet-file");
        return false;
      }

      if (m_electrum_seed.empty())
      {
        if (m_restore_multisig_wallet)
        {
            const char *prompt = "Specify multisig seed";
            m_electrum_seed = input_secure_line(prompt);
            if (std::cin.eof())
              return false;
            if (m_electrum_seed.empty())
            {
              fail_msg_writer() << tr("specify a recovery parameter with the --electrum-seed=\"multisig seed here\"");
              return false;
            }
        }
        else
        {
          m_electrum_seed = "";
          do
          {
            const char *prompt = m_electrum_seed.empty() ? "Specify Electrum seed" : "Electrum seed continued";
            epee::wipeable_string electrum_seed = input_secure_line(prompt);
            if (std::cin.eof())
              return false;
            if (electrum_seed.empty())
            {
              fail_msg_writer() << tr("specify a recovery parameter with the --electrum-seed=\"words list here\"");
              return false;
            }
            m_electrum_seed += electrum_seed;
            m_electrum_seed += ' ';
          } while (might_be_partial_seed(m_electrum_seed));
        }
      }

      if (m_restore_multisig_wallet)
      {
        const boost::optional<epee::wipeable_string> parsed = m_electrum_seed.parse_hexstr();
        if (!parsed)
        {
          fail_msg_writer() << tr("Multisig seed failed verification");
          return false;
        }
        multisig_keys = *parsed;
      }
      else
      {
        if (!crypto::ElectrumWords::words_to_bytes(m_electrum_seed, m_recovery_key, old_language))
        {
          fail_msg_writer() << tr("Electrum-style word list failed verification");
          return false;
        }
      }

      auto pwd_container = password_prompter(tr("Enter seed offset passphrase, empty if none"), false);
      if (std::cin.eof() || !pwd_container)
        return false;
      epee::wipeable_string seed_pass = pwd_container->password();
      if (!seed_pass.empty())
      {
        if (m_restore_multisig_wallet)
        {
          crypto::secret_key key;
          crypto::cn_slow_hash(seed_pass.data(), seed_pass.size(), (crypto::hash&)key, crypto::cn_slow_hash_type::heavy_v1);
          sc_reduce32((unsigned char*)key.data);
          multisig_keys = m_wallet->decrypt<epee::wipeable_string>(std::string(multisig_keys.data(), multisig_keys.size()), key, true);
        }
        else
          m_recovery_key = cryptonote::decrypt_key(m_recovery_key, seed_pass);
      }
    }
    if (!m_generate_from_view_key.empty())
    {
      m_wallet_file = m_generate_from_view_key;
      // parse address
      std::string address_string = input_line("Standard address");
      if (std::cin.eof())
        return false;
      if (address_string.empty()) {
        fail_msg_writer() << tr("No data supplied, cancelled");
        return false;
      }
      cryptonote::address_parse_info info;
      if(!get_account_address_from_str(info, nettype, address_string))
      {
          fail_msg_writer() << tr("failed to parse address");
          return false;
      }
      if (info.is_subaddress)
      {
        fail_msg_writer() << tr("This address is a subaddress which cannot be used here.");
        return false;
      }

      // parse view secret key
      epee::wipeable_string viewkey_string = input_secure_line("Secret view key");
      if (std::cin.eof())
        return false;
      if (viewkey_string.empty()) {
        fail_msg_writer() << tr("No data supplied, cancelled");
        return false;
      }
      crypto::secret_key viewkey;
      if (!viewkey_string.hex_to_pod(unwrap(unwrap(viewkey))))
      {
        fail_msg_writer() << tr("failed to parse view key secret key");
        return false;
      }

      m_wallet_file=m_generate_from_view_key;

      // check the view key matches the given address
      crypto::public_key pkey;
      if (!crypto::secret_key_to_public_key(viewkey, pkey)) {
        fail_msg_writer() << tr("failed to verify view key secret key");
        return false;
      }
      if (info.address.m_view_public_key != pkey) {
        fail_msg_writer() << tr("view key does not match standard address");
        return false;
      }

      auto r = new_wallet(vm, info.address, boost::none, viewkey);
      CHECK_AND_ASSERT_MES(r, false, tr("account creation failed"));
      password = *r;
      welcome = true;
    }
    else if (!m_generate_from_spend_key.empty())
    {
      m_wallet_file = m_generate_from_spend_key;
      // parse spend secret key
      epee::wipeable_string spendkey_string = input_secure_line("Secret spend key");
      if (std::cin.eof())
        return false;
      if (spendkey_string.empty()) {
        fail_msg_writer() << tr("No data supplied, cancelled");
        return false;
      }
      if (!spendkey_string.hex_to_pod(unwrap(unwrap(m_recovery_key))))
      {
        fail_msg_writer() << tr("failed to parse spend key secret key");
        return false;
      }
      auto r = new_wallet(vm, m_recovery_key, true, false, "");
      CHECK_AND_ASSERT_MES(r, false, tr("account creation failed"));
      password = *r;
      welcome = true;
    }
    else if (!m_generate_from_keys.empty())
    {
      m_wallet_file = m_generate_from_keys;
      // parse address
      std::string address_string = input_line("Standard address");
      if (std::cin.eof())
        return false;
      if (address_string.empty()) {
        fail_msg_writer() << tr("No data supplied, cancelled");
        return false;
      }
      cryptonote::address_parse_info info;
      if(!get_account_address_from_str(info, nettype, address_string))
      {
          fail_msg_writer() << tr("failed to parse address");
          return false;
      }
      if (info.is_subaddress)
      {
        fail_msg_writer() << tr("This address is a subaddress which cannot be used here.");
        return false;
      }

      // parse spend secret key
      epee::wipeable_string spendkey_string = input_secure_line("Secret spend key");
      if (std::cin.eof())
        return false;
      if (spendkey_string.empty()) {
        fail_msg_writer() << tr("No data supplied, cancelled");
        return false;
      }
      crypto::secret_key spendkey;
      if (!spendkey_string.hex_to_pod(unwrap(unwrap(spendkey))))
      {
        fail_msg_writer() << tr("failed to parse spend key secret key");
        return false;
      }

      // parse view secret key
      epee::wipeable_string viewkey_string = input_secure_line("Secret view key");
      if (std::cin.eof())
        return false;
      if (viewkey_string.empty()) {
        fail_msg_writer() << tr("No data supplied, cancelled");
        return false;
      }
      crypto::secret_key viewkey;
      if(!viewkey_string.hex_to_pod(unwrap(unwrap(viewkey))))
      {
        fail_msg_writer() << tr("failed to parse view key secret key");
        return false;
      }

      m_wallet_file=m_generate_from_keys;

      // check the spend and view keys match the given address
      crypto::public_key pkey;
      if (!crypto::secret_key_to_public_key(spendkey, pkey)) {
        fail_msg_writer() << tr("failed to verify spend key secret key");
        return false;
      }
      if (info.address.m_spend_public_key != pkey) {
        fail_msg_writer() << tr("spend key does not match standard address");
        return false;
      }
      if (!crypto::secret_key_to_public_key(viewkey, pkey)) {
        fail_msg_writer() << tr("failed to verify view key secret key");
        return false;
      }
      if (info.address.m_view_public_key != pkey) {
        fail_msg_writer() << tr("view key does not match standard address");
        return false;
      }
      auto r = new_wallet(vm, info.address, spendkey, viewkey);
      CHECK_AND_ASSERT_MES(r, false, tr("account creation failed"));
      password = *r;
      welcome = true;
    }
    
    // Asks user for all the data required to merge secret keys from multisig wallets into one master wallet, which then gets full control of the multisig wallet. The resulting wallet will be the same as any other regular wallet.
    else if (!m_generate_from_multisig_keys.empty())
    {
      m_wallet_file = m_generate_from_multisig_keys;
      unsigned int multisig_m;
      unsigned int multisig_n;
      
      // parse multisig type
      std::string multisig_type_string = input_line("Multisig type (input as M/N with M <= N and M > 1)");
      if (std::cin.eof())
        return false;
      if (multisig_type_string.empty())
      {
        fail_msg_writer() << tr("No data supplied, cancelled");
        return false;
      }
      if (sscanf(multisig_type_string.c_str(), "%u/%u", &multisig_m, &multisig_n) != 2)
      {
        fail_msg_writer() << tr("Error: expected M/N, but got: ") << multisig_type_string;
        return false;
      }
      if (multisig_m <= 1 || multisig_m > multisig_n)
      {
        fail_msg_writer() << tr("Error: expected N > 1 and N <= M, but got: ") << multisig_type_string;
        return false;
      }
      if (multisig_m != multisig_n)
      {
        fail_msg_writer() << tr("Error: M/N is currently unsupported. ");
        return false;
      }      
      message_writer() << boost::format(tr("Generating master wallet from %u of %u multisig wallet keys")) % multisig_m % multisig_n;
      
      // parse multisig address
      std::string address_string = input_line("Multisig wallet address");
      if (std::cin.eof())
        return false;
      if (address_string.empty()) {
        fail_msg_writer() << tr("No data supplied, cancelled");
        return false;
      }
      cryptonote::address_parse_info info;
      if(!get_account_address_from_str(info, nettype, address_string))
      {
          fail_msg_writer() << tr("failed to parse address");
          return false;
      }
      
      // parse secret view key
      epee::wipeable_string viewkey_string = input_secure_line("Secret view key");
      if (std::cin.eof())
        return false;
      if (viewkey_string.empty())
      {
        fail_msg_writer() << tr("No data supplied, cancelled");
        return false;
      }
      crypto::secret_key viewkey;
      if(!viewkey_string.hex_to_pod(unwrap(unwrap(viewkey))))
      {
        fail_msg_writer() << tr("failed to parse secret view key");
        return false;
      }
      
      // check that the view key matches the given address
      crypto::public_key pkey;
      if (!crypto::secret_key_to_public_key(viewkey, pkey))
      {
        fail_msg_writer() << tr("failed to verify secret view key");
        return false;
      }
      if (info.address.m_view_public_key != pkey)
      {
        fail_msg_writer() << tr("view key does not match standard address");
        return false;
      }
      
      // parse multisig spend keys
      crypto::secret_key spendkey;
      // parsing N/N
      if(multisig_m == multisig_n)
      {
        std::vector<crypto::secret_key> multisig_secret_spendkeys(multisig_n);
        epee::wipeable_string spendkey_string;
        cryptonote::blobdata spendkey_data;
        // get N secret spend keys from user
        for(unsigned int i=0; i<multisig_n; ++i)
        {
          spendkey_string = input_secure_line(tr((boost::format(tr("Secret spend key (%u of %u)")) % (i+1) % multisig_m).str().c_str()));
          if (std::cin.eof())
            return false;
          if (spendkey_string.empty())
          {
            fail_msg_writer() << tr("No data supplied, cancelled");
            return false;
          }
          if(!spendkey_string.hex_to_pod(unwrap(unwrap(multisig_secret_spendkeys[i]))))
          {
            fail_msg_writer() << tr("failed to parse spend key secret key");
            return false;
          }
        }
        
        // sum the spend keys together to get the master spend key
        spendkey = multisig_secret_spendkeys[0];
        for(unsigned int i=1; i<multisig_n; ++i)
          sc_add(reinterpret_cast<unsigned char*>(&spendkey), reinterpret_cast<unsigned char*>(&spendkey), reinterpret_cast<unsigned char*>(&multisig_secret_spendkeys[i]));
      }
      // parsing M/N
      else
      {
        fail_msg_writer() << tr("Error: M/N is currently unsupported");
        return false;
      }
      
      // check that the spend key matches the given address
      if (!crypto::secret_key_to_public_key(spendkey, pkey))
      {
        fail_msg_writer() << tr("failed to verify spend key secret key");
        return false;
      }
      if (info.address.m_spend_public_key != pkey)
      {
        fail_msg_writer() << tr("spend key does not match standard address");
        return false;
      }
      
      // create wallet
      auto r = new_wallet(vm, info.address, spendkey, viewkey);
      CHECK_AND_ASSERT_MES(r, false, tr("account creation failed"));
      password = *r;
      welcome = true;
    }
    
    else if (!m_generate_from_json.empty())
    {
      try
      {
        auto rc = tools::wallet2::make_from_json(vm, false, m_generate_from_json, password_prompter);
        m_wallet = std::move(rc.first);
        password = rc.second.password();
        m_wallet_file = m_wallet->path();
      }
      catch (const std::exception &e)
      {
        fail_msg_writer() << e.what();
        return false;
      }
      if (!m_wallet)
        return false;
    }
    else if (!m_generate_from_device.empty())
    {
      m_wallet_file = m_generate_from_device;
      // create wallet
      auto r = new_wallet(vm);
      CHECK_AND_ASSERT_MES(r, false, tr("account creation failed"));
      password = *r;
      welcome = true;
      // if no block_height is specified, assume its a new account and start it "now"
      if(m_wallet->get_refresh_from_block_height() == 0) {
        {
          tools::scoped_message_writer wrt = tools::msg_writer();
          wrt << tr("No restore height is specified.") << " ";
          wrt << tr("Assumed you are creating a new account, restore will be done from current estimated blockchain height.") << " ";
          wrt << tr("Use --restore-height or --restore-date if you want to restore an already setup account from a specific height.");
        }
        std::string confirm = input_line(tr("Is this okay?"), true);
        if (std::cin.eof() || !command_line::is_yes(confirm))
          CHECK_AND_ASSERT_MES(false, false, tr("account creation aborted"));

        m_wallet->set_refresh_from_block_height(m_wallet->estimate_blockchain_height());
        m_wallet->explicit_refresh_from_block_height(true);
        m_restore_height = m_wallet->get_refresh_from_block_height();
      }
    }
    else
    {
      if (m_generate_new.empty()) {
        fail_msg_writer() << tr("specify a wallet path with --generate-new-wallet (not --wallet-file)");
        return false;
      }
      m_wallet_file = m_generate_new;
      boost::optional<epee::wipeable_string> r;
      if (m_restore_multisig_wallet)
        r = new_wallet(vm, multisig_keys, old_language);
      else
        r = new_wallet(vm, m_recovery_key, m_restore_deterministic_wallet, m_non_deterministic, old_language);
      CHECK_AND_ASSERT_MES(r, false, tr("account creation failed"));
      password = *r;
      welcome = true;
    }

    if (m_restoring && m_generate_from_json.empty() && m_generate_from_device.empty())
    {
      m_wallet->explicit_refresh_from_block_height(!(command_line::is_arg_defaulted(vm, arg_restore_height) &&
        command_line::is_arg_defaulted(vm, arg_restore_date)));
      if (command_line::is_arg_defaulted(vm, arg_restore_height) && !command_line::is_arg_defaulted(vm, arg_restore_date))
      {
        uint16_t year;
        uint8_t month;
        uint8_t day;
        if (!datestr_to_int(m_restore_date, year, month, day))
          return false;
        try
        {
          m_restore_height = m_wallet->get_blockchain_height_by_date(year, month, day);
          success_msg_writer() << tr("Restore height is: ") << m_restore_height;
        }
        catch (const std::runtime_error& e)
        {
          fail_msg_writer() << e.what();
          return false;
        }
      }
    }
    if (!m_wallet->explicit_refresh_from_block_height() && m_restoring)
    {
      rpc::version_t version;
      bool connected = try_connect_to_daemon(false, &version);
      while (true)
      {
        std::string heightstr;
        if (!connected || version < rpc::version_t{1, 6})
          heightstr = input_line("Restore from specific blockchain height (optional, default 0)");
        else
          heightstr = input_line("Restore from specific blockchain height (optional, default 0),\nor alternatively from specific date (YYYY-MM-DD)");
        if (std::cin.eof())
          return false;
        if (heightstr.empty())
        {
          m_restore_height = 0;
          break;
        }
        try
        {
          m_restore_height = boost::lexical_cast<uint64_t>(heightstr);
          break;
        }
        catch (const boost::bad_lexical_cast &)
        {
          if (!connected || version < rpc::version_t{1, 6})
          {
            fail_msg_writer() << tr("bad m_restore_height parameter: ") << heightstr;
            continue;
          }
          uint16_t year;
          uint8_t month;  // 1, 2, ..., 12
          uint8_t day;    // 1, 2, ..., 31
          try
          {
            if (!datestr_to_int(heightstr, year, month, day))
              return false;
            m_restore_height = m_wallet->get_blockchain_height_by_date(year, month, day);
            success_msg_writer() << tr("Restore height is: ") << m_restore_height;
            std::string confirm = input_line(tr("Is this okay?"), true);
            if (std::cin.eof())
              return false;
            if(command_line::is_yes(confirm))
              break;
          }
          catch (const boost::bad_lexical_cast &)
          {
            fail_msg_writer() << tr("bad m_restore_height parameter: ") << heightstr;
          }
          catch (const std::runtime_error& e)
          {
            fail_msg_writer() << e.what();
          }
        }
      }
    }
    if (m_restoring)
    {
      uint64_t estimate_height = m_wallet->estimate_blockchain_height();
      if (m_restore_height >= estimate_height)
      {
        success_msg_writer() << tr("Restore height ") << m_restore_height << (" is not yet reached. The current estimated height is ") << estimate_height;
        std::string confirm = input_line(tr("Still apply restore height?"), true);
        if (std::cin.eof() || command_line::is_no(confirm))
          m_restore_height = 0;
      }
      m_wallet->set_refresh_from_block_height(m_restore_height);
    }
    m_wallet->rewrite(m_wallet_file, password);
  }
  else
  {
    assert(!m_wallet_file.empty());
    if (!m_subaddress_lookahead.empty())
    {
      fail_msg_writer() << tr("can't specify --subaddress-lookahead and --wallet-file at the same time");
      return false;
    }
    auto r = open_wallet(vm);
    CHECK_AND_ASSERT_MES(r, false, tr("failed to open account"));
    password = *r;
  }
  if (!m_wallet)
  {
    fail_msg_writer() << tr("wallet is null");
    return false;
  }

  if (!m_wallet->is_trusted_daemon())
    message_writer() << (boost::format(tr("Warning: using an untrusted daemon at %s, privacy will be lessened")) % m_wallet->get_daemon_address()).str();

  if (m_wallet->get_ring_database().empty())
    fail_msg_writer() << tr("Failed to initialize ring database: privacy enhancing features will be inactive");

  m_wallet->callback(this);

  if (welcome)
    message_writer(epee::console_color_yellow, true) << tr("If you are new to Loki, type \"welcome\" for a brief overview.");

  if (m_long_payment_id_support)
  {
    message_writer(epee::console_color_red, false) <<
        tr("WARNING: obsolete long payment IDs are enabled. Sending transactions with those payment IDs are bad for your privacy.");
    message_writer(epee::console_color_red, false) <<
        tr("It is recommended that you do not use them, and ask recipients who ask for one to not endanger your privacy.");
  }

  return true;
}
//----------------------------------------------------------------------------------------------------
bool simple_wallet::deinit()
{
  if (!m_wallet.get())
    return true;

  return close_wallet();
}
//----------------------------------------------------------------------------------------------------
bool simple_wallet::handle_command_line(const boost::program_options::variables_map& vm)
{
  m_wallet_file                   = command_line::get_arg(vm, arg_wallet_file);
  m_generate_new                  = command_line::get_arg(vm, arg_generate_new_wallet);
  m_generate_from_device          = command_line::get_arg(vm, arg_generate_from_device);
  m_generate_from_view_key        = command_line::get_arg(vm, arg_generate_from_view_key);
  m_generate_from_spend_key       = command_line::get_arg(vm, arg_generate_from_spend_key);
  m_generate_from_keys            = command_line::get_arg(vm, arg_generate_from_keys);
  m_generate_from_multisig_keys   = command_line::get_arg(vm, arg_generate_from_multisig_keys);
  m_generate_from_json            = command_line::get_arg(vm, arg_generate_from_json);
  m_mnemonic_language             = command_line::get_arg(vm, arg_mnemonic_language);
  m_electrum_seed                 = command_line::get_arg(vm, arg_electrum_seed);
  m_restore_deterministic_wallet  = command_line::get_arg(vm, arg_restore_deterministic_wallet);
  m_restore_multisig_wallet       = command_line::get_arg(vm, arg_restore_multisig_wallet);
  m_non_deterministic             = command_line::get_arg(vm, arg_non_deterministic);
  m_allow_mismatched_daemon_version = command_line::get_arg(vm, arg_allow_mismatched_daemon_version);
  m_restore_height                = command_line::get_arg(vm, arg_restore_height);
  m_restore_date                  = command_line::get_arg(vm, arg_restore_date);
  m_do_not_relay                  = command_line::get_arg(vm, arg_do_not_relay);
  m_subaddress_lookahead          = command_line::get_arg(vm, arg_subaddress_lookahead);
  m_use_english_language_names    = command_line::get_arg(vm, arg_use_english_language_names);
  m_long_payment_id_support       = command_line::get_arg(vm, arg_long_payment_id_support);
  m_restoring                     = !m_generate_from_view_key.empty() ||
                                    !m_generate_from_spend_key.empty() ||
                                    !m_generate_from_keys.empty() ||
                                    !m_generate_from_multisig_keys.empty() ||
                                    !m_generate_from_json.empty() ||
                                    !m_generate_from_device.empty() ||
                                    m_restore_deterministic_wallet ||
                                    m_restore_multisig_wallet;

  if (!command_line::is_arg_defaulted(vm, arg_restore_date))
  {
    uint16_t year;
    uint8_t month, day;
    if (!datestr_to_int(m_restore_date, year, month, day))
      return false;
  }

  return true;
}
//----------------------------------------------------------------------------------------------------
bool simple_wallet::try_connect_to_daemon(bool silent, rpc::version_t* version)
{
  rpc::version_t version_{};
  if (!version)
    version = &version_;
  if (!m_wallet->check_connection(version))
  {
    if (!silent)
      fail_msg_writer() << tr("wallet failed to connect to daemon: ") << m_wallet->get_daemon_address() << ". " <<
        tr("Daemon either is not started or wrong port was passed. "
        "Please make sure daemon is running or change the daemon address using the 'set_daemon' command.");
    return false;
  }
  if (!m_allow_mismatched_daemon_version && version->first != rpc::VERSION.first)
  {
    if (!silent)
      fail_msg_writer() << boost::format(tr("Daemon uses a different RPC major version (%u) than the wallet (%u): %s. Either update one of them, or use --allow-mismatched-daemon-version.")) % version->first % rpc::VERSION.first % m_wallet->get_daemon_address();
    return false;
  }
  return true;
}

/*!
 * \brief Gets the word seed language from the user.
 * 
 * User is asked to choose from a list of supported languages.
 * 
 * \return The chosen language.
 */
std::string simple_wallet::get_mnemonic_language()
{
  std::vector<std::string> language_list_self, language_list_english;
  const std::vector<std::string> &language_list = m_use_english_language_names ? language_list_english : language_list_self;
  std::string language_choice;
  int language_number = -1;
  crypto::ElectrumWords::get_language_list(language_list_self, false);
  crypto::ElectrumWords::get_language_list(language_list_english, true);
  std::cout << tr("List of available languages for your wallet's seed:") << std::endl;
  std::cout << tr("If your display freezes, exit blind with ^C, then run again with --use-english-language-names") << std::endl;
  int ii;
  std::vector<std::string>::const_iterator it;
  for (it = language_list.begin(), ii = 0; it != language_list.end(); it++, ii++)
  {
    std::cout << ii << " : " << *it << std::endl;
  }
  while (language_number < 0)
  {
    language_choice = input_line(tr("Enter the number corresponding to the language of your choice"));
    if (std::cin.eof())
      return std::string();
    try
    {
      language_number = std::stoi(language_choice);
      if (!((language_number >= 0) && (static_cast<unsigned int>(language_number) < language_list.size())))
      {
        language_number = -1;
        fail_msg_writer() << tr("invalid language choice entered. Please try again.\n");
      }
    }
    catch (const std::exception &e)
    {
      fail_msg_writer() << tr("invalid language choice entered. Please try again.\n");
    }
  }
  return language_list_self[language_number];
}
//----------------------------------------------------------------------------------------------------
boost::optional<tools::password_container> simple_wallet::get_and_verify_password() const
{
  auto pwd_container = default_password_prompter(m_wallet_file.empty());
  if (!pwd_container)
    return boost::none;

  if (!m_wallet->verify_password(pwd_container->password()))
  {
    fail_msg_writer() << tr("invalid password");
    return boost::none;
  }
  return pwd_container;
}
//----------------------------------------------------------------------------------------------------
boost::optional<epee::wipeable_string> simple_wallet::new_wallet(const boost::program_options::variables_map& vm,
  const crypto::secret_key& recovery_key, bool recover, bool two_random, const std::string &old_language)
{
  std::pair<std::unique_ptr<tools::wallet2>, tools::password_container> rc;
  try { rc = tools::wallet2::make_new(vm, false, password_prompter); }
  catch(const std::exception &e) { fail_msg_writer() << tr("Error creating wallet: ") << e.what(); return {}; }
  m_wallet = std::move(rc.first);
  if (!m_wallet)
  {
    return {};
  }
  epee::wipeable_string password = rc.second.password();

  if (!m_subaddress_lookahead.empty())
  {
    auto lookahead = parse_subaddress_lookahead(m_subaddress_lookahead);
    assert(lookahead);
    m_wallet->set_subaddress_lookahead(lookahead->first, lookahead->second);
  }

  bool was_deprecated_wallet = m_restore_deterministic_wallet && ((old_language == crypto::ElectrumWords::old_language_name) ||
    crypto::ElectrumWords::get_is_old_style_seed(m_electrum_seed));

  std::string mnemonic_language = old_language;

  std::vector<std::string> language_list;
  crypto::ElectrumWords::get_language_list(language_list);
  if (mnemonic_language.empty() && std::find(language_list.begin(), language_list.end(), m_mnemonic_language) != language_list.end())
  {
    mnemonic_language = m_mnemonic_language;
  }

  // Ask for seed language if:
  // it's a deterministic wallet AND
  // a seed language is not already specified AND
  // (it is not a wallet restore OR if it was a deprecated wallet
  // that was earlier used before this restore)
  if ((!two_random) && (mnemonic_language.empty() || mnemonic_language == crypto::ElectrumWords::old_language_name) && (!m_restore_deterministic_wallet || was_deprecated_wallet))
  {
    if (was_deprecated_wallet)
    {
      // The user had used an older version of the wallet with old style mnemonics.
      message_writer(epee::console_color_green, false) << "\n" << tr("You had been using "
        "a deprecated version of the wallet. Please use the new seed that we provide.\n");
    }
    mnemonic_language = get_mnemonic_language();
    if (mnemonic_language.empty())
      return {};
  }

  m_wallet->set_seed_language(mnemonic_language);

  bool create_address_file = command_line::get_arg(vm, arg_create_address_file);

  crypto::secret_key recovery_val;
  try
  {
    recovery_val = m_wallet->generate(m_wallet_file, std::move(rc.second).password(), recovery_key, recover, two_random, create_address_file);
    message_writer(epee::console_color_white, true) << tr("Generated new wallet: ")
      << m_wallet->get_account().get_public_address_str(m_wallet->nettype());
    PAUSE_READLINE();
    std::cout << tr("View key: ");
    print_secret_key(m_wallet->get_account().get_keys().m_view_secret_key);
    std::cout << '\n';
  }
  catch (const std::exception& e)
  {
    fail_msg_writer() << tr("failed to generate new wallet: ") << e.what();
    return {};
  }

  // convert rng value to electrum-style word list
  epee::wipeable_string electrum_words;

  crypto::ElectrumWords::bytes_to_words(recovery_val, electrum_words, mnemonic_language);

  success_msg_writer() <<
    "**********************************************************************\n" <<
    tr("Your wallet has been generated!\n"
    "To start synchronizing with the daemon, use the \"refresh\" command.\n"
    "Use the \"help\" command to see the list of available commands.\n"
    "Use \"help <command>\" to see a command's documentation.\n"
    "Always use the \"exit\" command when closing loki-wallet-cli to save \n"
    "your current session's state. Otherwise, you might need to synchronize \n"
    "your wallet again (your wallet keys are NOT at risk in any case).\n")
  ;

  if (!two_random)
  {
    print_seed(electrum_words);
  }
  success_msg_writer() << "**********************************************************************";

  return password;
}
//----------------------------------------------------------------------------------------------------
boost::optional<epee::wipeable_string> simple_wallet::new_wallet(const boost::program_options::variables_map& vm,
  const cryptonote::account_public_address& address, const boost::optional<crypto::secret_key>& spendkey,
  const crypto::secret_key& viewkey)
{
  std::pair<std::unique_ptr<tools::wallet2>, tools::password_container> rc;
  try { rc = tools::wallet2::make_new(vm, false, password_prompter); }
  catch(const std::exception &e) { fail_msg_writer() << tr("Error creating wallet: ") << e.what(); return {}; }
  m_wallet = std::move(rc.first);
  if (!m_wallet)
  {
    return {};
  }
  epee::wipeable_string password = rc.second.password();

  if (!m_subaddress_lookahead.empty())
  {
    auto lookahead = parse_subaddress_lookahead(m_subaddress_lookahead);
    assert(lookahead);
    m_wallet->set_subaddress_lookahead(lookahead->first, lookahead->second);
  }

  if (m_restore_height)
    m_wallet->set_refresh_from_block_height(m_restore_height);

  bool create_address_file = command_line::get_arg(vm, arg_create_address_file);

  try
  {
    if (spendkey)
    {
      m_wallet->generate(m_wallet_file, std::move(rc.second).password(), address, *spendkey, viewkey, create_address_file);
    }
    else
    {
      m_wallet->generate(m_wallet_file, std::move(rc.second).password(), address, viewkey, create_address_file);
    }
    message_writer(epee::console_color_white, true) << tr("Generated new wallet: ")
      << m_wallet->get_account().get_public_address_str(m_wallet->nettype());
  }
  catch (const std::exception& e)
  {
    fail_msg_writer() << tr("failed to generate new wallet: ") << e.what();
    return {};
  }


  return password;
}

//----------------------------------------------------------------------------------------------------
boost::optional<epee::wipeable_string> simple_wallet::new_wallet(const boost::program_options::variables_map& vm)
{
  std::pair<std::unique_ptr<tools::wallet2>, tools::password_container> rc;
  try { rc = tools::wallet2::make_new(vm, false, password_prompter); }
  catch(const std::exception &e) { fail_msg_writer() << tr("Error creating wallet: ") << e.what(); return {}; }
  m_wallet = std::move(rc.first);
  m_wallet->callback(this);
  if (!m_wallet)
  {
    return {};
  }
  epee::wipeable_string password = rc.second.password();

  if (!m_subaddress_lookahead.empty())
  {
    auto lookahead = parse_subaddress_lookahead(m_subaddress_lookahead);
    assert(lookahead);
    m_wallet->set_subaddress_lookahead(lookahead->first, lookahead->second);
  }

  if (m_restore_height)
    m_wallet->set_refresh_from_block_height(m_restore_height);

  auto device_desc = tools::wallet2::device_name_option(vm);
  auto device_derivation_path = tools::wallet2::device_derivation_path_option(vm);
  try
  {
    bool create_address_file = command_line::get_arg(vm, arg_create_address_file);
    m_wallet->device_derivation_path(device_derivation_path);
    m_wallet->restore(m_wallet_file, std::move(rc.second).password(), device_desc.empty() ? "Ledger" : device_desc, create_address_file);
    message_writer(epee::console_color_white, true) << tr("Generated new wallet on hw device: ")
      << m_wallet->get_account().get_public_address_str(m_wallet->nettype());
  }
  catch (const std::exception& e)
  {
    fail_msg_writer() << tr("failed to generate new wallet: ") << e.what();
    return {};
  }

  return password;
}
//----------------------------------------------------------------------------------------------------
boost::optional<epee::wipeable_string> simple_wallet::new_wallet(const boost::program_options::variables_map& vm,
    const epee::wipeable_string &multisig_keys, const std::string &old_language)
{
  std::pair<std::unique_ptr<tools::wallet2>, tools::password_container> rc;
  try { rc = tools::wallet2::make_new(vm, false, password_prompter); }
  catch(const std::exception &e) { fail_msg_writer() << tr("Error creating wallet: ") << e.what(); return {}; }
  m_wallet = std::move(rc.first);
  if (!m_wallet)
  {
    return {};
  }
  epee::wipeable_string password = rc.second.password();

  if (!m_subaddress_lookahead.empty())
  {
    auto lookahead = parse_subaddress_lookahead(m_subaddress_lookahead);
    assert(lookahead);
    m_wallet->set_subaddress_lookahead(lookahead->first, lookahead->second);
  }

  std::string mnemonic_language = old_language;

  std::vector<std::string> language_list;
  crypto::ElectrumWords::get_language_list(language_list);
  if (mnemonic_language.empty() && std::find(language_list.begin(), language_list.end(), m_mnemonic_language) != language_list.end())
  {
    mnemonic_language = m_mnemonic_language;
  }

  m_wallet->set_seed_language(mnemonic_language);

  bool create_address_file = command_line::get_arg(vm, arg_create_address_file);

  try
  {
    m_wallet->generate(m_wallet_file, std::move(rc.second).password(), multisig_keys, create_address_file);
    bool ready;
    uint32_t threshold, total;
    if (!m_wallet->multisig(&ready, &threshold, &total) || !ready)
    {
      fail_msg_writer() << tr("failed to generate new mutlisig wallet");
      return {};
    }
    message_writer(epee::console_color_white, true) << boost::format(tr("Generated new %u/%u multisig wallet: ")) % threshold % total
      << m_wallet->get_account().get_public_address_str(m_wallet->nettype());
  }
  catch (const std::exception& e)
  {
    fail_msg_writer() << tr("failed to generate new wallet: ") << e.what();
    return {};
  }

  return password;
}
//----------------------------------------------------------------------------------------------------
boost::optional<epee::wipeable_string> simple_wallet::open_wallet(const boost::program_options::variables_map& vm)
{
  if (!tools::wallet2::wallet_valid_path_format(m_wallet_file))
  {
    fail_msg_writer() << tr("wallet file path not valid: ") << m_wallet_file;
    return {};
  }

  bool keys_file_exists;
  bool wallet_file_exists;

  tools::wallet2::wallet_exists(m_wallet_file, keys_file_exists, wallet_file_exists);
  if(!keys_file_exists)
  {
    fail_msg_writer() << tr("Key file not found. Failed to open wallet");
    return {};
  }
  
  epee::wipeable_string password;
  try
  {
    auto rc = tools::wallet2::make_from_file(vm, false, "", password_prompter);
    m_wallet = std::move(rc.first);
    password = std::move(std::move(rc.second).password());
    if (!m_wallet)
    {
      return {};
    }

    m_wallet->callback(this);
    m_wallet->load(m_wallet_file, password);
    std::string prefix;
    bool ready;
    uint32_t threshold, total;
    if (m_wallet->watch_only())
      prefix = tr("Opened watch-only wallet");
    else if (m_wallet->multisig(&ready, &threshold, &total))
      prefix = (boost::format(tr("Opened %u/%u multisig wallet%s")) % threshold % total % (ready ? "" : " (not yet finalized)")).str();
    else
      prefix = tr("Opened wallet");
    message_writer(epee::console_color_white, true) <<
      prefix << ": " << m_wallet->get_account().get_public_address_str(m_wallet->nettype());
    if (m_wallet->get_account().get_device()) {
       message_writer(epee::console_color_white, true) << "Wallet is on device: " << m_wallet->get_account().get_device().get_name();
    }
    // If the wallet file is deprecated, we should ask for mnemonic language again and store
    // everything in the new format.
    // NOTE: this is_deprecated() refers to the wallet file format before becoming JSON. It does not refer to the "old english" seed words form of "deprecated" used elsewhere.
    if (m_wallet->is_deprecated())
    {
      bool is_deterministic;
      {
        SCOPED_WALLET_UNLOCK_ON_BAD_PASSWORD(return {};);
        is_deterministic = m_wallet->is_deterministic();
      }
      if (is_deterministic)
      {
        message_writer(epee::console_color_green, false) << "\n" << tr("You had been using "
          "a deprecated version of the wallet. Please proceed to upgrade your wallet.\n");
        std::string mnemonic_language = get_mnemonic_language();
        if (mnemonic_language.empty())
          return {};
        m_wallet->set_seed_language(mnemonic_language);
        m_wallet->rewrite(m_wallet_file, password);

        // Display the seed
        epee::wipeable_string seed;
        m_wallet->get_seed(seed);
        print_seed(seed);
      }
      else
      {
        message_writer(epee::console_color_green, false) << "\n" << tr("You had been using "
          "a deprecated version of the wallet. Your wallet file format is being upgraded now.\n");
        m_wallet->rewrite(m_wallet_file, password);
      }
    }
  }
  catch (const std::exception& e)
  {
    fail_msg_writer() << tr("failed to load wallet: ") << e.what();
    if (m_wallet)
    {
      // only suggest removing cache if the password was actually correct
      bool password_is_correct = false;
      try
      {
        password_is_correct = m_wallet->verify_password(password);
      }
      catch (...) { } // guard against I/O errors
      if (password_is_correct)
        fail_msg_writer() << boost::format(tr("You may want to remove the file \"%s\" and try again")) % m_wallet_file;
    }
    return {};
  }
  success_msg_writer() <<
    "**********************************************************************\n" <<
    tr("Use the \"help\" command to see the list of available commands.\n") <<
    tr("Use \"help <command>\" to see a command's documentation.\n") <<
    "**********************************************************************";
  return password;
}
//----------------------------------------------------------------------------------------------------
bool simple_wallet::close_wallet()
{
  if (m_idle_run.load(std::memory_order_relaxed))
  {
    m_idle_run.store(false, std::memory_order_relaxed);
    m_wallet->stop();
    {
      boost::unique_lock<boost::mutex> lock(m_idle_mutex);
      m_idle_cond.notify_one();
    }
    m_idle_thread.join();
  }

  bool r = m_wallet->deinit();
  if (!r)
  {
    fail_msg_writer() << tr("failed to deinitialize wallet");
    return false;
  }

  try
  {
    m_wallet->store();
  }
  catch (const std::exception& e)
  {
    fail_msg_writer() << e.what();
    return false;
  }

  return true;
}
//----------------------------------------------------------------------------------------------------
bool simple_wallet::save(const std::vector<std::string> &args)
{
  try
  {
    LOCK_IDLE_SCOPE();
    m_wallet->store();
    success_msg_writer() << tr("Wallet data saved");
  }
  catch (const std::exception& e)
  {
    fail_msg_writer() << e.what();
  }

  return true;
}
//----------------------------------------------------------------------------------------------------
bool simple_wallet::save_watch_only(const std::vector<std::string> &args/* = std::vector<std::string>()*/)
{
  if (m_wallet->multisig())
  {
    fail_msg_writer() << tr("wallet is multisig and cannot save a watch-only version");
    return true;
  }

  const auto pwd_container = password_prompter(tr("Password for new watch-only wallet"), true);

  if (!pwd_container)
  {
    fail_msg_writer() << tr("failed to read wallet password");
    return true;
  }

  try
  {
    std::string new_keys_filename;
    m_wallet->write_watch_only_wallet(m_wallet_file, pwd_container->password(), new_keys_filename);
    success_msg_writer() << tr("Watch only wallet saved as: ") << new_keys_filename;
  }
  catch (const std::exception &e)
  {
    fail_msg_writer() << tr("Failed to save watch only wallet: ") << e.what();
    return true;
  }
  return true;
}
//----------------------------------------------------------------------------------------------------
bool simple_wallet::start_mining(const std::vector<std::string>& args)
{
  if (!m_wallet->is_trusted_daemon())
  {
    fail_msg_writer() << tr("this command requires a trusted daemon. Enable with --trusted-daemon");
    return true;
  }

  if (!try_connect_to_daemon())
    return true;

  if (!m_wallet)
  {
    fail_msg_writer() << tr("wallet is null");
    return true;
  }
  rpc::START_MINING::request req{};
  req.miner_address = m_wallet->get_account().get_public_address_str(m_wallet->nettype());

  bool ok = true;
  size_t arg_size = args.size();
  if(arg_size >= 1)
  {
    uint16_t num = 1;
    ok = string_tools::get_xtype_from_string(num, args[0]);
    ok = ok && 1 <= num;
    req.threads_count = num;
  }
  else
  {
    req.threads_count = 1;
  }

  if (!ok)
  {
    PRINT_USAGE(USAGE_START_MINING);
    return true;
  }

  rpc::START_MINING::response res{};
  bool r = m_wallet->invoke_http_json("/start_mining", req, res);
  std::string err = interpret_rpc_response(r, res.status);
  if (err.empty())
    success_msg_writer() << tr("Mining started in daemon");
  else
    fail_msg_writer() << tr("mining has NOT been started: ") << err;
  return true;
}
//----------------------------------------------------------------------------------------------------
bool simple_wallet::stop_mining(const std::vector<std::string>& args)
{
  if (!try_connect_to_daemon())
    return true;

  if (!m_wallet)
  {
    fail_msg_writer() << tr("wallet is null");
    return true;
  }

  rpc::STOP_MINING::request req{};
  rpc::STOP_MINING::response res{};
  bool r = m_wallet->invoke_http_json("/stop_mining", req, res);
  std::string err = interpret_rpc_response(r, res.status);
  if (err.empty())
    success_msg_writer() << tr("Mining stopped in daemon");
  else
    fail_msg_writer() << tr("mining has NOT been stopped: ") << err;
  return true;
}
//----------------------------------------------------------------------------------------------------
bool simple_wallet::set_daemon(const std::vector<std::string>& args)
{
  std::string daemon_url;

  if (args.size() < 1)
  {
    PRINT_USAGE(USAGE_SET_DAEMON);
    return true;
  }

  boost::regex rgx("^(.*://)?([A-Za-z0-9\\-\\.]+)(:[0-9]+)?");
  boost::cmatch match;
  // If user input matches URL regex
  if (boost::regex_match(args[0].c_str(), match, rgx))
  {
    if (match.length() < 4)
    {
      fail_msg_writer() << tr("Unexpected array length - Exited simple_wallet::set_daemon()");
      return true;
    }
    // If no port has been provided, use the default from config
    if (!match[3].length())
    {
      int daemon_port = get_config(m_wallet->nettype()).RPC_DEFAULT_PORT;
      daemon_url = match[1] + match[2] + std::string(":") + std::to_string(daemon_port);
    } else {
      daemon_url = args[0];
    }
    LOCK_IDLE_SCOPE();
    m_wallet->init(daemon_url);

    if (args.size() == 2)
    {
      if (args[1] == "trusted")
        m_wallet->set_trusted_daemon(true);
      else if (args[1] == "untrusted")
        m_wallet->set_trusted_daemon(false);
      else
      {
        fail_msg_writer() << tr("Expected trusted or untrusted, got ") << args[1] << ": assuming untrusted";
        m_wallet->set_trusted_daemon(false);
      }
    }
    else
    {
      m_wallet->set_trusted_daemon(false);
      try
      {
        if (tools::is_local_address(m_wallet->get_daemon_address()))
        {
          MINFO(tr("Daemon is local, assuming trusted"));
          m_wallet->set_trusted_daemon(true);
        }
      }
      catch (const std::exception &e) { }
    }
    success_msg_writer() << boost::format("Daemon set to %s, %s") % daemon_url % (m_wallet->is_trusted_daemon() ? tr("trusted") : tr("untrusted"));
  } else {
    fail_msg_writer() << tr("This does not seem to be a valid daemon URL.");
  }
  return true;
}
//----------------------------------------------------------------------------------------------------
bool simple_wallet::save_bc(const std::vector<std::string>& args)
{
  if (!try_connect_to_daemon())
    return true;

  if (!m_wallet)
  {
    fail_msg_writer() << tr("wallet is null");
    return true;
  }
  rpc::SAVE_BC::request req{};
  rpc::SAVE_BC::response res{};
  bool r = m_wallet->invoke_http_json("/save_bc", req, res);
  std::string err = interpret_rpc_response(r, res.status);
  if (err.empty())
    success_msg_writer() << tr("Blockchain saved");
  else
    fail_msg_writer() << tr("blockchain can't be saved: ") << err;
  return true;
}
//----------------------------------------------------------------------------------------------------
void simple_wallet::on_new_block(uint64_t height, const cryptonote::block& block)
{
  if (!m_auto_refresh_refreshing)
    m_refresh_progress_reporter.update(height, false);
}
//----------------------------------------------------------------------------------------------------
void simple_wallet::on_money_received(uint64_t height, const crypto::hash &txid, const cryptonote::transaction& tx, uint64_t amount, const cryptonote::subaddress_index& subaddr_index, uint64_t unlock_time, bool blink)
{
  {
    auto m = message_writer(epee::console_color_green, false);
    m << "\r";
    if (height == 0 && blink)
      m << tr("Blink, ");
    else
      m << tr("Height ") << height << ", ";
    m << tr("txid ") << txid << ", " <<
      print_money(amount) << ", " <<
      tr("idx ") << subaddr_index;
  }

  const uint64_t warn_height = m_wallet->nettype() == TESTNET ? 1000000 : m_wallet->nettype() == STAGENET ? 50000 : 1650000;
  if (height >= warn_height)
  {
    std::vector<tx_extra_field> tx_extra_fields;
    parse_tx_extra(tx.extra, tx_extra_fields); // failure ok
    tx_extra_nonce extra_nonce;
    if (find_tx_extra_field_by_type(tx_extra_fields, extra_nonce))
    {
      crypto::hash payment_id = crypto::null_hash;
      if (get_payment_id_from_tx_extra_nonce(extra_nonce.nonce, payment_id))
        message_writer(epee::console_color_red, false) <<
          (m_long_payment_id_support ? tr("WARNING: this transaction uses an unencrypted payment ID: consider using subaddresses instead.") : tr("WARNING: this transaction uses an unencrypted payment ID: these are obsolete. Support will be withdrawn in the future. Use subaddresses instead."));
   }
  }
  if (unlock_time && !cryptonote::is_coinbase(tx))
    message_writer() << tr("NOTE: This transaction is locked, see details with: show_transfer ") + epee::string_tools::pod_to_hex(txid);
  if (m_auto_refresh_refreshing)
    m_cmd_binder.print_prompt();
  else
    m_refresh_progress_reporter.update(height, true);
}
//----------------------------------------------------------------------------------------------------
void simple_wallet::on_unconfirmed_money_received(uint64_t height, const crypto::hash &txid, const cryptonote::transaction& tx, uint64_t amount, const cryptonote::subaddress_index& subaddr_index)
{
  // Not implemented in CLI wallet
}
//----------------------------------------------------------------------------------------------------
void simple_wallet::on_money_spent(uint64_t height, const crypto::hash &txid, const cryptonote::transaction& in_tx, uint64_t amount, const cryptonote::transaction& spend_tx, const cryptonote::subaddress_index& subaddr_index)
{
  message_writer(epee::console_color_magenta, false) << "\r" <<
    tr("Height ") << height << ", " <<
    tr("txid ") << txid << ", " <<
    tr("spent ") << print_money(amount) << ", " <<
    tr("idx ") << subaddr_index;
  if (m_auto_refresh_refreshing)
    m_cmd_binder.print_prompt();
  else
    m_refresh_progress_reporter.update(height, true);
}
//----------------------------------------------------------------------------------------------------
void simple_wallet::on_skip_transaction(uint64_t height, const crypto::hash &txid, const cryptonote::transaction& tx)
{
}
//----------------------------------------------------------------------------------------------------
boost::optional<epee::wipeable_string> simple_wallet::on_get_password(const char *reason)
{
  // can't ask for password from a background thread
  if (!m_in_manual_refresh.load(std::memory_order_relaxed))
  {
    crypto::hash tx_pool_checksum = m_wallet->get_long_poll_tx_pool_checksum();
    if (m_password_asked_on_height   != m_wallet->get_blockchain_current_height() ||
        m_password_asked_on_checksum != tx_pool_checksum)
    {
      m_password_asked_on_height = m_wallet->get_blockchain_current_height();
      m_password_asked_on_checksum   = tx_pool_checksum;

      message_writer(epee::console_color_red, false) << boost::format(tr("Password needed %s")) % reason;
      m_cmd_binder.print_prompt();
    }
    return boost::none;
  }

#ifdef HAVE_READLINE
  rdln::suspend_readline pause_readline;
#endif
  std::string msg = tr("Enter password ");
  if (reason && *reason)
    msg += reason;
  auto pwd_container = tools::password_container::prompt(false, msg.c_str());
  if (!pwd_container)
  {
    MERROR("Failed to read password");
    return boost::none;
  }

  return pwd_container->password();
}
//----------------------------------------------------------------------------------------------------
void simple_wallet::on_device_button_request(uint64_t code)
{
  message_writer(epee::console_color_white, false) << tr("Device requires attention");
}
//----------------------------------------------------------------------------------------------------
boost::optional<epee::wipeable_string> simple_wallet::on_device_pin_request()
{
#ifdef HAVE_READLINE
  rdln::suspend_readline pause_readline;
#endif
  std::string msg = tr("Enter device PIN");
  auto pwd_container = tools::password_container::prompt(false, msg.c_str());
  THROW_WALLET_EXCEPTION_IF(!pwd_container, tools::error::password_entry_failed, tr("Failed to read device PIN"));
  return pwd_container->password();
}
//----------------------------------------------------------------------------------------------------
boost::optional<epee::wipeable_string> simple_wallet::on_device_passphrase_request(bool on_device)
{
  if (on_device){
    message_writer(epee::console_color_white, true) << tr("Please enter the device passphrase on the device");
    return boost::none;
  }

#ifdef HAVE_READLINE
  rdln::suspend_readline pause_readline;
#endif
  std::string msg = tr("Enter device passphrase");
  auto pwd_container = tools::password_container::prompt(false, msg.c_str());
  THROW_WALLET_EXCEPTION_IF(!pwd_container, tools::error::password_entry_failed, tr("Failed to read device passphrase"));
  return pwd_container->password();
}
//----------------------------------------------------------------------------------------------------
void simple_wallet::on_refresh_finished(uint64_t start_height, uint64_t fetched_blocks, bool is_init, bool received_money)
{
  // Key image sync after the first refresh
  if (!m_wallet->get_account().get_device().has_tx_cold_sign() || m_wallet->get_account().get_device().has_ki_live_refresh()) {
    return;
  }

  if (!received_money || m_wallet->get_device_last_key_image_sync() != 0) {
    return;
  }

  // Finished first refresh for HW device and money received -> KI sync
  message_writer() << "\n" << tr("The first refresh has finished for the HW-based wallet with received money. hw_key_images_sync is needed. ");

  std::string accepted = input_line(tr("Do you want to do it now? (Y/Yes/N/No): "));
  if (std::cin.eof() || !command_line::is_yes(accepted)) {
    message_writer(epee::console_color_red, false) << tr("hw_key_images_sync skipped. Run command manually before a transfer.");
    return;
  }

  key_images_sync_intern();
}
//----------------------------------------------------------------------------------------------------
bool simple_wallet::refresh_main(uint64_t start_height, enum ResetType reset, bool is_init)
{
  if (!try_connect_to_daemon(is_init))
    return true;

  LOCK_IDLE_SCOPE();

  crypto::hash transfer_hash_pre{};
  uint64_t height_pre = 0, height_post = 0;
  if (reset != ResetNone)
  {
    if (reset == ResetSoftKeepKI)
      height_pre = m_wallet->hash_m_transfers(-1, transfer_hash_pre);

    m_wallet->rescan_blockchain(reset == ResetHard, false, reset == ResetSoftKeepKI);
  }

#ifdef HAVE_READLINE
  rdln::suspend_readline pause_readline;
#endif

  message_writer() << tr("Starting refresh...");

  uint64_t fetched_blocks = 0;
  bool received_money = false;
  bool ok = false;
  std::ostringstream ss;
  try
  {
    m_in_manual_refresh.store(true, std::memory_order_relaxed);
    LOKI_DEFER { m_in_manual_refresh.store(false, std::memory_order_relaxed); };
    m_wallet->refresh(m_wallet->is_trusted_daemon(), start_height, fetched_blocks, received_money);

    if (reset == ResetSoftKeepKI)
    {
      m_wallet->finish_rescan_bc_keep_key_images(height_pre, transfer_hash_pre);

      height_post = m_wallet->get_num_transfer_details();
      if (height_pre != height_post)
      {
        message_writer() << tr("New transfer received since rescan was started. Key images are incomplete.");
      }
    }

    m_has_locked_key_images = query_locked_stakes(false /*print_result*/);
    ok = true;
    // Clear line "Height xxx of xxx"
    std::cout << "\r                                                                \r";
    success_msg_writer(true) << tr("Refresh done, blocks received: ") << fetched_blocks;
    if (is_init)
      print_accounts();
    show_balance_unlocked();
    on_refresh_finished(start_height, fetched_blocks, is_init, received_money);
  }
  catch (const tools::error::daemon_busy&)
  {
    ss << tr("daemon is busy. Please try again later.");
  }
  catch (const tools::error::no_connection_to_daemon&)
  {
    ss << tr("no connection to daemon. Please make sure daemon is running.");
  }
  catch (const tools::error::wallet_rpc_error& e)
  {
    LOG_ERROR("RPC error: " << e.to_string());
    ss << tr("RPC error: ") << e.what();
  }
  catch (const tools::error::refresh_error& e)
  {
    LOG_ERROR("refresh error: " << e.to_string());
    ss << tr("refresh error: ") << e.what();
  }
  catch (const tools::error::wallet_internal_error& e)
  {
    LOG_ERROR("internal error: " << e.to_string());
    ss << tr("internal error: ") << e.what();
  }
  catch (const std::exception& e)
  {
    LOG_ERROR("unexpected error: " << e.what());
    ss << tr("unexpected error: ") << e.what();
  }
  catch (...)
  {
    LOG_ERROR("unknown error");
    ss << tr("unknown error");
  }

  if (!ok)
  {
    fail_msg_writer() << tr("refresh failed: ") << ss.str() << ". " << tr("Blocks received: ") << fetched_blocks;
  }

  return true;
}
//----------------------------------------------------------------------------------------------------
bool simple_wallet::refresh(const std::vector<std::string>& args)
{
  uint64_t start_height = 0;
  if(!args.empty()){
    try
    {
        start_height = boost::lexical_cast<uint64_t>( args[0] );
    }
    catch(const boost::bad_lexical_cast &)
    {
        start_height = 0;
    }
  }
  return refresh_main(start_height, ResetNone);
}
//----------------------------------------------------------------------------------------------------
bool simple_wallet::show_balance_unlocked(bool detailed)
{
  std::string extra;
  if (m_wallet->has_multisig_partial_key_images())
    extra = tr(" (Some owned outputs have partial key images - import_multisig_info needed)");
  else if (m_wallet->has_unknown_key_images())
    extra += tr(" (Some owned outputs have missing key images - import_key_images needed)");
  success_msg_writer() << tr("Currently selected account: [") << m_current_subaddress_account << tr("] ") << m_wallet->get_subaddress_label({m_current_subaddress_account, 0});
  const std::string tag = m_wallet->get_account_tags().second[m_current_subaddress_account];
  success_msg_writer() << tr("Tag: ") << (tag.empty() ? std::string{tr("(No tag assigned)")} : tag);
  uint64_t blocks_to_unlock;
  uint64_t unlocked_balance = m_wallet->unlocked_balance(m_current_subaddress_account, &blocks_to_unlock);
  std::string unlock_time_message;
  if (blocks_to_unlock > 0)
    unlock_time_message = (boost::format(" (%lu block(s) to unlock)") % blocks_to_unlock).str();
  success_msg_writer() << tr("Balance: ") << print_money(m_wallet->balance(m_current_subaddress_account)) << ", "
    << tr("unlocked balance: ") << print_money(unlocked_balance) << unlock_time_message << extra;
  std::map<uint32_t, uint64_t> balance_per_subaddress = m_wallet->balance_per_subaddress(m_current_subaddress_account);
  std::map<uint32_t, std::pair<uint64_t, uint64_t>> unlocked_balance_per_subaddress = m_wallet->unlocked_balance_per_subaddress(m_current_subaddress_account);
  if (!detailed || balance_per_subaddress.empty())
    return true;
  success_msg_writer() << tr("Balance per address:");
  success_msg_writer() << boost::format("%15s %21s %21s %7s %21s") % tr("Address") % tr("Balance") % tr("Unlocked balance") % tr("Outputs") % tr("Label");
  std::vector<tools::wallet2::transfer_details> transfers;
  m_wallet->get_transfers(transfers);
  for (const auto& i : balance_per_subaddress)
  {
    cryptonote::subaddress_index subaddr_index = {m_current_subaddress_account, i.first};
    std::string address_str = m_wallet->get_subaddress_as_str(subaddr_index).substr(0, 6);
    uint64_t num_unspent_outputs = std::count_if(transfers.begin(), transfers.end(), [&subaddr_index](const tools::wallet2::transfer_details& td) { return !td.m_spent && td.m_subaddr_index == subaddr_index; });
    success_msg_writer() << boost::format(tr("%8u %6s %21s %21s %7u %21s")) % i.first % address_str % print_money(i.second) % print_money(unlocked_balance_per_subaddress[i.first].first) % num_unspent_outputs % m_wallet->get_subaddress_label(subaddr_index);
  }
  return true;
}
//----------------------------------------------------------------------------------------------------
bool simple_wallet::show_balance(const std::vector<std::string>& args/* = std::vector<std::string>()*/)
{
  if (args.size() > 1 || (args.size() == 1 && args[0] != "detail"))
  {
    PRINT_USAGE(USAGE_SHOW_BALANCE);
    return true;
  }
  LOCK_IDLE_SCOPE();
  show_balance_unlocked(args.size() == 1);
  return true;
}
//----------------------------------------------------------------------------------------------------
bool simple_wallet::show_incoming_transfers(const std::vector<std::string>& args)
{
  if (args.size() > 3)
  {
    PRINT_USAGE(USAGE_INCOMING_TRANSFERS);
    return true;
  }
  auto local_args = args;
  LOCK_IDLE_SCOPE();

  bool filter = false;
  bool available = false;
  bool verbose = false;
  bool uses = false;
  if (local_args.size() > 0)
  {
    if (local_args[0] == "available")
    {
      filter = true;
      available = true;
      local_args.erase(local_args.begin());
    }
    else if (local_args[0] == "unavailable")
    {
      filter = true;
      available = false;
      local_args.erase(local_args.begin());
    }
  }
  while (local_args.size() > 0)
  {
    if (local_args[0] == "verbose")
      verbose = true;
    else if (local_args[0] == "uses")
      uses = true;
    else
    {
      fail_msg_writer() << tr("Invalid keyword: ") << local_args.front();
      break;
    }
    local_args.erase(local_args.begin());
  }

  const uint64_t blockchain_height = m_wallet->get_blockchain_current_height();

  PAUSE_READLINE();

  std::set<uint32_t> subaddr_indices;
  if (local_args.size() > 0 && local_args[0].substr(0, 6) == "index=")
  {
    std::string parse_subaddr_err;
    if (!tools::parse_subaddress_indices(local_args[0], subaddr_indices, &parse_subaddr_err))
    {
      fail_msg_writer() << parse_subaddr_err;
      return true;
    }
    local_args.erase(local_args.begin());
  }

  if (local_args.size() > 0)
  {
    PRINT_USAGE(USAGE_INCOMING_TRANSFERS);
    return true;
  }

  tools::wallet2::transfer_container transfers;
  m_wallet->get_transfers(transfers);

  size_t transfers_found = 0;
  for (const auto& td : transfers)
  {
    if (!filter || available != td.m_spent)
    {
      if (m_current_subaddress_account != td.m_subaddr_index.major || (!subaddr_indices.empty() && subaddr_indices.count(td.m_subaddr_index.minor) == 0))
        continue;
      if (!transfers_found)
      {
        std::string verbose_string;
        if (verbose)
          verbose_string = (boost::format("%68s%68s") % tr("pubkey") % tr("key image")).str();
        message_writer() << boost::format("%21s%8s%12s%8s%16s%68s%16s%s") % tr("amount") % tr("spent") % tr("unlocked") % tr("ringct") % tr("global index") % tr("tx id") % tr("addr index") % verbose_string;
      }
      std::string extra_string;
      if (verbose)
        extra_string += (boost::format("%68s%68s") % td.get_public_key() % (td.m_key_image_known ? epee::string_tools::pod_to_hex(td.m_key_image) : td.m_key_image_partial ? (epee::string_tools::pod_to_hex(td.m_key_image) + "/p") : std::string(64, '?'))).str();
      if (uses)
      {
        std::vector<uint64_t> heights;
        for (const auto &e: td.m_uses) heights.push_back(e.first);
        const std::pair<std::string, std::string> line = show_outputs_line(heights, blockchain_height, td.m_spent_height);
        extra_string += std::string("\n    ") + tr("Used at heights: ") + line.first + "\n    " + line.second;
      }
      message_writer(td.m_spent ? epee::console_color_magenta : epee::console_color_green, false) <<
        boost::format("%21s%8s%12s%8s%16u%68s%16u%s") %
        print_money(td.amount()) %
        (td.m_spent ? tr("T") : tr("F")) %
        (m_wallet->frozen(td) ? tr("[frozen]") : m_wallet->is_transfer_unlocked(td) ? tr("unlocked") : tr("locked")) %
        (td.is_rct() ? tr("RingCT") : tr("-")) %
        td.m_global_output_index %
        td.m_txid %
        td.m_subaddr_index.minor %
        extra_string;
      ++transfers_found;
    }
  }

  if (!transfers_found)
  {
    if (!filter)
    {
      success_msg_writer() << tr("No incoming transfers");
    }
    else if (available)
    {
      success_msg_writer() << tr("No incoming available transfers");
    }
    else
    {
      success_msg_writer() << tr("No incoming unavailable transfers");
    }
  }
  else
  {
    success_msg_writer() << boost::format("Found %u/%u transfers") % transfers_found % transfers.size();
  }

  return true;
}
//----------------------------------------------------------------------------------------------------
bool simple_wallet::show_payments(const std::vector<std::string> &args)
{
  if(args.empty())
  {
    PRINT_USAGE(USAGE_PAYMENTS);
    return true;
  }

  LOCK_IDLE_SCOPE();

  PAUSE_READLINE();

  message_writer() << boost::format("%68s%68s%12s%21s%16s%16s") %
    tr("payment") % tr("transaction") % tr("height") % tr("amount") % tr("unlock time") % tr("addr index");

  bool payments_found = false;
  for(std::string arg : args)
  {
    crypto::hash payment_id;
    if(tools::wallet2::parse_payment_id(arg, payment_id))
    {
      std::list<tools::wallet2::payment_details> payments;
      m_wallet->get_payments(payment_id, payments);
      if(payments.empty())
      {
        success_msg_writer() << tr("No payments with id ") << payment_id;
        continue;
      }

      for (const tools::wallet2::payment_details& pd : payments)
      {
        if(!payments_found)
        {
          payments_found = true;
        }
        success_msg_writer(true) <<
          boost::format("%68s%68s%12s%21s%16s%16s") %
          payment_id %
          pd.m_tx_hash %
          pd.m_block_height %
          print_money(pd.m_amount) %
          pd.m_unlock_time %
          pd.m_subaddr_index.minor;
      }
    }
    else
    {
      fail_msg_writer() << tr("payment ID has invalid format, expected 16 or 64 character hex string: ") << arg;
    }
  }

  return true;
}
//----------------------------------------------------------------------------------------------------
uint64_t simple_wallet::get_daemon_blockchain_height(std::string& err)
{
  if (!m_wallet)
  {
    throw std::runtime_error("simple_wallet null wallet");
  }
  return m_wallet->get_daemon_blockchain_height(err);
}
//----------------------------------------------------------------------------------------------------
bool simple_wallet::show_blockchain_height(const std::vector<std::string>& args)
{
  if (!try_connect_to_daemon())
    return true;

  std::string err;
  uint64_t bc_height = get_daemon_blockchain_height(err);
  if (err.empty())
    success_msg_writer() << bc_height;
  else
    fail_msg_writer() << tr("failed to get blockchain height: ") << err;
  return true;
}
//----------------------------------------------------------------------------------------------------
bool simple_wallet::rescan_spent(const std::vector<std::string> &args)
{
  if (!m_wallet->is_trusted_daemon())
  {
    fail_msg_writer() << tr("this command requires a trusted daemon. Enable with --trusted-daemon");
    return true;
  }

  if (!try_connect_to_daemon())
    return true;

  try
  {
    LOCK_IDLE_SCOPE();
    m_wallet->rescan_spent();
  }
  catch (const tools::error::daemon_busy&)
  {
    fail_msg_writer() << tr("daemon is busy. Please try again later.");
  }
  catch (const tools::error::no_connection_to_daemon&)
  {
    fail_msg_writer() << tr("no connection to daemon. Please make sure daemon is running.");
  }
  catch (const tools::error::is_key_image_spent_error&)
  {
    fail_msg_writer() << tr("failed to get spent status");
  }
  catch (const tools::error::wallet_rpc_error& e)
  {
    LOG_ERROR("RPC error: " << e.to_string());
    fail_msg_writer() << tr("RPC error: ") << e.what();
  }
  catch (const std::exception& e)
  {
    LOG_ERROR("unexpected error: " << e.what());
    fail_msg_writer() << tr("unexpected error: ") << e.what();
  }
  catch (...)
  {
    LOG_ERROR("unknown error");
    fail_msg_writer() << tr("unknown error");
  }

  return true;
}
//----------------------------------------------------------------------------------------------------
std::pair<std::string, std::string> simple_wallet::show_outputs_line(const std::vector<uint64_t> &heights, uint64_t blockchain_height, uint64_t highlight_height) const
{
  std::stringstream ostr;

  for (uint64_t h: heights)
    blockchain_height = std::max(blockchain_height, h);

  for (size_t j = 0; j < heights.size(); ++j)
    ostr << (heights[j] == highlight_height ? " *" : " ") << heights[j];

  // visualize the distribution, using the code by moneroexamples onion-monero-viewer
  const uint64_t resolution = 79;
  std::string ring_str(resolution, '_');
  for (size_t j = 0; j < heights.size(); ++j)
  {
    uint64_t pos = (heights[j] * resolution) / blockchain_height;
    ring_str[pos] = 'o';
  }
  if (highlight_height < blockchain_height)
  {
    uint64_t pos = (highlight_height * resolution) / blockchain_height;
    ring_str[pos] = '*';
  }

  return std::make_pair(ostr.str(), ring_str);
}
//----------------------------------------------------------------------------------------------------
bool simple_wallet::print_ring_members(const std::vector<tools::wallet2::pending_tx>& ptx_vector, std::ostream& ostr)
{
  rpc::version_t version;
  if (!try_connect_to_daemon(false, &version))
    return false;
  std::string err;
  uint64_t blockchain_height = get_daemon_blockchain_height(err);
  if (!err.empty())
  {
    fail_msg_writer() << tr("failed to get blockchain height: ") << err;
    return false;
  }
  // for each transaction
  for (size_t n = 0; n < ptx_vector.size(); ++n)
  {
    const cryptonote::transaction& tx = ptx_vector[n].tx;
    const tools::wallet2::tx_construction_data& construction_data = ptx_vector[n].construction_data;
    ostr << boost::format(tr("\nTransaction %llu/%llu: txid=%s")) % (n + 1) % ptx_vector.size() % cryptonote::get_transaction_hash(tx);
    // for each input
    std::vector<uint64_t>     spent_key_height(tx.vin.size());
    std::vector<crypto::hash> spent_key_txid  (tx.vin.size());
    for (size_t i = 0; i < tx.vin.size(); ++i)
    {
      if (tx.vin[i].type() != typeid(cryptonote::txin_to_key))
        continue;
      const cryptonote::txin_to_key& in_key = boost::get<cryptonote::txin_to_key>(tx.vin[i]);
      const tools::wallet2::transfer_details &td = m_wallet->get_transfer_details(construction_data.selected_transfers[i]);
      const cryptonote::tx_source_entry *sptr = NULL;
      for (const auto &src: construction_data.sources)
        if (src.outputs[src.real_output].second.dest == td.get_public_key())
          sptr = &src;
      if (!sptr)
      {
        fail_msg_writer() << tr("failed to find construction data for tx input");
        return false;
      }
      const cryptonote::tx_source_entry& source = *sptr;

      ostr << boost::format(tr("\nInput %llu/%llu (%s): amount=%s")) % (i + 1) % tx.vin.size() % epee::string_tools::pod_to_hex(in_key.k_image) % print_money(source.amount);
      // convert relative offsets of ring member keys into absolute offsets (indices) associated with the amount
      std::vector<uint64_t> absolute_offsets = cryptonote::relative_output_offsets_to_absolute(in_key.key_offsets);
      // get block heights from which those ring member keys originated
      rpc::GET_OUTPUTS_BIN::request req{};
      req.outputs.resize(absolute_offsets.size());
      for (size_t j = 0; j < absolute_offsets.size(); ++j)
      {
        req.outputs[j].amount = in_key.amount;
        req.outputs[j].index = absolute_offsets[j];
      }
      rpc::GET_OUTPUTS_BIN::response res{};
      bool r = m_wallet->invoke_http_bin("/get_outs.bin", req, res);
      err = interpret_rpc_response(r, res.status);
      if (!err.empty())
      {
        fail_msg_writer() << tr("failed to get output: ") << err;
        return false;
      }
      // make sure that returned block heights are less than blockchain height
      for (auto& res_out : res.outs)
      {
        if (res_out.height >= blockchain_height)
        {
          fail_msg_writer() << tr("output key's originating block height shouldn't be higher than the blockchain height");
          return false;
        }
      }
      ostr << tr("\nOriginating block heights: ");
      spent_key_height[i] = res.outs[source.real_output].height;
      spent_key_txid  [i] = res.outs[source.real_output].txid;
      std::vector<uint64_t> heights(absolute_offsets.size(), 0);
      uint64_t highlight_height = std::numeric_limits<uint64_t>::max();
      for (size_t j = 0; j < absolute_offsets.size(); ++j)
      {
        heights[j] = res.outs[j].height;
        if (j == source.real_output)
          highlight_height = heights[j];
      }
      std::pair<std::string, std::string> ring_str = show_outputs_line(heights, blockchain_height, highlight_height);
      ostr << ring_str.first << tr("\n|") << ring_str.second << tr("|\n");
    }
    // warn if rings contain keys originating from the same tx or temporally very close block heights
    bool are_keys_from_same_tx      = false;
    bool are_keys_from_close_height = false;
    for (size_t i = 0; i < tx.vin.size(); ++i) {
      for (size_t j = i + 1; j < tx.vin.size(); ++j)
      {
        if (spent_key_txid[i] == spent_key_txid[j])
          are_keys_from_same_tx = true;
        if (std::abs((int64_t)(spent_key_height[i] - spent_key_height[j])) < (int64_t)5)
          are_keys_from_close_height = true;
      }
    }
    if (are_keys_from_same_tx || are_keys_from_close_height)
    {
      ostr
        << tr("\nWarning: Some input keys being spent are from ")
        << (are_keys_from_same_tx ? tr("the same transaction") : tr("blocks that are temporally very close"))
        << tr(", which can break the anonymity of ring signature. Make sure this is intentional!");
    }
    ostr << "\n";
  }
  return true;
}

//----------------------------------------------------------------------------------------------------
static bool locked_blocks_arg_valid(const std::string& arg, uint64_t& duration)
{
  try
  {
    duration = boost::lexical_cast<uint64_t>(arg);
  }
  catch (const std::exception &e)
  {
    return false;
  }

  if (duration > 1000000)
  {
    fail_msg_writer() << tr("Locked blocks too high, max 1000000 (~4 yrs)");
    return false;
  }

  return true;
}
//----------------------------------------------------------------------------------------------------
static bool parse_subaddr_indices_and_priority(tools::wallet2 &wallet, std::vector<std::string> &args, std::set<uint32_t> &subaddr_indices, uint32_t &priority)
{
  if (args.size() > 0 && args[0].substr(0, 6) == "index=")
  {
    std::string parse_subaddr_err;
    if (!tools::parse_subaddress_indices(args[0], subaddr_indices, &parse_subaddr_err))
    {
      fail_msg_writer() << parse_subaddr_err;
      return false;
    }
    args.erase(args.begin());
  }

  if (args.size() > 0 && tools::parse_priority(args[0], priority))
    args.erase(args.begin());

  return true;
}
//----------------------------------------------------------------------------------------------------
bool simple_wallet::confirm_and_send_tx(std::vector<cryptonote::address_parse_info> const &dests, std::vector<tools::wallet2::pending_tx> &ptx_vector, bool blink, uint64_t lock_time_in_blocks, uint64_t unlock_block, bool called_by_mms)
{
  if (ptx_vector.empty())
    return false;

  // if more than one tx necessary, prompt user to confirm
  if (m_wallet->always_confirm_transfers() || ptx_vector.size() > 1)
  {
      uint64_t total_sent = 0;
      uint64_t total_fee = 0;
      uint64_t dust_not_in_fee = 0;
      uint64_t dust_in_fee = 0;
      uint64_t change = 0;
      for (size_t n = 0; n < ptx_vector.size(); ++n)
      {
        total_fee += ptx_vector[n].fee;
        for (auto i: ptx_vector[n].selected_transfers)
          total_sent += m_wallet->get_transfer_details(i).amount();
        total_sent -= ptx_vector[n].change_dts.amount + ptx_vector[n].fee;
        change += ptx_vector[n].change_dts.amount;

        if (ptx_vector[n].dust_added_to_fee)
          dust_in_fee += ptx_vector[n].dust;
        else
          dust_not_in_fee += ptx_vector[n].dust;
      }

      std::stringstream prompt;
      std::set<uint32_t> subaddr_indices;
      for (size_t n = 0; n < ptx_vector.size(); ++n)
      {
        prompt << tr("\nTransaction ") << (n + 1) << "/" << ptx_vector.size() << ":\n";
        subaddr_indices.clear();
        for (uint32_t i : ptx_vector[n].construction_data.subaddr_indices)
          subaddr_indices.insert(i);
        for (uint32_t i : subaddr_indices)
          prompt << boost::format(tr("Spending from address index %d\n")) % i;
        if (subaddr_indices.size() > 1)
          prompt << tr("WARNING: Outputs of multiple addresses are being used together, which might potentially compromise your privacy.\n");
      }
      prompt << boost::format(tr("Sending %s.  ")) % print_money(total_sent);
      if (ptx_vector.size() > 1)
      {
        prompt << boost::format(tr("Your transaction needs to be split into %llu transactions.  "
          "This will result in a transaction fee being applied to each transaction, for a total fee of %s")) %
          ((unsigned long long)ptx_vector.size()) % print_money(total_fee);
      }
      else
      {
        prompt << boost::format(tr("The transaction fee is %s")) %
          print_money(total_fee);
      }
      if (dust_in_fee != 0) prompt << boost::format(tr(", of which %s is dust from change")) % print_money(dust_in_fee);
      if (dust_not_in_fee != 0)  prompt << tr(".") << "\n" << boost::format(tr("A total of %s from dust change will be sent to dust address"))
                                                 % print_money(dust_not_in_fee);

      if (lock_time_in_blocks > 0)
      {
        float days = lock_time_in_blocks / BLOCKS_EXPECTED_IN_DAYS(1.f);
        prompt << boost::format(tr(".\nThis transaction (including %s change) will unlock on block %llu, in approximately %s days (assuming 2 minutes per block)")) % cryptonote::print_money(change) % ((unsigned long long)unlock_block) % days;
      }

      if (m_wallet->print_ring_members())
      {
        if (!print_ring_members(ptx_vector, prompt))
          return false;
      }
      bool default_ring_size = true;
      for (const auto &ptx: ptx_vector)
      {
        for (const auto &vin: ptx.tx.vin)
        {
          if (vin.type() == typeid(txin_to_key))
          {
            const txin_to_key& in_to_key = boost::get<txin_to_key>(vin);
            if (in_to_key.key_offsets.size() != CRYPTONOTE_DEFAULT_TX_MIXIN + 1)
              default_ring_size = false;
          }
        }
      }
      if (m_wallet->confirm_non_default_ring_size() && !default_ring_size)
      {
        prompt << tr("WARNING: this is a non default ring size, which may harm your privacy. Default is recommended.");
      }
      prompt << "\n\n" << tr("Is this okay?");

      std::string accepted = input_line(prompt.str(), true);
      if (std::cin.eof())
        return false;
      if (!command_line::is_yes(accepted))
      {
        fail_msg_writer() << tr("transaction cancelled.");

        return false;
      }
  }

  // actually commit the transactions
  if (m_wallet->multisig() && called_by_mms)
  {
    std::string ciphertext = m_wallet->save_multisig_tx(ptx_vector);
    if (!ciphertext.empty())
    {
      get_message_store().process_wallet_created_data(get_multisig_wallet_state(), mms::message_type::partially_signed_tx, ciphertext);
      success_msg_writer(true) << tr("Unsigned transaction(s) successfully written to MMS");
    }
  }
  else if (m_wallet->multisig())
  {
    bool r = m_wallet->save_multisig_tx(ptx_vector, "multisig_loki_tx");
    if (!r)
    {
      fail_msg_writer() << tr("Failed to write transaction(s) to file");
      return false;
    }
    else
    {
      success_msg_writer(true) << tr("Unsigned transaction(s) successfully written to file: ") << "multisig_loki_tx";
    }
  }
  else if (m_wallet->get_account().get_device().has_tx_cold_sign())
  {
    try
    {
      tools::wallet2::signed_tx_set signed_tx;
      if (!cold_sign_tx(ptx_vector, signed_tx, dests, [&](const tools::wallet2::signed_tx_set &tx){ return accept_loaded_tx(tx); })){
        fail_msg_writer() << tr("Failed to cold sign transaction with HW wallet");
        return false;
      }

      commit_or_save(signed_tx.ptx, m_do_not_relay, blink);
    }
    catch (const std::exception& e)
    {
      handle_transfer_exception(std::current_exception(), m_wallet->is_trusted_daemon());
      return false;
    }
    catch (...)
    {
      LOG_ERROR("Unknown error");
      fail_msg_writer() << tr("unknown error");
      return false;
    }
  }
  else if (m_wallet->watch_only())
  {
    bool r = m_wallet->save_tx(ptx_vector, "unsigned_loki_tx");
    if (!r)
    {
      fail_msg_writer() << tr("Failed to write transaction(s) to file");
      return false;
    }
    else
    {
      success_msg_writer(true) << tr("Unsigned transaction(s) successfully written to file: ") << "unsigned_loki_tx";
    }
  }
  else
  {
    commit_or_save(ptx_vector, m_do_not_relay, blink);
  }

  return true;
}

bool simple_wallet::transfer_main(Transfer transfer_type, const std::vector<std::string> &args_, bool called_by_mms)
{
//  "transfer [index=<N1>[,<N2>,...]] [<priority>] <address> <amount> [<payment_id>]"
  if (!try_connect_to_daemon())
    return false;

  std::vector<std::string> local_args = args_;
  uint32_t priority = 0;
  std::set<uint32_t> subaddr_indices  = {};
  if (!parse_subaddr_indices_and_priority(*m_wallet, local_args, subaddr_indices, priority)) return false;

  const size_t min_args = (transfer_type == Transfer::Locked) ? 2 : 1;
  if(local_args.size() < min_args)
  {
     fail_msg_writer() << tr("wrong number of arguments");
     return false;
  }

  std::vector<uint8_t> extra;
  bool payment_id_seen = false;
  if (!local_args.empty())
  {
    std::string payment_id_str = local_args.back();
    crypto::hash payment_id;
    bool r = true;
    if (tools::wallet2::parse_long_payment_id(payment_id_str, payment_id))
    {
      LONG_PAYMENT_ID_SUPPORT_CHECK();

      std::string extra_nonce;
      set_payment_id_to_tx_extra_nonce(extra_nonce, payment_id);
      r = add_extra_nonce_to_tx_extra(extra, extra_nonce);
      local_args.pop_back();
      payment_id_seen = true;
      message_writer() << tr("Warning: Unencrypted payment IDs will harm your privacy: ask the recipient to use subaddresses instead");
    }
    if(!r)
    {
      fail_msg_writer() << tr("payment id failed to encode");
      return false;
    }
  }

  uint64_t locked_blocks = 0;
  if (transfer_type == Transfer::Locked)
  {
    if (priority == tools::tx_priority_blink)
    {
      fail_msg_writer() << tr("blink priority cannot be used for locked transfers");
      return false;
    }

    if (!locked_blocks_arg_valid(local_args.back(), locked_blocks))
    {
      return true;
    }
    local_args.pop_back();
  }

  std::vector<cryptonote::address_parse_info> dsts_info;
  std::vector<cryptonote::tx_destination_entry> dsts;
  size_t num_subaddresses = 0;
  for (size_t i = 0; i < local_args.size(); )
  {
    dsts_info.emplace_back();
    cryptonote::address_parse_info & info = dsts_info.back();
    cryptonote::tx_destination_entry de;
    bool r = true;

    // check for a URI
    std::string address_uri, payment_id_uri, tx_description, recipient_name, error;
    std::vector<std::string> unknown_parameters;
    uint64_t amount = 0;
    bool has_uri = m_wallet->parse_uri(local_args[i], address_uri, payment_id_uri, amount, tx_description, recipient_name, unknown_parameters, error);
    if (has_uri)
    {
      r = cryptonote::get_account_address_from_str_or_url(info, m_wallet->nettype(), address_uri, oa_prompter);
      if (payment_id_uri.size() == 16)
      {
        if (!tools::wallet2::parse_short_payment_id(payment_id_uri, info.payment_id))
        {
          fail_msg_writer() << tr("failed to parse short payment ID from URI");
          return false;
        }
        info.has_payment_id = true;
      }
      de.amount = amount;
      de.original = local_args[i];
      ++i;
    }
    else if (i + 1 < local_args.size())
    {
      r = cryptonote::get_account_address_from_str_or_url(info, m_wallet->nettype(), local_args[i], oa_prompter);
      bool ok = cryptonote::parse_amount(de.amount, local_args[i + 1]);
      if(!ok || 0 == de.amount)
      {
        fail_msg_writer() << tr("amount is wrong: ") << local_args[i] << ' ' << local_args[i + 1] <<
          ", " << tr("expected number from 0 to ") << print_money(std::numeric_limits<uint64_t>::max());
        return false;
      }
      de.original = local_args[i];
      i += 2;
    }
    else
    {
      if (boost::starts_with(local_args[i], "loki:"))
        fail_msg_writer() << tr("Invalid last argument: ") << local_args.back() << ": " << error;
      else
        fail_msg_writer() << tr("Invalid last argument: ") << local_args.back();
      return false;
    }

    if (!r)
    {
      fail_msg_writer() << tr("failed to parse address");
      return false;
    }
    de.addr = info.address;
    de.is_subaddress = info.is_subaddress;
    de.is_integrated = info.has_payment_id;
    num_subaddresses += info.is_subaddress;

    if (info.has_payment_id || !payment_id_uri.empty())
    {
      if (payment_id_seen)
      {
        fail_msg_writer() << tr("a single transaction cannot use more than one payment id/integrated address");
        return false;
      }

      crypto::hash payment_id;
      std::string extra_nonce;
      if (info.has_payment_id)
      {
        set_encrypted_payment_id_to_tx_extra_nonce(extra_nonce, info.payment_id);
      }
      else if (tools::wallet2::parse_payment_id(payment_id_uri, payment_id))
      {
        LONG_PAYMENT_ID_SUPPORT_CHECK();
        set_payment_id_to_tx_extra_nonce(extra_nonce, payment_id);
        message_writer() << tr("Warning: Unencrypted payment IDs will harm your privacy: ask the recipient to use subaddresses instead");
      }
      else
      {
        fail_msg_writer() << tr("failed to parse payment id, though it was detected");
        return false;
      }
      bool r = add_extra_nonce_to_tx_extra(extra, extra_nonce);
      if(!r)
      {
        fail_msg_writer() << tr("failed to set up payment id, though it was decoded correctly");
        return false;
      }
      payment_id_seen = true;
    }

    dsts.push_back(de);
  }

  SCOPED_WALLET_UNLOCK_ON_BAD_PASSWORD(return false;);

  try
  {
    // figure out what tx will be necessary
    std::vector<tools::wallet2::pending_tx> ptx_vector;
    uint64_t bc_height, unlock_block = 0;
    std::string err;
    if (transfer_type == Transfer::Locked)
    {
      bc_height = get_daemon_blockchain_height(err);
      if (!err.empty())
      {
        fail_msg_writer() << tr("failed to get blockchain height: ") << err;
        return false;
      }
      unlock_block = bc_height + locked_blocks;
    }

    boost::optional<uint8_t> hf_version = m_wallet->get_hard_fork_version();
    if (!hf_version)
    {
      fail_msg_writer() << tools::ERR_MSG_NETWORK_VERSION_QUERY_FAILED;
      return false;
    }

    loki_construct_tx_params tx_params = tools::wallet2::construct_params(*hf_version, txtype::standard, priority);
    ptx_vector = m_wallet->create_transactions_2(dsts, CRYPTONOTE_DEFAULT_TX_MIXIN, unlock_block, priority, extra, m_current_subaddress_account, subaddr_indices, tx_params);

    if (ptx_vector.empty())
    {
      fail_msg_writer() << tr("No outputs found, or daemon is not ready");
      return false;
    }

    if (!confirm_and_send_tx(dsts_info, ptx_vector, priority == tools::tx_priority_blink, locked_blocks, unlock_block, called_by_mms))
      return false;
  }
  catch (const std::exception &e)
  {
    handle_transfer_exception(std::current_exception(), m_wallet->is_trusted_daemon());
    return false;
  }
  catch (...)
  {
    LOG_ERROR("unknown error");
    fail_msg_writer() << tr("unknown error");
    return false;
  }

  return true;
}
//----------------------------------------------------------------------------------------------------
bool simple_wallet::transfer(const std::vector<std::string> &args_)
{
  return transfer_main(Transfer::Normal, args_, false);
}
//----------------------------------------------------------------------------------------------------
bool simple_wallet::locked_transfer(const std::vector<std::string> &args_)
{
  return transfer_main(Transfer::Locked, args_, false);
}
//----------------------------------------------------------------------------------------------------
bool simple_wallet::locked_sweep_all(const std::vector<std::string> &args_)
{
  return sweep_main(0, Transfer::Locked, args_);
}
//----------------------------------------------------------------------------------------------------
bool simple_wallet::register_service_node(const std::vector<std::string> &args_)
{
  if (!try_connect_to_daemon())
    return true;

  SCOPED_WALLET_UNLOCK()
  tools::wallet2::register_service_node_result result = m_wallet->create_register_service_node_tx(args_, m_current_subaddress_account);
  if (result.status != tools::wallet2::register_service_node_result_status::success)
  {
    fail_msg_writer() << result.msg;
    if (result.status == tools::wallet2::register_service_node_result_status::insufficient_num_args ||
        result.status == tools::wallet2::register_service_node_result_status::service_node_key_parse_fail ||
        result.status == tools::wallet2::register_service_node_result_status::service_node_signature_parse_fail ||
        result.status == tools::wallet2::register_service_node_result_status::subaddr_indices_parse_fail ||
        result.status == tools::wallet2::register_service_node_result_status::convert_registration_args_failed)
    {
      fail_msg_writer() << USAGE_REGISTER_SERVICE_NODE;
    }
    return true;
  }

  address_parse_info info = {};
  info.address            = m_wallet->get_address();
  try
  {
    std::vector<tools::wallet2::pending_tx> ptx_vector = {result.ptx};
    if (!sweep_main_internal(sweep_type_t::register_stake, ptx_vector, info, false /* don't blink */))
    {
      fail_msg_writer() << tr("Sending register transaction failed");
      return true;
    }
  }
  catch (const std::exception& e)
  {
    handle_transfer_exception(std::current_exception(), m_wallet->is_trusted_daemon());
  }
  catch (...)
  {
    LOG_ERROR("unknown error");
    fail_msg_writer() << tr("unknown error");
  }

  return true;
}
//----------------------------------------------------------------------------------------------------
bool simple_wallet::stake(const std::vector<std::string> &args_)
{
  if (!try_connect_to_daemon())
    return true;

  //
  // Parse Arguments from Args
  //
  crypto::public_key service_node_key = {};
  uint32_t priority = 0;
  std::set<uint32_t> subaddr_indices = {};
  uint64_t amount = 0;
  double amount_fraction = 0;
  {
    std::vector<std::string> local_args = args_;
    uint32_t priority                   = 0;
    std::set<uint32_t> subaddr_indices  = {};
    if (!parse_subaddr_indices_and_priority(*m_wallet, local_args, subaddr_indices, priority))
      return false;

    if (local_args.size() < 2)
    {
      fail_msg_writer() << tr(USAGE_STAKE);
      return true;
    }

    if (!epee::string_tools::hex_to_pod(local_args[0], service_node_key))
    {
      fail_msg_writer() << tr("failed to parse service node pubkey");
      return true;
    }

    if (local_args[1].back() == '%')
    {
      local_args[1].pop_back();
      amount = 0;
      try
      {
        amount_fraction = boost::lexical_cast<double>(local_args[1]) / 100.0;
      }
      catch (const std::exception &e)
      {
        fail_msg_writer() << tr("Invalid percentage");
        return true;
      }
      if (amount_fraction < 0 || amount_fraction > 1)
      {
        fail_msg_writer() << tr("Invalid percentage");
        return true;
      }
    }
    else
    {
      if (!cryptonote::parse_amount(amount, local_args[1]) || amount == 0)
      {
        fail_msg_writer() << tr("amount is wrong: ") << local_args[1] <<
          ", " << tr("expected number from ") << print_money(1) << " to " << print_money(std::numeric_limits<uint64_t>::max());
        return true;
      }
    }
  }

  //
  // Try Staking
  //
  SCOPED_WALLET_UNLOCK()
  {
    m_wallet->refresh(false);
    try
    {
      address_parse_info info = {};
      info.address            = m_wallet->get_address();

      time_t begin_construct_time = time(nullptr);

      tools::wallet2::stake_result stake_result = m_wallet->create_stake_tx(service_node_key, info, amount, amount_fraction, priority, m_current_subaddress_account, subaddr_indices);
      if (stake_result.status != tools::wallet2::stake_result_status::success)
      {
        fail_msg_writer() << stake_result.msg;
        return true;
      }

      if (!stake_result.msg.empty()) // i.e. warnings
        tools::msg_writer() << stake_result.msg;

      std::vector<tools::wallet2::pending_tx> ptx_vector = {stake_result.ptx};
      if (!sweep_main_internal(sweep_type_t::stake, ptx_vector, info, false /* don't blink */))
      {
        fail_msg_writer() << tr("Sending stake transaction failed");
        return true;
      }

      time_t end_construct_time = time(nullptr);
      time_t construct_time     = end_construct_time - begin_construct_time;
      if (construct_time > (60 * 10))
      {
        fail_msg_writer() << tr("Staking command has timed out due to waiting longer than 10 mins. This prevents the staking transaction from becoming invalid due to blocks mined interim. Please try again");
        return true;
      }
    }
    catch (const std::exception& e)
    {
      handle_transfer_exception(std::current_exception(), m_wallet->is_trusted_daemon());
    }
    catch (...)
    {
      LOG_ERROR("unknown error");
      fail_msg_writer() << tr("unknown error");
    }
  }

  return true;
}
//----------------------------------------------------------------------------------------------------
bool simple_wallet::request_stake_unlock(const std::vector<std::string> &args_)
{
  if (!try_connect_to_daemon())
    return true;

  if (args_.size() != 1)
  {
    fail_msg_writer() << tr(USAGE_REQUEST_STAKE_UNLOCK);
    return true;
  }

  crypto::public_key snode_key;
  if (!epee::string_tools::hex_to_pod(args_[0], snode_key))
  {
    fail_msg_writer() << tr("failed to parse service node pubkey: ") << args_[0];
    return true;
  }

  SCOPED_WALLET_UNLOCK();
  tools::wallet2::request_stake_unlock_result unlock_result = m_wallet->can_request_stake_unlock(snode_key);
  if (unlock_result.success)
  {
    tools::msg_writer() << unlock_result.msg;
  }
  else
  {
    fail_msg_writer() << unlock_result.msg;
    return true;
  }

  if (!command_line::is_yes(input_line("Is this okay?", true)))
    return true;

  // TODO(doyle): INF_STAKING(doyle): Do we support staking in these modes?
  if (m_wallet->multisig())
  {
    fail_msg_writer() << tr("Multi sig request stake unlock is unsupported");
    return true;
  }

  std::vector<tools::wallet2::pending_tx> ptx_vector = {unlock_result.ptx};
  if (m_wallet->watch_only())
  {
    if (m_wallet->save_tx(ptx_vector, "unsigned_loki_tx"))
      success_msg_writer(true) << tr("Unsigned transaction(s) successfully written to file: ") << "unsigned_loki_tx";
    else
      fail_msg_writer() << tr("Failed to write transaction(s) to file");

    return true;
  }

  try
  {
    commit_or_save(ptx_vector, m_do_not_relay, false /* don't blink */);
  }
  catch (const std::exception &e)
  {
    handle_transfer_exception(std::current_exception(), m_wallet->is_trusted_daemon());
  }
  catch (...)
  {
    LOG_ERROR("unknown error");
    fail_msg_writer() << tr("unknown error");
  }

  return true;
}
//----------------------------------------------------------------------------------------------------
bool simple_wallet::query_locked_stakes(bool print_result)
{
  if (!try_connect_to_daemon())
    return false;

  bool has_locked_stakes = false;
  std::string msg_buf;
  {
    using namespace cryptonote;
    boost::optional<std::string> failed;
    const std::vector<rpc::GET_SERVICE_NODES::response::entry> response = m_wallet->get_all_service_nodes(failed);
    if (failed)
    {
      fail_msg_writer() << *failed;
      return has_locked_stakes;
    }

    cryptonote::account_public_address const primary_address = m_wallet->get_address();
    for (rpc::GET_SERVICE_NODES::response::entry const &node_info : response)
    {
      bool only_once = true;
      for (const auto& contributor : node_info.contributors)
      {
        address_parse_info address_info = {};
        if (!cryptonote::get_account_address_from_str(address_info, m_wallet->nettype(), contributor.address))
        {
          fail_msg_writer() << tr("Failed to parse string representation of address: ") << contributor.address;
          continue;
        }

        if (primary_address != address_info.address)
          continue;

        for (size_t i = 0; i < contributor.locked_contributions.size(); ++i)
        {
          const auto& contribution = contributor.locked_contributions[i];
          has_locked_stakes = true;

          if (!print_result)
            continue;

          msg_buf.reserve(512);
          if (only_once)
          {
            only_once = false;
            msg_buf.append("Service Node: ");
            msg_buf.append(node_info.service_node_pubkey);
            msg_buf.append("\n");

            msg_buf.append("Unlock Height: ");
            if (node_info.requested_unlock_height == service_nodes::KEY_IMAGE_AWAITING_UNLOCK_HEIGHT)
                msg_buf.append("Unlock not requested yet");
            else
                msg_buf.append(std::to_string(node_info.requested_unlock_height));
            msg_buf.append("\n");

            msg_buf.append("Total Locked: ");
            msg_buf.append(cryptonote::print_money(contributor.amount));
            msg_buf.append("\n");

            msg_buf.append("Amount/Key Image: ");
          }

          msg_buf.append(cryptonote::print_money(contribution.amount));
          msg_buf.append("/");
          msg_buf.append(contribution.key_image);
          msg_buf.append("\n");

          if (i < (contributor.locked_contributions.size() - 1))
          {
            msg_buf.append("                  ");
          }
          else
          {
            msg_buf.append("\n");
          }
        }
      }
    }
  }

  {
    using namespace cryptonote;
    boost::optional<std::string> failed;
    const std::vector<rpc::GET_SERVICE_NODE_BLACKLISTED_KEY_IMAGES::entry> response = m_wallet->get_service_node_blacklisted_key_images(failed);
    if (failed)
    {
      fail_msg_writer() << *failed;
      return has_locked_stakes;
    }

    bool once_only = true;
    cryptonote::blobdata binary_buf;
    binary_buf.reserve(sizeof(crypto::key_image));
    for (size_t i = 0; i < response.size(); ++i)
    {
      rpc::GET_SERVICE_NODE_BLACKLISTED_KEY_IMAGES::entry const &entry = response[i];
      binary_buf.clear();
      if(!epee::string_tools::parse_hexstr_to_binbuff(entry.key_image, binary_buf) || binary_buf.size() != sizeof(crypto::key_image))
      {
        fail_msg_writer() << tr("Failed to parse hex representation of key image: ") << entry.key_image;
        continue;
      }

      if (!m_wallet->contains_key_image(*reinterpret_cast<const crypto::key_image*>(binary_buf.data())))
        continue;

      has_locked_stakes = true;
      if (!print_result)
        continue;

      msg_buf.reserve(512);
      if (once_only)
      {
        msg_buf.append("Blacklisted Stakes\n");
        once_only = false;
      }

      msg_buf.append("  Unlock Height/Key Image: ");
      msg_buf.append(std::to_string(entry.unlock_height));
      msg_buf.append("/");
      msg_buf.append(entry.key_image);
      msg_buf.append("\n");
      if (entry.amount > 0) {
        // version >= service_nodes::key_image_blacklist_entry::version_1_serialize_amount
        msg_buf.append("  Total Locked: ");
        msg_buf.append(cryptonote::print_money(entry.amount));
        msg_buf.append("\n");
      }

      if (i < (response.size() - 1))
        msg_buf.append("\n");
    }
  }

  if (print_result)
  {
    if (has_locked_stakes)
    {
      tools::msg_writer() << msg_buf;
    }
    else
    {
      tools::msg_writer() << "No locked stakes known for this wallet on the network";
    }
  }

  return has_locked_stakes;
}
//----------------------------------------------------------------------------------------------------
bool simple_wallet::print_locked_stakes(const std::vector<std::string>& /*args*/)
{
  SCOPED_WALLET_UNLOCK();
  query_locked_stakes(true/*print_result*/);
  return true;
}
//----------------------------------------------------------------------------------------------------
std::string eat_named_argument(std::vector<std::string> &args, char const *prefix, size_t prefix_len)
{
  std::string result = {};
  for (auto it = args.begin(); it != args.end(); it++)
  {
    if (it->size() > prefix_len && memcmp(it->data(), prefix, prefix_len) == 0)
    {
      result = it->substr(prefix_len, it->size() - prefix_len);
      args.erase(it);
      break;
    }
  }

  return result;
}
//----------------------------------------------------------------------------------------------------
constexpr char const LNS_OWNER_PREFIX[]        = "owner=";
constexpr char const LNS_BACKUP_OWNER_PREFIX[] = "backup_owner=";
constexpr char const LNS_VALUE_PREFIX[]        = "value=";
constexpr char const LNS_SIGNATURE_PREFIX[]    = "signature=";
bool simple_wallet::lns_buy_mapping(const std::vector<std::string>& args)
{
  std::vector<std::string> local_args = args;
  uint32_t priority = 0;
  std::set<uint32_t> subaddr_indices  = {};
  if (!parse_subaddr_indices_and_priority(*m_wallet, local_args, subaddr_indices, priority)) return false;

  std::string owner        = eat_named_argument(local_args, LNS_OWNER_PREFIX, loki::char_count(LNS_OWNER_PREFIX));
  std::string backup_owner = eat_named_argument(local_args, LNS_BACKUP_OWNER_PREFIX, loki::char_count(LNS_BACKUP_OWNER_PREFIX));

  if (local_args.size() != 2)
  {
    PRINT_USAGE(USAGE_LNS_BUY_MAPPING);
    return true;
  }

  std::string const &name  = local_args[0];
  std::string const &value = local_args[1];


  SCOPED_WALLET_UNLOCK();
  std::string reason;
  std::vector<tools::wallet2::pending_tx> ptx_vector;
  try
  {
    ptx_vector = m_wallet->lns_create_buy_mapping_tx(lns::mapping_type::session,
                                                     owner.size() ? &owner : nullptr,
                                                     backup_owner.size() ? &backup_owner : nullptr,
                                                     name,
                                                     value,
                                                     &reason,
                                                     priority,
                                                     m_current_subaddress_account,
                                                     subaddr_indices);
    if (ptx_vector.empty())
    {
      tools::fail_msg_writer() << reason;
      return true;
    }

    std::vector<cryptonote::address_parse_info> dsts;
    cryptonote::address_parse_info info = {};
    info.address                        = m_wallet->get_subaddress({m_current_subaddress_account, 0});
    info.is_subaddress                  = m_current_subaddress_account != 0;
    dsts.push_back(info);

    std::cout << std::endl << tr("Buying Loki Name System Record") << std::endl << std::endl;
    std::cout << boost::format(tr("Name:         %s")) % name << std::endl;
    std::cout << boost::format(tr("Value:        %s")) % value << boost::format(tr(" for %s")) % "Session" << std::endl;
    std::cout << boost::format(tr("Owner:        %s")) % (owner.size() ? owner : m_wallet->get_subaddress_as_str({m_current_subaddress_account, 0}) + " (this wallet) ") << std::endl;
    if(backup_owner.size()) {
      std::cout << boost::format(tr("Backup Owner: %s")) % backup_owner << std::endl;
    } else {
      std::cout << tr("Backup Owner: (none)") << std::endl;
    }

    if (!confirm_and_send_tx(dsts, ptx_vector, priority == tools::tx_priority_blink))
      return false;
  }
  catch (const std::exception &e)
  {
    handle_transfer_exception(std::current_exception(), m_wallet->is_trusted_daemon());
    return true;
  }
  catch (...)
  {
    LOG_ERROR("unknown error");
    fail_msg_writer() << tr("unknown error");
    return true;
  }

  return true;
}
//----------------------------------------------------------------------------------------------------
bool simple_wallet::lns_update_mapping(const std::vector<std::string>& args)
{
  std::vector<std::string> local_args = args;
  uint32_t priority = 0;
  std::set<uint32_t> subaddr_indices  = {};
  if (!parse_subaddr_indices_and_priority(*m_wallet, local_args, subaddr_indices, priority)) return false;


  std::string owner        = eat_named_argument(local_args, LNS_OWNER_PREFIX, loki::char_count(LNS_OWNER_PREFIX));
  std::string backup_owner = eat_named_argument(local_args, LNS_BACKUP_OWNER_PREFIX, loki::char_count(LNS_BACKUP_OWNER_PREFIX));
  std::string value        = eat_named_argument(local_args, LNS_VALUE_PREFIX, loki::char_count(LNS_VALUE_PREFIX));
  std::string signature    = eat_named_argument(local_args, LNS_SIGNATURE_PREFIX, loki::char_count(LNS_SIGNATURE_PREFIX));

  if (local_args.empty())
  {
    PRINT_USAGE(USAGE_LNS_UPDATE_MAPPING);
    return false;
  }
  std::string const &name = local_args[0];

  SCOPED_WALLET_UNLOCK();
  std::string reason;
  std::vector<tools::wallet2::pending_tx> ptx_vector;
  std::vector<cryptonote::rpc::LNS_NAMES_TO_OWNERS::response_entry> response;
  try
  {


    ptx_vector = m_wallet->lns_create_update_mapping_tx(lns::mapping_type::session,
                                                        name,
                                                        value.size() ? &value : nullptr,
                                                        owner.size() ? &owner : nullptr,
                                                        backup_owner.size() ? &backup_owner : nullptr,
                                                        signature.size() ? &signature : nullptr,
                                                        &reason,
                                                        priority,
                                                        m_current_subaddress_account,
                                                        subaddr_indices,
                                                        &response);
    if (ptx_vector.empty())
    {
      tools::fail_msg_writer() << reason;
      return true;
    }

    lns::mapping_value encrypted_value = {};
    encrypted_value.len                = response[0].encrypted_value.size() / 2;
    lokimq::from_hex(response[0].encrypted_value.begin(), response[0].encrypted_value.end(), encrypted_value.buffer.begin());

    lns::mapping_value old_value = {};
    if (!lns::decrypt_mapping_value(name, encrypted_value, old_value))
    {
      fail_msg_writer() << "Failed to decrypt the mapping value=" << response[0].encrypted_value;
      return false;
    }

    std::vector<cryptonote::address_parse_info> dsts;
    cryptonote::address_parse_info info = {};
    info.address                        = m_wallet->get_subaddress({m_current_subaddress_account, 0});
    info.is_subaddress                  = m_current_subaddress_account != 0;
    dsts.push_back(info);

    std::cout << std::endl << tr("Updating Loki Name System Record") << std::endl << std::endl;
    std::cout << boost::format(tr("Name:             %s")) % name << std::endl;

    if(value.size()) {
      std::cout << boost::format(tr("Old Value:        %s")) % old_value.to_readable_value(m_wallet->nettype(),static_cast<lns::mapping_type>(response[0].type)) << std::endl;
      std::cout << boost::format(tr("New Value:        %s")) % value << std::endl;
    } else {
      std::cout << boost::format(tr("Value:            %s")) % old_value.to_readable_value(m_wallet->nettype(),static_cast<lns::mapping_type>(response[0].type)) << std::endl;
    }

    if(owner.size()) {
      std::cout << boost::format(tr("Old Owner:        %s")) % response[0].owner << std::endl;
      std::cout << boost::format(tr("New Owner:        %s")) % owner << std::endl;
    } else {
      std::cout << boost::format(tr("Owner:            %s (unchanged)")) % response[0].owner << std::endl;
    }

    if(backup_owner.size()) {
      std::cout << boost::format(tr("Old Backup Owner: %s")) % (response[0].backup_owner.empty() ? "(none)" : response[0].backup_owner) << std::endl;
      std::cout << boost::format(tr("New Backup Owner: %s")) % backup_owner << std::endl;
    } else {
      std::cout << boost::format(tr("Backup Owner:     %s (unchanged)")) % (response[0].backup_owner.empty() ? "(none)" : response[0].backup_owner) << std::endl;
    }
    if (!confirm_and_send_tx(dsts, ptx_vector, false /*blink*/))
      return false;

  }
  catch (const std::exception &e)
  {
    handle_transfer_exception(std::current_exception(), m_wallet->is_trusted_daemon());
    return true;
  }
  catch (...)
  {
    LOG_ERROR("unknown error");
    fail_msg_writer() << tr("unknown error");
    return true;
  }

  return true;
}
//----------------------------------------------------------------------------------------------------
bool simple_wallet::lns_make_update_mapping_signature(const std::vector<std::string> &args)
{
  if (!try_connect_to_daemon())
    return true;

  std::vector<std::string> local_args = args;
  std::string owner        = eat_named_argument(local_args, LNS_OWNER_PREFIX, loki::char_count(LNS_OWNER_PREFIX));
  std::string backup_owner = eat_named_argument(local_args, LNS_BACKUP_OWNER_PREFIX, loki::char_count(LNS_BACKUP_OWNER_PREFIX));
  std::string value        = eat_named_argument(local_args, LNS_VALUE_PREFIX, loki::char_count(LNS_VALUE_PREFIX));

  if (local_args.empty())
  {
    PRINT_USAGE(USAGE_LNS_MAKE_UPDATE_MAPPING_SIGNATURE);
    return false;
  }

  std::string const &name = local_args[0];
  SCOPED_WALLET_UNLOCK();
  lns::generic_signature signature_binary;
  std::string reason;
  if (m_wallet->lns_make_update_mapping_signature(lns::mapping_type::session,
                                                  name,
                                                  value.size() ? &value : nullptr,
                                                  owner.size() ? &owner : nullptr,
                                                  backup_owner.size() ? &backup_owner : nullptr,
                                                  signature_binary,
                                                  m_current_subaddress_account,
                                                  &reason))
    tools::success_msg_writer() << "signature=" << epee::string_tools::pod_to_hex(signature_binary.ed25519);
  else
    fail_msg_writer() << reason;

  return true;
}
//----------------------------------------------------------------------------------------------------
static char constexpr NULL_STR[] = "(none)";
bool simple_wallet::lns_print_name_to_owners(const std::vector<std::string>& args)
{
  if (!try_connect_to_daemon())
    return false;

  if (args.empty())
  {
    PRINT_USAGE(USAGE_LNS_PRINT_NAME_TO_OWNERS);
    return true;
  }

  std::vector<uint16_t> requested_types;
  size_t name_index = 0;
  // Parse LNS Types
  {
    std::string const &first = args[0];
    char const type_prefix[] = "type=";

    if (first.size() >= loki::char_count(type_prefix) && strncmp(first.data(), type_prefix, loki::char_count(type_prefix)) == 0)
    {
      name_index = 1;
      std::string type_substr = first.substr(loki::char_count(type_prefix), first.size() - loki::char_count(type_prefix));
      std::vector<std::string> split_types;
      boost::split(split_types, type_substr, boost::is_any_of(","));

      for (std::string const &type : split_types)
      {
        lns::mapping_type mapping_type;
        std::string reason;
        if (!lns::validate_mapping_type(type, &mapping_type, &reason))
        {
          fail_msg_writer() << reason;
          return false;
        }
        requested_types.push_back(static_cast<uint16_t>(mapping_type));
      }
    }
  }

  if (name_index >= args.size())
  {
    PRINT_USAGE(USAGE_LNS_PRINT_NAME_TO_OWNERS);
    return true;
  }

  std::string const &name = tools::lowercase_ascii_string(args[name_index]);
  rpc::LNS_NAMES_TO_OWNERS::request request = {};
  request.entries.push_back({lns::name_to_base64_hash(name), std::move(requested_types)});

  rpc::LNS_NAMES_TO_OWNERS::request_entry &entry = request.entries.back();
  if (entry.types.empty()) entry.types.push_back(static_cast<uint16_t>(lns::mapping_type::session));

  boost::optional<std::string> failed;
  std::vector<rpc::LNS_NAMES_TO_OWNERS::response_entry> response = m_wallet->lns_names_to_owners(request, failed);
  if (failed)
  {
    fail_msg_writer() << *failed;
    return false;
  }

  for (auto const &mapping : response)
  {
    lns::mapping_value encrypted_value = {};
    encrypted_value.len                = mapping.encrypted_value.size() / 2;
    lokimq::from_hex(mapping.encrypted_value.begin(), mapping.encrypted_value.end(), encrypted_value.buffer.begin());

    lns::mapping_value value = {};
    if (!lns::decrypt_mapping_value(name, encrypted_value, value))
    {
      fail_msg_writer() << "Failed to decrypt the mapping value=" << mapping.encrypted_value;
      return false;
    }

    tools::msg_writer() << "name_hash=" << request.entries[0].name_hash // NOTE: We only query one name at a time
                        << ", type=" << static_cast<lns::mapping_type>(mapping.type)
                        << ", owner=" << mapping.owner
                        << ", backup_owner=" << (mapping.backup_owner.empty() ? NULL_STR : mapping.backup_owner)
                        << ", height=" << mapping.register_height
                        << ", update_height=" << mapping.update_height
                        << ", encrypted_value=" << mapping.encrypted_value
                        << ", value=" << value.to_readable_value(m_wallet->nettype(), static_cast<lns::mapping_type>(mapping.type))
                        << ", prev_txid=" << (mapping.prev_txid.empty() ? NULL_STR : mapping.prev_txid);
  }

  return true;
}
//----------------------------------------------------------------------------------------------------
bool simple_wallet::lns_print_owners_to_names(const std::vector<std::string>& args)
{
  if (!try_connect_to_daemon())
    return false;

  boost::optional<std::string> failed;
  std::vector<std::vector<cryptonote::rpc::LNS_OWNERS_TO_NAMES::response_entry>> rpc_results;
  std::vector<cryptonote::rpc::LNS_OWNERS_TO_NAMES::request> requests(1);

  if (args.size() == 0)
  {
    for (uint32_t index = 0; index < m_wallet->get_num_subaddresses(m_current_subaddress_account); ++index)
    {
      if (requests.back().entries.size() >= cryptonote::rpc::LNS_OWNERS_TO_NAMES::MAX_REQUEST_ENTRIES)
        requests.emplace_back();
      requests.back().entries.push_back(m_wallet->get_subaddress_as_str({m_current_subaddress_account, index}));
    }
  }
  else
  {
    for (std::string const &arg : args)
    {
      size_t constexpr MAX_LEN = 128;
      if (arg.size() >=  MAX_LEN)
      {
        fail_msg_writer() << "arg too long, fails basic size sanity check max length = " << MAX_LEN << ", arg = " << arg;
        return false;
      }
      if (!lokimq::is_hex(arg))
      {
        fail_msg_writer() << "arg contains non-hex characters: " << arg;
        return false;
      }

      if (requests.back().entries.size() >= cryptonote::rpc::LNS_OWNERS_TO_NAMES::MAX_REQUEST_ENTRIES)
        requests.emplace_back();
      requests.back().entries.push_back(arg);
    }
  }

  rpc_results.reserve(requests.size());
  for (auto const &request : requests)
  {
    std::vector<cryptonote::rpc::LNS_OWNERS_TO_NAMES::response_entry> result = m_wallet->lns_owners_to_names(request, failed);
    if (failed)
    {
      fail_msg_writer() << *failed;
      return false;
    }
    rpc_results.emplace_back(std::move(result));
  }

  for (size_t i = 0; i < rpc_results.size(); i++)
  {
    auto const &rpc = rpc_results[i];
    for (auto const &entry : rpc)
    {
      std::string const *owner = nullptr;
      try
      {
        owner = &requests[i].entries.at(entry.request_index);
      }
      catch (std::exception const &e)
      {
        fail_msg_writer() << "Daemon returned an invalid owner index = " << entry.request_index << " skipping mapping";
        continue;
      }

      tools::msg_writer() << "owner=" << *owner
                          << ", backup_owner=" << (entry.backup_owner.empty() ? NULL_STR : entry.backup_owner)
                          << ", type=" << static_cast<lns::mapping_type>(entry.type)
                          << ", height=" << entry.register_height
                          << ", update_height=" << entry.update_height
                          << ", name_hash=" << entry.name_hash
                          << ", encrypted_value=" << entry.encrypted_value
                          << ", prev_txid=" << (entry.prev_txid.empty() ? NULL_STR : entry.prev_txid);
    }
  }
  return true;
}
//----------------------------------------------------------------------------------------------------
bool simple_wallet::sweep_unmixable(const std::vector<std::string> &args_)
{
  if (!try_connect_to_daemon())
    return true;

  SCOPED_WALLET_UNLOCK();

  try
  {
    // figure out what tx will be necessary
    auto ptx_vector = m_wallet->create_unmixable_sweep_transactions();

    if (ptx_vector.empty())
    {
      fail_msg_writer() << tr("No unmixable outputs found");
      return true;
    }

    // give user total and fee, and prompt to confirm
    uint64_t total_fee = 0, total_unmixable = 0;
    for (size_t n = 0; n < ptx_vector.size(); ++n)
    {
      total_fee += ptx_vector[n].fee;
      for (auto i: ptx_vector[n].selected_transfers)
        total_unmixable += m_wallet->get_transfer_details(i).amount();
    }

    std::string prompt_str = tr("Sweeping ") + print_money(total_unmixable);
    if (ptx_vector.size() > 1) {
      prompt_str = (boost::format(tr("Sweeping %s in %llu transactions for a total fee of %s.  Is this okay?")) %
        print_money(total_unmixable) %
        ((unsigned long long)ptx_vector.size()) %
        print_money(total_fee)).str();
    }
    else {
      prompt_str = (boost::format(tr("Sweeping %s for a total fee of %s. Is this okay?")) %
        print_money(total_unmixable) %
        print_money(total_fee)).str();
    }
    std::string accepted = input_line(prompt_str, true);
    if (std::cin.eof())
      return true;
    if (!command_line::is_yes(accepted))
    {
      fail_msg_writer() << tr("transaction cancelled.");

      return true;
    }

    // actually commit the transactions
    if (m_wallet->multisig())
    {
      bool r = m_wallet->save_multisig_tx(ptx_vector, "multisig_loki_tx");
      if (!r)
      {
        fail_msg_writer() << tr("Failed to write transaction(s) to file");
      }
      else
      {
        success_msg_writer(true) << tr("Unsigned transaction(s) successfully written to file: ") << "multisig_loki_tx";
      }
    }
    else if (m_wallet->watch_only())
    {
      bool r = m_wallet->save_tx(ptx_vector, "unsigned_loki_tx");
      if (!r)
      {
        fail_msg_writer() << tr("Failed to write transaction(s) to file");
      }
      else
      {
        success_msg_writer(true) << tr("Unsigned transaction(s) successfully written to file: ") << "unsigned_loki_tx";
      }
    }
    else
    {
      commit_or_save(ptx_vector, m_do_not_relay, false /* don't blink */);
    }
  }
  catch (const std::exception &e)
  {
    handle_transfer_exception(std::current_exception(), m_wallet->is_trusted_daemon());
  }
  catch (...)
  {
    LOG_ERROR("unknown error");
    fail_msg_writer() << tr("unknown error");
  }

  return true;
}
//----------------------------------------------------------------------------------------------------
bool simple_wallet::sweep_main_internal(sweep_type_t sweep_type, std::vector<tools::wallet2::pending_tx> &ptx_vector, cryptonote::address_parse_info const &dest, bool blink)
{
  if ((sweep_type == sweep_type_t::stake || sweep_type == sweep_type_t::register_stake) && ptx_vector.size() > 1)
  {
    fail_msg_writer() << tr("Too many outputs. Please sweep_all first");
    return true;
  }

  if (sweep_type == sweep_type_t::single)
  {
    if (ptx_vector.size() > 1)
    {
      fail_msg_writer() << tr("Multiple transactions are created, which is not supposed to happen");
      return true;
    }

    if (ptx_vector[0].selected_transfers.size() != 1)
    {
      fail_msg_writer() << tr("The transaction uses multiple or no inputs, which is not supposed to happen");
      return true;
    }
  }

  if (ptx_vector.empty())
  {
    fail_msg_writer() << tr("No outputs found, or daemon is not ready");
    return false;
  }

  // give user total and fee, and prompt to confirm
  uint64_t total_fee = 0, total_sent = 0;
  for (size_t n = 0; n < ptx_vector.size(); ++n)
  {
    total_fee += ptx_vector[n].fee;
    for (auto i: ptx_vector[n].selected_transfers)
      total_sent += m_wallet->get_transfer_details(i).amount();

    if (sweep_type == sweep_type_t::stake || sweep_type == sweep_type_t::register_stake)
      total_sent -= ptx_vector[n].change_dts.amount + ptx_vector[n].fee;
  }

  std::ostringstream prompt;
  std::set<uint32_t> subaddr_indices;
  for (size_t n = 0; n < ptx_vector.size(); ++n)
  {
    prompt << tr("\nTransaction ") << (n + 1) << "/" << ptx_vector.size() << ":\n";
    subaddr_indices.clear();
    for (uint32_t i : ptx_vector[n].construction_data.subaddr_indices)
      subaddr_indices.insert(i);
    for (uint32_t i : subaddr_indices)
      prompt << boost::format(tr("Spending from address index %d\n")) % i;
    if (subaddr_indices.size() > 1)
      prompt << tr("WARNING: Outputs of multiple addresses are being used together, which might potentially compromise your privacy.\n");
  }
  if (m_wallet->print_ring_members() && !print_ring_members(ptx_vector, prompt))
  {
    fail_msg_writer() << tr("Error printing ring members");
    return false;
  }

  const char *label = (sweep_type == sweep_type_t::stake || sweep_type == sweep_type_t::register_stake) ? "Staking" : "Sweeping";
  if (ptx_vector.size() > 1) {
    prompt << boost::format(tr("%s %s in %llu transactions for a total fee of %s. Is this okay?")) %
      label %
      print_money(total_sent) %
      ((unsigned long long)ptx_vector.size()) %
      print_money(total_fee);
  }
  else {
    prompt << boost::format(tr("%s %s for a total fee of %s. Is this okay?")) %
      label %
      print_money(total_sent) %
      print_money(total_fee);
  }
  std::string accepted = input_line(prompt.str(), true);
  if (std::cin.eof())
    return false;
  if (!command_line::is_yes(accepted))
  {
    fail_msg_writer() << tr("transaction cancelled.");
    return false;
  }

  // actually commit the transactions
  bool submitted_to_network = false;
  if (m_wallet->multisig())
  {
    bool r = m_wallet->save_multisig_tx(ptx_vector, "multisig_loki_tx");
    if (!r)
    {
      fail_msg_writer() << tr("Failed to write transaction(s) to file");
    }
    else
    {
      success_msg_writer(true) << tr("Unsigned transaction(s) successfully written to file: ") << "multisig_loki_tx";
    }
  }
  else if (m_wallet->get_account().get_device().has_tx_cold_sign())
  {
    try
    {
      tools::wallet2::signed_tx_set signed_tx;
      std::vector<cryptonote::address_parse_info> dsts_info;
      dsts_info.push_back(dest);

      if (!cold_sign_tx(ptx_vector, signed_tx, dsts_info, [&](const tools::wallet2::signed_tx_set &tx){ return accept_loaded_tx(tx); })){
        fail_msg_writer() << tr("Failed to cold sign transaction with HW wallet");
        return true;
      }

      commit_or_save(signed_tx.ptx, m_do_not_relay, blink);
    }
    catch (const std::exception& e)
    {
      handle_transfer_exception(std::current_exception(), m_wallet->is_trusted_daemon());
    }
    catch (...)
    {
      LOG_ERROR("Unknown error");
      fail_msg_writer() << tr("unknown error");
    }
  }
  else if (m_wallet->watch_only())
  {
    bool r = m_wallet->save_tx(ptx_vector, "unsigned_loki_tx");
    if (!r)
    {
      fail_msg_writer() << tr("Failed to write transaction(s) to file");
    }
    else
    {
      success_msg_writer(true) << tr("Unsigned transaction(s) successfully written to file: ") << "unsigned_loki_tx";
    }
  }
  else
  {
    commit_or_save(ptx_vector, m_do_not_relay, blink);
    submitted_to_network = true;
  }

  if (sweep_type == sweep_type_t::register_stake && submitted_to_network)
  {
    success_msg_writer() << tr("Wait for transaction to be included in a block before registration is complete.\n")
                         << tr("Use the print_sn command in the daemon to check the status.");
  }

  return true;
}

bool simple_wallet::sweep_main(uint64_t below, Transfer transfer_type, const std::vector<std::string> &args_)
{
  auto print_usage = [below]()
  {
    if (below)
    {
      PRINT_USAGE(USAGE_SWEEP_BELOW);
    }
    else
    {
      PRINT_USAGE(USAGE_SWEEP_ALL);
    }
  };


  if (!try_connect_to_daemon())
    return true;

  std::vector<std::string> local_args = args_;
  uint32_t priority = 0;
  std::set<uint32_t> subaddr_indices  = {};
  if (!parse_subaddr_indices_and_priority(*m_wallet, local_args, subaddr_indices, priority)) return false;

  uint64_t unlock_block = 0;
  if (transfer_type == Transfer::Locked) {
    if (priority == tools::tx_priority_blink) {
      fail_msg_writer() << tr("blink priority cannot be used for locked transfers");
      return false;
    }
    uint64_t locked_blocks = 0;

    if (local_args.size() < 1) {
      fail_msg_writer() << tr("missing lockedblocks parameter");
      return true;
    }

    try
    {
      if (local_args.size() == 1) 
        locked_blocks = boost::lexical_cast<uint64_t>(local_args[0]);
      else
        locked_blocks = boost::lexical_cast<uint64_t>(local_args[1]);
    }
    catch (const std::exception &e)
    {
      fail_msg_writer() << tr("bad locked_blocks parameter");
      return true;
    }
    if (locked_blocks > 1000000)
    {
      fail_msg_writer() << tr("Locked blocks too high, max 1000000 (~4 yrs)");
      return true;
    }
    std::string err;
    uint64_t bc_height = get_daemon_blockchain_height(err);
    if (!err.empty())
    {
      fail_msg_writer() << tr("failed to get blockchain height: ") << err;
      return true;
    }
    unlock_block = bc_height + locked_blocks;

    local_args.erase(local_args.begin() + 1);
  }

  size_t outputs = 1;
  if (local_args.size() > 0 && local_args[0].substr(0, 8) == "outputs=")
  {
    if (!epee::string_tools::get_xtype_from_string(outputs, local_args[0].substr(8)))
    {
      fail_msg_writer() << tr("Failed to parse number of outputs");
      return true;
    }
    else if (outputs < 1)
    {
      fail_msg_writer() << tr("Amount of outputs should be greater than 0");
      return true;
    }
    else
    {
      local_args.erase(local_args.begin());
    }
  }

  std::vector<uint8_t> extra;
  bool payment_id_seen = false;
  if (local_args.size() >= 2)
  {
    std::string payment_id_str = local_args.back();

    crypto::hash payment_id;
    bool r = tools::wallet2::parse_long_payment_id(payment_id_str, payment_id);
    if(r)
    {
      LONG_PAYMENT_ID_SUPPORT_CHECK();

      std::string extra_nonce;
      set_payment_id_to_tx_extra_nonce(extra_nonce, payment_id);
      r = add_extra_nonce_to_tx_extra(extra, extra_nonce);
      payment_id_seen = true;
    }

    if(!r && local_args.size() == 3)
    {
      fail_msg_writer() << tr("payment id has invalid format, expected 16 or 64 character hex string: ") << payment_id_str;
      print_usage();
      return true;
    }
    if (payment_id_seen)
      local_args.pop_back();
  }

  cryptonote::address_parse_info info;
  std::string addr;
  if (local_args.size() > 0)
    addr = local_args[0];
  else 
    addr = m_wallet->get_subaddress_as_str({m_current_subaddress_account, 0});
  
  if (!cryptonote::get_account_address_from_str_or_url(info, m_wallet->nettype(), addr, oa_prompter))
  {
    fail_msg_writer() << tr("failed to parse address");
    print_usage();
    return true;
  }

  if (info.has_payment_id)
  {
    if (payment_id_seen)
    {
      fail_msg_writer() << tr("a single transaction cannot use more than one payment id: ") << local_args[0];
      return true;
    }

    std::string extra_nonce;
    set_encrypted_payment_id_to_tx_extra_nonce(extra_nonce, info.payment_id);
    bool r = add_extra_nonce_to_tx_extra(extra, extra_nonce);
    if(!r)
    {
      fail_msg_writer() << tr("failed to set up payment id, though it was decoded correctly");
      return true;
    }
    payment_id_seen = true;
  }

  SCOPED_WALLET_UNLOCK();
  try
  {
    auto ptx_vector = m_wallet->create_transactions_all(below, info.address, info.is_subaddress, outputs, CRYPTONOTE_DEFAULT_TX_MIXIN, unlock_block /* unlock_time */, priority, extra, m_current_subaddress_account, subaddr_indices);
    sweep_main_internal(sweep_type_t::all_or_below, ptx_vector, info, priority == tools::tx_priority_blink);
  }
  catch (const std::exception &e)
  {
    handle_transfer_exception(std::current_exception(), m_wallet->is_trusted_daemon());
  }
  catch (...)
  {
    LOG_ERROR("unknown error");
    fail_msg_writer() << tr("unknown error");
  }

  return true;
}
//----------------------------------------------------------------------------------------------------
bool simple_wallet::sweep_single(const std::vector<std::string> &args_)
{
  if (!try_connect_to_daemon())
    return true;

  std::vector<std::string> local_args = args_;

  uint32_t priority = 0;
  if (local_args.size() > 0 && tools::parse_priority(local_args[0], priority))
    local_args.erase(local_args.begin());

  size_t outputs = 1;
  if (local_args.size() > 0 && local_args[0].substr(0, 8) == "outputs=")
  {
    if (!epee::string_tools::get_xtype_from_string(outputs, local_args[0].substr(8)))
    {
      fail_msg_writer() << tr("Failed to parse number of outputs");
      return true;
    }
    else if (outputs < 1)
    {
      fail_msg_writer() << tr("Amount of outputs should be greater than 0");
      return true;
    }
    else
    {
      local_args.erase(local_args.begin());
    }
  }

  std::vector<uint8_t> extra;
  bool payment_id_seen = false;
  if (local_args.size() == 3)
  {
    crypto::hash payment_id;
    crypto::hash8 payment_id8;
    std::string extra_nonce;
    if (tools::wallet2::parse_long_payment_id(local_args.back(), payment_id))
    {
      LONG_PAYMENT_ID_SUPPORT_CHECK();
      set_payment_id_to_tx_extra_nonce(extra_nonce, payment_id);
    }
    else
    {
      fail_msg_writer() << tr("failed to parse Payment ID");
      return true;
    }

    if (!add_extra_nonce_to_tx_extra(extra, extra_nonce))
    {
      fail_msg_writer() << tr("failed to set up payment id, though it was decoded correctly");
      return true;
    }

    local_args.pop_back();
    payment_id_seen = true;
  }

  if (local_args.size() != 2)
  {
    PRINT_USAGE(USAGE_SWEEP_SINGLE);
    return true;
  }

  crypto::key_image ki;
  if (!epee::string_tools::hex_to_pod(local_args[0], ki))
  {
    fail_msg_writer() << tr("failed to parse key image");
    return true;
  }

  cryptonote::address_parse_info info;
  if (!cryptonote::get_account_address_from_str_or_url(info, m_wallet->nettype(), local_args[1], oa_prompter))
  {
    fail_msg_writer() << tr("failed to parse address");
    return true;
  }

  if (info.has_payment_id)
  {
    if (payment_id_seen)
    {
      fail_msg_writer() << tr("a single transaction cannot use more than one payment id: ") << local_args[0];
      return true;
    }

    std::string extra_nonce;
    set_encrypted_payment_id_to_tx_extra_nonce(extra_nonce, info.payment_id);
    if (!add_extra_nonce_to_tx_extra(extra, extra_nonce))
    {
      fail_msg_writer() << tr("failed to set up payment id, though it was decoded correctly");
      return true;
    }
    payment_id_seen = true;
  }

  SCOPED_WALLET_UNLOCK();

  try
  {
    // figure out what tx will be necessary
    auto ptx_vector = m_wallet->create_transactions_single(ki, info.address, info.is_subaddress, outputs, CRYPTONOTE_DEFAULT_TX_MIXIN, 0 /* unlock_time */, priority, extra);
    sweep_main_internal(sweep_type_t::single, ptx_vector, info, priority == tools::tx_priority_blink);
  }
  catch (const std::exception& e)
  {
    handle_transfer_exception(std::current_exception(), m_wallet->is_trusted_daemon());
  }
  catch (...)
  {
    LOG_ERROR("unknown error");
    fail_msg_writer() << tr("unknown error");
  }

  return true;
}
//----------------------------------------------------------------------------------------------------
bool simple_wallet::sweep_all(const std::vector<std::string> &args_)
{
  return sweep_main(0, Transfer::Normal, args_);
}
//----------------------------------------------------------------------------------------------------
bool simple_wallet::sweep_below(const std::vector<std::string> &args_)
{
  uint64_t below = 0;
  if (args_.size() < 1)
  {
    fail_msg_writer() << tr("missing threshold amount");
    return true;
  }
  if (!cryptonote::parse_amount(below, args_[0]))
  {
    fail_msg_writer() << tr("invalid amount threshold");
    return true;
  }
  return sweep_main(below, Transfer::Normal, std::vector<std::string>(++args_.begin(), args_.end()));
}
//----------------------------------------------------------------------------------------------------
bool simple_wallet::accept_loaded_tx(const std::function<size_t()> get_num_txes, const std::function<const tools::wallet2::tx_construction_data&(size_t)> &get_tx, const std::string &extra_message)
{
  // gather info to ask the user
  uint64_t amount = 0, amount_to_dests = 0, change = 0;
  size_t min_ring_size = ~0;
  std::unordered_map<cryptonote::account_public_address, std::pair<std::string, uint64_t>> dests;
  int first_known_non_zero_change_index = -1;
  std::string payment_id_string = "";
  for (size_t n = 0; n < get_num_txes(); ++n)
  {
    const tools::wallet2::tx_construction_data &cd = get_tx(n);

    std::vector<tx_extra_field> tx_extra_fields;
    bool has_encrypted_payment_id = false;
    crypto::hash8 payment_id8 = crypto::null_hash8;
    if (cryptonote::parse_tx_extra(cd.extra, tx_extra_fields))
    {
      tx_extra_nonce extra_nonce;
      if (find_tx_extra_field_by_type(tx_extra_fields, extra_nonce))
      {
        crypto::hash payment_id;
        if(get_encrypted_payment_id_from_tx_extra_nonce(extra_nonce.nonce, payment_id8))
        {
          if (!payment_id_string.empty())
            payment_id_string += ", ";

          // if none of the addresses are integrated addresses, it's a dummy one
          bool is_dummy = true;
          for (const auto &e: cd.dests)
            if (e.is_integrated)
              is_dummy = false;

          if (is_dummy)
          {
            payment_id_string += std::string("dummy encrypted payment ID");
          }
          else
          {
            payment_id_string += std::string("encrypted payment ID ") + epee::string_tools::pod_to_hex(payment_id8);
            has_encrypted_payment_id = true;
          }
        }
        else if (get_payment_id_from_tx_extra_nonce(extra_nonce.nonce, payment_id))
        {
          if (!payment_id_string.empty())
            payment_id_string += ", ";
          payment_id_string += std::string("unencrypted payment ID ") + epee::string_tools::pod_to_hex(payment_id);
          payment_id_string += " (OBSOLETE)";
        }
      }
    }

    for (size_t s = 0; s < cd.sources.size(); ++s)
    {
      amount += cd.sources[s].amount;
      size_t ring_size = cd.sources[s].outputs.size();
      if (ring_size < min_ring_size)
        min_ring_size = ring_size;
    }
    for (size_t d = 0; d < cd.splitted_dsts.size(); ++d)
    {
      const tx_destination_entry &entry = cd.splitted_dsts[d];
      std::string address, standard_address = get_account_address_as_str(m_wallet->nettype(), entry.is_subaddress, entry.addr);
      if (has_encrypted_payment_id && !entry.is_subaddress && standard_address != entry.original)
      {
        address = get_account_integrated_address_as_str(m_wallet->nettype(), entry.addr, payment_id8);
        address += std::string(" (" + standard_address + " with encrypted payment id " + epee::string_tools::pod_to_hex(payment_id8) + ")");
      }
      else
        address = standard_address;
      auto i = dests.find(entry.addr);
      if (i == dests.end())
        dests.insert(std::make_pair(entry.addr, std::make_pair(address, entry.amount)));
      else
        i->second.second += entry.amount;
      amount_to_dests += entry.amount;
    }
    if (cd.change_dts.amount > 0)
    {
      auto it = dests.find(cd.change_dts.addr);
      if (it == dests.end())
      {
        fail_msg_writer() << tr("Claimed change does not go to a paid address");
        return false;
      }
      if (it->second.second < cd.change_dts.amount)
      {
        fail_msg_writer() << tr("Claimed change is larger than payment to the change address");
        return false;
      }
      if (cd.change_dts.amount > 0)
      {
        if (first_known_non_zero_change_index == -1)
          first_known_non_zero_change_index = n;
        if (memcmp(&cd.change_dts.addr, &get_tx(first_known_non_zero_change_index).change_dts.addr, sizeof(cd.change_dts.addr)))
        {
          fail_msg_writer() << tr("Change goes to more than one address");
          return false;
        }
      }
      change += cd.change_dts.amount;
      it->second.second -= cd.change_dts.amount;
      if (it->second.second == 0)
        dests.erase(cd.change_dts.addr);
    }
  }

  if (payment_id_string.empty())
    payment_id_string = "no payment ID";

  std::string dest_string;
  size_t n_dummy_outputs = 0;
  for (auto i = dests.begin(); i != dests.end(); )
  {
    if (i->second.second > 0)
    {
      if (!dest_string.empty())
        dest_string += ", ";
      dest_string += (boost::format(tr("sending %s to %s")) % print_money(i->second.second) % i->second.first).str();
    }
    else
      ++n_dummy_outputs;
    ++i;
  }
  if (n_dummy_outputs > 0)
  {
    if (!dest_string.empty())
      dest_string += ", ";
    dest_string += std::to_string(n_dummy_outputs) + tr(" dummy output(s)");
  }
  if (dest_string.empty())
    dest_string = tr("with no destinations");

  std::string change_string;
  if (change > 0)
  {
    std::string address = get_account_address_as_str(m_wallet->nettype(), get_tx(0).subaddr_account > 0, get_tx(0).change_dts.addr);
    change_string += (boost::format(tr("%s change to %s")) % print_money(change) % address).str();
  }
  else
    change_string += tr("no change");

  uint64_t fee = amount - amount_to_dests;
  std::string prompt_str = (boost::format(tr("Loaded %lu transactions, for %s, fee %s, %s, %s, with min ring size %lu, %s. %sIs this okay?")) % (unsigned long)get_num_txes() % print_money(amount) % print_money(fee) % dest_string % change_string % (unsigned long)min_ring_size % payment_id_string % extra_message).str();
  return command_line::is_yes(input_line(prompt_str, true));
}
//----------------------------------------------------------------------------------------------------
bool simple_wallet::accept_loaded_tx(const tools::wallet2::unsigned_tx_set &txs)
{
  std::string extra_message;
  if (!txs.transfers.second.empty())
    extra_message = (boost::format("%u outputs to import. ") % (unsigned)txs.transfers.second.size()).str();
  return accept_loaded_tx([&txs](){return txs.txes.size();}, [&txs](size_t n)->const tools::wallet2::tx_construction_data&{return txs.txes[n];}, extra_message);
}
//----------------------------------------------------------------------------------------------------
bool simple_wallet::accept_loaded_tx(const tools::wallet2::signed_tx_set &txs)
{
  std::string extra_message;
  if (!txs.key_images.empty())
    extra_message = (boost::format("%u key images to import. ") % (unsigned)txs.key_images.size()).str();
  return accept_loaded_tx([&txs](){return txs.ptx.size();}, [&txs](size_t n)->const tools::wallet2::tx_construction_data&{return txs.ptx[n].construction_data;}, extra_message);
}
//----------------------------------------------------------------------------------------------------
bool simple_wallet::sign_transfer(const std::vector<std::string> &args_)
{
  if (m_wallet->key_on_device())
  {
    fail_msg_writer() << tr("command not supported by HW wallet");
    return true;
  }
  if(m_wallet->multisig())
  {
     fail_msg_writer() << tr("This is a multisig wallet, it can only sign with sign_multisig");
     return true;
  }
  if(m_wallet->watch_only())
  {
     fail_msg_writer() << tr("This is a watch only wallet");
     return true;
  }
  if (args_.size() > 1 || (args_.size() == 1 && args_[0] != "export_raw"))
  {
    PRINT_USAGE(USAGE_SIGN_TRANSFER);
    return true;
  }

  SCOPED_WALLET_UNLOCK();
  const bool export_raw = args_.size() == 1;

  std::vector<tools::wallet2::pending_tx> ptx;
  try
  {
    bool r = m_wallet->sign_tx("unsigned_loki_tx", "signed_loki_tx", ptx, [&](const tools::wallet2::unsigned_tx_set &tx){ return accept_loaded_tx(tx); }, export_raw);
    if (!r)
    {
      fail_msg_writer() << tr("Failed to sign transaction");
      return true;
    }
  }
  catch (const std::exception &e)
  {
    fail_msg_writer() << tr("Failed to sign transaction: ") << e.what();
    return true;
  }

  std::string txids_as_text;
  for (const auto &t: ptx)
  {
    if (!txids_as_text.empty())
      txids_as_text += (", ");
    txids_as_text += epee::string_tools::pod_to_hex(get_transaction_hash(t.tx));
  }
  success_msg_writer(true) << tr("Transaction successfully signed to file ") << "signed_loki_tx" << ", txid " << txids_as_text;
  if (export_raw)
  {
    std::string rawfiles_as_text;
    for (size_t i = 0; i < ptx.size(); ++i)
    {
      if (i > 0)
        rawfiles_as_text += ", ";
      rawfiles_as_text += "signed_loki_tx_raw" + (ptx.size() == 1 ? "" : ("_" + std::to_string(i)));
    }
    success_msg_writer(true) << tr("Transaction raw hex data exported to ") << rawfiles_as_text;
  }
  return true;
}
//----------------------------------------------------------------------------------------------------
bool simple_wallet::submit_transfer(const std::vector<std::string> &args_)
{
  if (m_wallet->key_on_device())
  {
    fail_msg_writer() << tr("command not supported by HW wallet");
    return true;
  }
  if (!try_connect_to_daemon())
    return true;

  try
  {
    std::vector<tools::wallet2::pending_tx> ptx_vector;
    bool r = m_wallet->load_tx("signed_loki_tx", ptx_vector, [&](const tools::wallet2::signed_tx_set &tx){ return accept_loaded_tx(tx); });
    if (!r)
    {
      fail_msg_writer() << tr("Failed to load transaction from file");
      return true;
    }

    // FIXME: store the blink status in the signed_loki_tx somehow?
    constexpr bool FIXME_blink = false;

    commit_or_save(ptx_vector, false, FIXME_blink);
  }
  catch (const std::exception& e)
  {
    handle_transfer_exception(std::current_exception(), m_wallet->is_trusted_daemon());
  }
  catch (...)
  {
    LOG_ERROR("Unknown error");
    fail_msg_writer() << tr("unknown error");
  }

  return true;
}
//----------------------------------------------------------------------------------------------------
bool simple_wallet::get_tx_key(const std::vector<std::string> &args_)
{
  std::vector<std::string> local_args = args_;

  if (m_wallet->key_on_device() && m_wallet->get_account().get_device().get_type() != hw::device::TREZOR)
  {
    fail_msg_writer() << tr("command not supported by HW wallet");
    return true;
  }
  if(local_args.size() != 1) {
    PRINT_USAGE(USAGE_GET_TX_KEY);
    return true;
  }

  crypto::hash txid;
  if (!epee::string_tools::hex_to_pod(local_args[0], txid))
  {
    fail_msg_writer() << tr("failed to parse txid");
    return true;
  }

  SCOPED_WALLET_UNLOCK();

  crypto::secret_key tx_key;
  std::vector<crypto::secret_key> additional_tx_keys;

  bool found_tx_key = m_wallet->get_tx_key(txid, tx_key, additional_tx_keys);
  if (found_tx_key)
  {
    std::ostringstream oss;
    oss << epee::string_tools::pod_to_hex(tx_key);
    for (size_t i = 0; i < additional_tx_keys.size(); ++i)
      oss << epee::string_tools::pod_to_hex(additional_tx_keys[i]);
    success_msg_writer() << tr("Tx key: ") << oss.str();
    return true;
  }
  else
  {
    fail_msg_writer() << tr("no tx keys found for this txid");
    return true;
  }
}
//----------------------------------------------------------------------------------------------------
bool simple_wallet::set_tx_key(const std::vector<std::string> &args_)
{
  std::vector<std::string> local_args = args_;

  if(local_args.size() != 2) {
    PRINT_USAGE(USAGE_SET_TX_KEY);
    return true;
  }

  crypto::hash txid;
  if (!epee::string_tools::hex_to_pod(local_args[0], txid))
  {
    fail_msg_writer() << tr("failed to parse txid");
    return true;
  }

  crypto::secret_key tx_key;
  std::vector<crypto::secret_key> additional_tx_keys;
  try
  {
    if (!epee::string_tools::hex_to_pod(local_args[1].substr(0, 64), tx_key))
    {
      fail_msg_writer() << tr("failed to parse tx_key");
      return true;
    }
    while(true)
    {
      local_args[1] = local_args[1].substr(64);
      if (local_args[1].empty())
        break;
      additional_tx_keys.resize(additional_tx_keys.size() + 1);
      if (!epee::string_tools::hex_to_pod(local_args[1].substr(0, 64), additional_tx_keys.back()))
      {
        fail_msg_writer() << tr("failed to parse tx_key");
        return true;
      }
    }
  }
  catch (const std::out_of_range &e)
  {
    fail_msg_writer() << tr("failed to parse tx_key");
    return true;
  }

  LOCK_IDLE_SCOPE();

  try
  {
    m_wallet->set_tx_key(txid, tx_key, additional_tx_keys);
    success_msg_writer() << tr("Tx key successfully stored.");
  }
  catch (const std::exception &e)
  {
    fail_msg_writer() << tr("Failed to store tx key: ") << e.what();
  }
  return true;
}
//----------------------------------------------------------------------------------------------------
bool simple_wallet::get_tx_proof(const std::vector<std::string> &args)
{
  if (args.size() != 2 && args.size() != 3)
  {
    PRINT_USAGE(USAGE_GET_TX_PROOF);
    return true;
  }

  crypto::hash txid;
  if(!epee::string_tools::hex_to_pod(args[0], txid))
  {
    fail_msg_writer() << tr("failed to parse txid");
    return true;
  }

  cryptonote::address_parse_info info;
  if(!cryptonote::get_account_address_from_str_or_url(info, m_wallet->nettype(), args[1], oa_prompter))
  {
    fail_msg_writer() << tr("failed to parse address");
    return true;
  }

  SCOPED_WALLET_UNLOCK();

  try
  {
    std::string sig_str = m_wallet->get_tx_proof(txid, info.address, info.is_subaddress, args.size() == 3 ? args[2] : "");
    const std::string filename = "loki_tx_proof";
    if (epee::file_io_utils::save_string_to_file(filename, sig_str))
      success_msg_writer() << tr("signature file saved to: ") << filename;
    else
      fail_msg_writer() << tr("failed to save signature file");
  }
  catch (const std::exception &e)
  {
    fail_msg_writer() << tr("error: ") << e.what();
  }
  return true;
}
//----------------------------------------------------------------------------------------------------
bool simple_wallet::check_tx_key(const std::vector<std::string> &args_)
{
  std::vector<std::string> local_args = args_;

  if(local_args.size() != 3) {
    PRINT_USAGE(USAGE_CHECK_TX_KEY);
    return true;
  }

  if (!try_connect_to_daemon())
    return true;

  if (!m_wallet)
  {
    fail_msg_writer() << tr("wallet is null");
    return true;
  }
  crypto::hash txid;
  if(!epee::string_tools::hex_to_pod(local_args[0], txid))
  {
    fail_msg_writer() << tr("failed to parse txid");
    return true;
  }

  crypto::secret_key tx_key;
  std::vector<crypto::secret_key> additional_tx_keys;
  if(!epee::string_tools::hex_to_pod(local_args[1].substr(0, 64), tx_key))
  {
    fail_msg_writer() << tr("failed to parse tx key");
    return true;
  }
  local_args[1] = local_args[1].substr(64);
  while (!local_args[1].empty())
  {
    additional_tx_keys.resize(additional_tx_keys.size() + 1);
    if(!epee::string_tools::hex_to_pod(local_args[1].substr(0, 64), additional_tx_keys.back()))
    {
      fail_msg_writer() << tr("failed to parse tx key");
      return true;
    }
    local_args[1] = local_args[1].substr(64);
  }

  cryptonote::address_parse_info info;
  if(!cryptonote::get_account_address_from_str_or_url(info, m_wallet->nettype(), local_args[2], oa_prompter))
  {
    fail_msg_writer() << tr("failed to parse address");
    return true;
  }

  try
  {
    uint64_t received;
    bool in_pool;
    uint64_t confirmations;
    m_wallet->check_tx_key(txid, tx_key, additional_tx_keys, info.address, received, in_pool, confirmations);

    if (received > 0)
    {
      success_msg_writer() << get_account_address_as_str(m_wallet->nettype(), info.is_subaddress, info.address) << " " << tr("received") << " " << print_money(received) << " " << tr("in txid") << " " << txid;
      if (in_pool)
      {
        success_msg_writer() << tr("WARNING: this transaction is not yet included in the blockchain!");
      }
      else
      {
        if (confirmations != (uint64_t)-1)
        {
          success_msg_writer() << boost::format(tr("This transaction has %u confirmations")) % confirmations;
        }
        else
        {
          success_msg_writer() << tr("WARNING: failed to determine number of confirmations!");
        }
      }
    }
    else
    {
      fail_msg_writer() << get_account_address_as_str(m_wallet->nettype(), info.is_subaddress, info.address) << " " << tr("received nothing in txid") << " " << txid;
    }
  }
  catch (const std::exception &e)
  {
    fail_msg_writer() << tr("error: ") << e.what();
  }
  return true;
}
//----------------------------------------------------------------------------------------------------
bool simple_wallet::check_tx_proof(const std::vector<std::string> &args)
{
  if(args.size() != 3 && args.size() != 4) {
    PRINT_USAGE(USAGE_CHECK_TX_PROOF);
    return true;
  }

  if (!try_connect_to_daemon())
    return true;

  // parse txid
  crypto::hash txid;
  if(!epee::string_tools::hex_to_pod(args[0], txid))
  {
    fail_msg_writer() << tr("failed to parse txid");
    return true;
  }

  // parse address
  cryptonote::address_parse_info info;
  if(!cryptonote::get_account_address_from_str_or_url(info, m_wallet->nettype(), args[1], oa_prompter))
  {
    fail_msg_writer() << tr("failed to parse address");
    return true;
  }

  // read signature file
  std::string sig_str;
  if (!epee::file_io_utils::load_file_to_string(args[2], sig_str))
  {
    fail_msg_writer() << tr("failed to load signature file");
    return true;
  }

  try
  {
    uint64_t received;
    bool in_pool;
    uint64_t confirmations;
    if (m_wallet->check_tx_proof(txid, info.address, info.is_subaddress, args.size() == 4 ? args[3] : "", sig_str, received, in_pool, confirmations))
    {
      success_msg_writer() << tr("Good signature");
      if (received > 0)
      {
        success_msg_writer() << get_account_address_as_str(m_wallet->nettype(), info.is_subaddress, info.address) << " " << tr("received") << " " << print_money(received) << " " << tr("in txid") << " " << txid;
        if (in_pool)
        {
          success_msg_writer() << tr("WARNING: this transaction is not yet included in the blockchain!");
        }
        else
        {
          if (confirmations != (uint64_t)-1)
          {
            success_msg_writer() << boost::format(tr("This transaction has %u confirmations")) % confirmations;
          }
          else
          {
            success_msg_writer() << tr("WARNING: failed to determine number of confirmations!");
          }
        }
      }
      else
      {
        fail_msg_writer() << get_account_address_as_str(m_wallet->nettype(), info.is_subaddress, info.address) << " " << tr("received nothing in txid") << " " << txid;
      }
    }
    else
    {
      fail_msg_writer() << tr("Bad signature");
    }
  }
  catch (const std::exception &e)
  {
    fail_msg_writer() << tr("error: ") << e.what();
  }
  return true;
}
//----------------------------------------------------------------------------------------------------
bool simple_wallet::get_spend_proof(const std::vector<std::string> &args)
{
  if (m_wallet->key_on_device())
  {
    fail_msg_writer() << tr("command not supported by HW wallet");
    return true;
  }
  if(args.size() != 1 && args.size() != 2) {
    PRINT_USAGE(USAGE_GET_SPEND_PROOF);
    return true;
  }

  if (m_wallet->watch_only())
  {
    fail_msg_writer() << tr("wallet is watch-only and cannot generate the proof");
    return true;
  }

  crypto::hash txid;
  if (!epee::string_tools::hex_to_pod(args[0], txid))
  {
    fail_msg_writer() << tr("failed to parse txid");
    return true;
  }

  if (!try_connect_to_daemon())
    return true;

  SCOPED_WALLET_UNLOCK();

  try
  {
    const std::string sig_str = m_wallet->get_spend_proof(txid, args.size() == 2 ? args[1] : "");
    const std::string filename = "loki_spend_proof";
    if (epee::file_io_utils::save_string_to_file(filename, sig_str))
      success_msg_writer() << tr("signature file saved to: ") << filename;
    else
      fail_msg_writer() << tr("failed to save signature file");
  }
  catch (const std::exception &e)
  {
    fail_msg_writer() << e.what();
  }
  return true;
}
//----------------------------------------------------------------------------------------------------
bool simple_wallet::check_spend_proof(const std::vector<std::string> &args)
{
  if(args.size() != 2 && args.size() != 3) {
    PRINT_USAGE(USAGE_CHECK_SPEND_PROOF);
    return true;
  }

  crypto::hash txid;
  if (!epee::string_tools::hex_to_pod(args[0], txid))
  {
    fail_msg_writer() << tr("failed to parse txid");
    return true;
  }

  if (!try_connect_to_daemon())
    return true;

  std::string sig_str;
  if (!epee::file_io_utils::load_file_to_string(args[1], sig_str))
  {
    fail_msg_writer() << tr("failed to load signature file");
    return true;
  }

  try
  {
    if (m_wallet->check_spend_proof(txid, args.size() == 3 ? args[2] : "", sig_str))
      success_msg_writer() << tr("Good signature");
    else
      fail_msg_writer() << tr("Bad signature");
  }
  catch (const std::exception& e)
  {
    fail_msg_writer() << e.what();
  }
  return true;
}
//----------------------------------------------------------------------------------------------------
bool simple_wallet::get_reserve_proof(const std::vector<std::string> &args)
{
  if (m_wallet->key_on_device())
  {
    fail_msg_writer() << tr("command not supported by HW wallet");
    return true;
  }
  if(args.size() != 1 && args.size() != 2) {
    PRINT_USAGE(USAGE_GET_RESERVE_PROOF);
    return true;
  }

  if (m_wallet->watch_only() || m_wallet->multisig())
  {
    fail_msg_writer() << tr("The reserve proof can be generated only by a full wallet");
    return true;
  }

  boost::optional<std::pair<uint32_t, uint64_t>> account_minreserve;
  if (args[0] != "all")
  {
    account_minreserve = std::pair<uint32_t, uint64_t>();
    account_minreserve->first = m_current_subaddress_account;
    if (!cryptonote::parse_amount(account_minreserve->second, args[0]))
    {
      fail_msg_writer() << tr("amount is wrong: ") << args[0];
      return true;
    }
  }

  if (!try_connect_to_daemon())
    return true;

  SCOPED_WALLET_UNLOCK();

  try
  {
    const std::string sig_str = m_wallet->get_reserve_proof(account_minreserve, args.size() == 2 ? args[1] : "");
    const std::string filename = "loki_reserve_proof";
    if (epee::file_io_utils::save_string_to_file(filename, sig_str))
      success_msg_writer() << tr("signature file saved to: ") << filename;
    else
      fail_msg_writer() << tr("failed to save signature file");
  }
  catch (const std::exception &e)
  {
    fail_msg_writer() << e.what();
  }
  return true;
}
//----------------------------------------------------------------------------------------------------
bool simple_wallet::check_reserve_proof(const std::vector<std::string> &args)
{
  if(args.size() != 2 && args.size() != 3) {
    PRINT_USAGE(USAGE_CHECK_RESERVE_PROOF);
    return true;
  }

  if (!try_connect_to_daemon())
    return true;

  cryptonote::address_parse_info info;
  if(!cryptonote::get_account_address_from_str_or_url(info, m_wallet->nettype(), args[0], oa_prompter))
  {
    fail_msg_writer() << tr("failed to parse address");
    return true;
  }
  if (info.is_subaddress)
  {
    fail_msg_writer() << tr("Address must not be a subaddress");
    return true;
  }

  std::string sig_str;
  if (!epee::file_io_utils::load_file_to_string(args[1], sig_str))
  {
    fail_msg_writer() << tr("failed to load signature file");
    return true;
  }

  LOCK_IDLE_SCOPE();

  try
  {
    uint64_t total, spent;
    if (m_wallet->check_reserve_proof(info.address, args.size() == 3 ? args[2] : "", sig_str, total, spent))
    {
      success_msg_writer() << boost::format(tr("Good signature -- total: %s, spent: %s, unspent: %s")) % print_money(total) % print_money(spent) % print_money(total - spent);
    }
    else
    {
      fail_msg_writer() << tr("Bad signature");
    }
  }
  catch (const std::exception& e)
  {
    fail_msg_writer() << e.what();
  }
  return true;
}
static bool parse_get_transfers_args(std::vector<std::string>& local_args, tools::wallet2::get_transfers_args_t& args)
{
  // optional in/out selector
  while (local_args.size() > 0)
  {
    if (local_args[0] == "in" || local_args[0] == "incoming") {
      args.in = args.coinbase = true;
      local_args.erase(local_args.begin());
    }
    else if (local_args[0] == "out" || local_args[0] == "outgoing") {
      args.out = args.stake = true;
      local_args.erase(local_args.begin());
    }
    else if (local_args[0] == "pending") {
      args.pending = true;
      local_args.erase(local_args.begin());
    }
    else if (local_args[0] == "failed") {
      args.failed = true;
      local_args.erase(local_args.begin());
    }
    else if (local_args[0] == "pool") {
      args.pool = true;
      local_args.erase(local_args.begin());
    }
    else if (local_args[0] == "coinbase") {
      args.coinbase = true;
      local_args.erase(local_args.begin());
    }
    else if (local_args[0] == "stake") {
      args.stake = true;
      local_args.erase(local_args.begin());
    }
    else if (local_args[0] == "all" || local_args[0] == "both") {
      args.in = args.out = args.stake = args.pending = args.failed = args.pool = args.coinbase = true;
      local_args.erase(local_args.begin());
    }
    else
    {
      break;
    }
  }

  // subaddr_index
  if (local_args.size() > 0 && local_args[0].substr(0, 6) == "index=")
  {
    std::string parse_subaddr_err;
    if (!tools::parse_subaddress_indices(local_args[0], args.subaddr_indices, &parse_subaddr_err))
    {
      fail_msg_writer() << parse_subaddr_err;
      return false;
    }
    local_args.erase(local_args.begin());
  }

  // min height
  if (local_args.size() > 0 && local_args[0].find('=') == std::string::npos) {
    try {
      args.min_height = boost::lexical_cast<uint64_t>(local_args[0]);
    }
    catch (const boost::bad_lexical_cast &) {
      fail_msg_writer() << tr("bad min_height parameter:") << " " << local_args[0];
      return false;
    }
    local_args.erase(local_args.begin());
  }

  // max height
  if (local_args.size() > 0 && local_args[0].find('=') == std::string::npos) {
    try {
      args.max_height = boost::lexical_cast<uint64_t>(local_args[0]);
    }
    catch (const boost::bad_lexical_cast &) {
      fail_msg_writer() << tr("bad max_height parameter:") << " " << local_args[0];
      return false;
    }
    local_args.erase(local_args.begin());
  }
  return true;
}
//----------------------------------------------------------------------------------------------------
// mutates local_args as it parses and consumes arguments
bool simple_wallet::get_transfers(std::vector<std::string>& local_args, std::vector<tools::transfer_view>& transfers)
{
  tools::wallet2::get_transfers_args_t args = {};
  if (!parse_get_transfers_args(local_args, args))
  {
    return false;
  }
  args.account_index = m_current_subaddress_account;

  m_wallet->get_transfers(args, transfers);

  return true;
}
//----------------------------------------------------------------------------------------------------
bool simple_wallet::show_transfers(const std::vector<std::string> &args_)
{
  std::vector<std::string> local_args = args_;

  if(local_args.size() > 4)
  {
    PRINT_USAGE(USAGE_SHOW_TRANSFERS);
    return true;
  }

  LOCK_IDLE_SCOPE();

  std::vector<tools::transfer_view> all_transfers;

  if (!get_transfers(local_args, all_transfers))
    return true;

  PAUSE_READLINE();
  for (const auto& transfer : all_transfers)
  {
    auto color = epee::console_color_white;
    if (transfer.confirmed)
    {
      switch (transfer.pay_type)
      {
        case tools::pay_type::in:           color = epee::console_color_green; break;
        case tools::pay_type::out:          color = epee::console_color_yellow; break;
        case tools::pay_type::miner:        color = epee::console_color_cyan; break;
        case tools::pay_type::governance:   color = epee::console_color_cyan; break;
        case tools::pay_type::stake:        color = epee::console_color_blue; break;
        case tools::pay_type::service_node: color = epee::console_color_cyan; break;
        default:                            color = epee::console_color_magenta; break;
      }
    }

    if (transfer.type == "failed")
      color = epee::console_color_red;

    std::string destinations = "-";
    if (!transfer.destinations.empty())
    {
      destinations = "";
      for (const auto& output : transfer.destinations)
      {
        if (!destinations.empty())
          destinations += ", ";

        if (transfer.pay_type == tools::pay_type::in ||
            transfer.pay_type == tools::pay_type::governance ||
            transfer.pay_type == tools::pay_type::service_node ||
            transfer.pay_type == tools::pay_type::miner)
          destinations += output.address.substr(0, 6);
        else
          destinations += output.address;

        destinations += ":" + print_money(output.amount);
      }
    }

    auto formatter = boost::format("%8.8s %6.6s %8.8s %12.12s %16.16s %20.20s %s %s %14.14s %s %s - %s");

    message_writer(color, false) << formatter
      % (transfer.type.size() ? transfer.type : (transfer.height == 0 && transfer.blink_mempool) ? "blink" : std::to_string(transfer.height))
      % tools::pay_type_string(transfer.pay_type)
      % transfer.lock_msg
      % (transfer.checkpointed ? "checkpointed" : transfer.was_blink ? "blink" : "no")
      % tools::get_human_readable_timestamp(transfer.timestamp)
      % print_money(transfer.amount)
      % string_tools::pod_to_hex(transfer.hash)
      % transfer.payment_id
      % print_money(transfer.fee)
      % destinations
      % boost::algorithm::join(transfer.subaddr_indices | boost::adaptors::transformed([](const cryptonote::subaddress_index& index) { return std::to_string(index.minor); }), ", ")
      % transfer.note;
  }

  return true;
}
//----------------------------------------------------------------------------------------------------
bool simple_wallet::export_transfers(const std::vector<std::string>& args_)
{
  std::vector<std::string> local_args = args_;

  if(local_args.size() > 5)
  {
    PRINT_USAGE(USAGE_EXPORT_TRANSFERS);
    return true;
  }

  LOCK_IDLE_SCOPE();

  std::vector<tools::transfer_view> all_transfers;

  // might consumes arguments in local_args
  if (!get_transfers(local_args, all_transfers))
    return true;

  // output filename
  std::string filename = (boost::format("output%u.csv") % m_current_subaddress_account).str();
  if (local_args.size() > 0 && local_args[0].substr(0, 7) == "output=")
  {
    filename = local_args[0].substr(7, -1);
    local_args.erase(local_args.begin());
  }

  std::ofstream file(filename);

  const bool formatting = true;
  file << m_wallet->transfers_to_csv(all_transfers, formatting);
  file.close();

  success_msg_writer() << tr("CSV exported to ") << filename;

  return true;
}
//----------------------------------------------------------------------------------------------------
bool simple_wallet::unspent_outputs(const std::vector<std::string> &args_)
{
  if(args_.size() > 3)
  {
    PRINT_USAGE(USAGE_UNSPENT_OUTPUTS);
    return true;
  }
  auto local_args = args_;

  std::set<uint32_t> subaddr_indices;
  if (local_args.size() > 0 && local_args[0].substr(0, 6) == "index=")
  {
    std::string parse_subaddr_err;
    if (!tools::parse_subaddress_indices(local_args[0], subaddr_indices, &parse_subaddr_err))
    {
      fail_msg_writer() << parse_subaddr_err;
      return true;
    }
    local_args.erase(local_args.begin());
  }

  uint64_t min_amount = 0;
  uint64_t max_amount = std::numeric_limits<uint64_t>::max();
  if (local_args.size() > 0)
  {
    if (!cryptonote::parse_amount(min_amount, local_args[0]))
    {
      fail_msg_writer() << tr("amount is wrong: ") << local_args[0];
      return true;
    }
    local_args.erase(local_args.begin());
    if (local_args.size() > 0)
    {
      if (!cryptonote::parse_amount(max_amount, local_args[0]))
      {
        fail_msg_writer() << tr("amount is wrong: ") << local_args[0];
        return true;
      }
      local_args.erase(local_args.begin());
    }
    if (min_amount > max_amount)
    {
      fail_msg_writer() << tr("<min_amount> should be smaller than <max_amount>");
      return true;
    }
  }
  tools::wallet2::transfer_container transfers;
  m_wallet->get_transfers(transfers);
  std::map<uint64_t, tools::wallet2::transfer_container> amount_to_tds;
  uint64_t min_height = std::numeric_limits<uint64_t>::max();
  uint64_t max_height = 0;
  uint64_t found_min_amount = std::numeric_limits<uint64_t>::max();
  uint64_t found_max_amount = 0;
  uint64_t count = 0;
  for (const auto& td : transfers)
  {
    uint64_t amount = td.amount();
    if (td.m_spent || amount < min_amount || amount > max_amount || td.m_subaddr_index.major != m_current_subaddress_account || (subaddr_indices.count(td.m_subaddr_index.minor) == 0 && !subaddr_indices.empty()))
      continue;
    amount_to_tds[amount].push_back(td);
    if (min_height > td.m_block_height) min_height = td.m_block_height;
    if (max_height < td.m_block_height) max_height = td.m_block_height;
    if (found_min_amount > amount) found_min_amount = amount;
    if (found_max_amount < amount) found_max_amount = amount;
    ++count;
  }
  if (amount_to_tds.empty())
  {
    success_msg_writer() << tr("There is no unspent output in the specified address");
    return true;
  }
  for (const auto& amount_tds : amount_to_tds)
  {
    auto& tds = amount_tds.second;
    success_msg_writer() << tr("\nAmount: ") << print_money(amount_tds.first) << tr(", number of keys: ") << tds.size();
    for (size_t i = 0; i < tds.size(); )
    {
      std::ostringstream oss;
      for (size_t j = 0; j < 8 && i < tds.size(); ++i, ++j)
        oss << tds[i].m_block_height << tr(" ");
      success_msg_writer() << oss.str();
    }
  }
  success_msg_writer()
    << tr("\nMin block height: ") << min_height
    << tr("\nMax block height: ") << max_height
    << tr("\nMin amount found: ") << print_money(found_min_amount)
    << tr("\nMax amount found: ") << print_money(found_max_amount)
    << tr("\nTotal count: ") << count;
  const size_t histogram_height = 10;
  const size_t histogram_width  = 50;
  double bin_size = (max_height - min_height + 1.0) / histogram_width;
  size_t max_bin_count = 0;
  std::vector<size_t> histogram(histogram_width, 0);
  for (const auto& amount_tds : amount_to_tds)
  {
    for (auto& td : amount_tds.second)
    {
      uint64_t bin_index = (td.m_block_height - min_height + 1) / bin_size;
      if (bin_index >= histogram_width)
        bin_index = histogram_width - 1;
      histogram[bin_index]++;
      if (max_bin_count < histogram[bin_index])
        max_bin_count = histogram[bin_index];
    }
  }
  for (size_t x = 0; x < histogram_width; ++x)
  {
    double bin_count = histogram[x];
    if (max_bin_count > histogram_height)
      bin_count *= histogram_height / (double)max_bin_count;
    if (histogram[x] > 0 && bin_count < 1.0)
      bin_count = 1.0;
    histogram[x] = bin_count;
  }
  std::vector<std::string> histogram_line(histogram_height, std::string(histogram_width, ' '));
  for (size_t y = 0; y < histogram_height; ++y)
  {
    for (size_t x = 0; x < histogram_width; ++x)
    {
      if (y < histogram[x])
        histogram_line[y][x] = '*';
    }
  }
  double count_per_star = max_bin_count / (double)histogram_height;
  if (count_per_star < 1)
    count_per_star = 1;
  success_msg_writer()
    << tr("\nBin size: ") << bin_size
    << tr("\nOutputs per *: ") << count_per_star;
  std::ostringstream histogram_str;
  histogram_str << tr("count\n  ^\n");
  for (size_t y = histogram_height; y > 0; --y)
    histogram_str << tr("  |") << histogram_line[y - 1] << tr("|\n");
  histogram_str
    << tr("  +") << std::string(histogram_width, '-') << tr("+--> block height\n")
    << tr("   ^") << std::string(histogram_width - 2, ' ') << tr("^\n")
    << tr("  ") << min_height << std::string(histogram_width - 8, ' ') << max_height;
  success_msg_writer() << histogram_str.str();
  return true;
}
//----------------------------------------------------------------------------------------------------
bool simple_wallet::rescan_blockchain(const std::vector<std::string> &args_)
{
  uint64_t start_height = 0;
  ResetType reset_type = ResetSoft;

  if (!args_.empty())
  {
    if (args_[0] == "hard")
    {
      reset_type = ResetHard;
    }
    else if (args_[0] == "soft")
    {
      reset_type = ResetSoft;
    }
    else if (args_[0] == "keep_ki")
    {
      reset_type = ResetSoftKeepKI;
    }
    else
    {
      PRINT_USAGE(USAGE_RESCAN_BC);
      return true;
    }

    if (args_.size() > 1)
    {
      try
      {
        start_height = boost::lexical_cast<uint64_t>( args_[1] );
      }
      catch(const boost::bad_lexical_cast &)
      {
        start_height = 0;
      }
    }
  }

  if (reset_type == ResetHard)
  {
    message_writer() << tr("Warning: this will lose any information which can not be recovered from the blockchain.");
    message_writer() << tr("This includes destination addresses, tx secret keys, tx notes, etc");
    std::string confirm = input_line(tr("Rescan anyway?"), true);
    if(!std::cin.eof())
    {
      if (!command_line::is_yes(confirm))
        return true;
    }
  }

  const uint64_t wallet_from_height = m_wallet->get_refresh_from_block_height();
  if (start_height > wallet_from_height)
  {
    message_writer() << tr("Warning: your restore height is higher than wallet restore height: ") << wallet_from_height;
    std::string confirm = input_line(tr("Rescan anyway ? (Y/Yes/N/No): "));
    if(!std::cin.eof())
    {
      if (!command_line::is_yes(confirm))
        return true;
    }
  }

  return refresh_main(start_height, reset_type, true);
}
//----------------------------------------------------------------------------------------------------
void simple_wallet::check_for_messages()
{
  try
  {
    std::vector<mms::message> new_messages;
    bool new_message = get_message_store().check_for_messages(get_multisig_wallet_state(), new_messages);
    if (new_message)
    {
      message_writer(epee::console_color_magenta, true) << tr("MMS received new message");
      list_mms_messages(new_messages);
      m_cmd_binder.print_prompt();
    }
  }
  catch(...) {}
}
//----------------------------------------------------------------------------------------------------
void simple_wallet::wallet_idle_thread()
{
  while (true)
  {
    boost::unique_lock<boost::mutex> lock(m_idle_mutex);
    if (!m_idle_run.load(std::memory_order_relaxed))
      break;

    // auto refresh
    if (m_auto_refresh_enabled)
    {
      m_auto_refresh_refreshing = true;
      try
      {
        uint64_t fetched_blocks;
        bool received_money;
        if (try_connect_to_daemon(true))
          m_wallet->refresh(m_wallet->is_trusted_daemon(), 0, fetched_blocks, received_money);
      }
      catch(...) {}
      m_auto_refresh_refreshing = false;
    }

    // Check for new MMS messages;
    // For simplicity auto message check is ALSO controlled by "m_auto_refresh_enabled" and has no
    // separate thread either; thread syncing is tricky enough with only this one idle thread here
    if (m_auto_refresh_enabled && get_message_store().get_active())
    {
      check_for_messages();
    }

    if (!m_idle_run.load(std::memory_order_relaxed))
      break;
    m_idle_cond.wait_for(lock, boost::chrono::seconds(90));
  }
}
//----------------------------------------------------------------------------------------------------
std::string simple_wallet::get_prompt() const
{
  std::string addr_start = m_wallet->get_subaddress_as_str({m_current_subaddress_account, 0}).substr(0, 6);
  std::string prompt = std::string("[") + tr("wallet") + " " + addr_start;
  if (!m_wallet->check_connection(NULL))
    prompt += tr(" (no daemon)");
  else
  {
    if (m_wallet->is_synced())
    {
      if (m_has_locked_key_images)
      {
        prompt += tr(" (has locked stakes)");
      }
    }
    else
    {
      prompt += tr(" (out of sync)");
    }
  }
  prompt += "]: ";

  return prompt;
}
//----------------------------------------------------------------------------------------------------

#if defined(LOKI_ENABLE_INTEGRATION_TEST_HOOKS)
#include <thread>
#endif

bool simple_wallet::run()
{
#if defined(LOKI_ENABLE_INTEGRATION_TEST_HOOKS)
  integration_test::use_redirected_cout();
#endif
  // check and display warning, but go on anyway
  try_connect_to_daemon();

  refresh_main(0, ResetNone, true);

  m_auto_refresh_enabled = m_wallet->auto_refresh();
  m_idle_thread          = boost::thread([&] { wallet_idle_thread(); });

  m_long_poll_thread = boost::thread([&] {
    for (;;)
    {
      if (m_wallet->m_long_poll_disabled)
        return true;
      try
      {
        if (m_auto_refresh_enabled && m_wallet->long_poll_pool_state())
          m_idle_cond.notify_one();
      }
      catch (...)
      {
      }
    }
  });

  message_writer(epee::console_color_green, false) << "Background refresh thread started";

#if defined(LOKI_ENABLE_INTEGRATION_TEST_HOOKS)
  for (;;)
  {
    integration_test::write_buffered_stdout();
    std::string const input       = integration_test::read_from_pipe();
    std::vector<std::string> args = integration_test::space_delimit_input(input);
    {
      std::unique_lock<std::mutex> scoped_lock(integration_test::state.mutex);
      integration_test::use_standard_cout();
      std::cout << input << std::endl;
      integration_test::use_redirected_cout();
    }

    this->process_command(args);
    if (args.size() == 1 && args[0] == "exit")
    {
      integration_test::deinit();
      return true;
    }
  }
#endif
  return m_cmd_binder.run_handling([this]() {return get_prompt(); }, "");
}
//----------------------------------------------------------------------------------------------------
void simple_wallet::stop()
{
  m_cmd_binder.stop_handling();
}
//----------------------------------------------------------------------------------------------------
bool simple_wallet::account(const std::vector<std::string> &args/* = std::vector<std::string>()*/)
{
  // Usage:
  //   account
  //   account new <label text with white spaces allowed>
  //   account switch <index>
  //   account label <index> <label text with white spaces allowed>
  //   account tag <tag_name> <account_index_1> [<account_index_2> ...]
  //   account untag <account_index_1> [<account_index_2> ...]
  //   account tag_description <tag_name> <description>

  if (args.empty())
  {
    // print all the existing accounts
    LOCK_IDLE_SCOPE();
    print_accounts();
    return true;
  }

  std::vector<std::string> local_args = args;
  std::string command = local_args[0];
  local_args.erase(local_args.begin());
  if (command == "new")
  {
    // create a new account and switch to it
    std::string label = boost::join(local_args, " ");
    if (label.empty())
      label = tr("(Untitled account)");
    m_wallet->add_subaddress_account(label);
    m_current_subaddress_account = m_wallet->get_num_subaddress_accounts() - 1;
    // update_prompt();
    LOCK_IDLE_SCOPE();
    print_accounts();
  }
  else if (command == "switch" && local_args.size() == 1)
  {
    // switch to the specified account
    uint32_t index_major;
    if (!epee::string_tools::get_xtype_from_string(index_major, local_args[0]))
    {
      fail_msg_writer() << tr("failed to parse index: ") << local_args[0];
      return true;
    }
    if (index_major >= m_wallet->get_num_subaddress_accounts())
    {
      fail_msg_writer() << tr("specify an index between 0 and ") << (m_wallet->get_num_subaddress_accounts() - 1);
      return true;
    }
    m_current_subaddress_account = index_major;
    // update_prompt();
    show_balance();
  }
  else if (command == "label" && local_args.size() >= 1)
  {
    // set label of the specified account
    uint32_t index_major;
    if (!epee::string_tools::get_xtype_from_string(index_major, local_args[0]))
    {
      fail_msg_writer() << tr("failed to parse index: ") << local_args[0];
      return true;
    }
    local_args.erase(local_args.begin());
    std::string label = boost::join(local_args, " ");
    try
    {
      m_wallet->set_subaddress_label({index_major, 0}, label);
      LOCK_IDLE_SCOPE();
      print_accounts();
    }
    catch (const std::exception& e)
    {
      fail_msg_writer() << e.what();
    }
  }
  else if (command == "tag" && local_args.size() >= 2)
  {
    const std::string tag = local_args[0];
    std::set<uint32_t> account_indices;
    for (size_t i = 1; i < local_args.size(); ++i)
    {
      uint32_t account_index;
      if (!epee::string_tools::get_xtype_from_string(account_index, local_args[i]))
      {
        fail_msg_writer() << tr("failed to parse index: ") << local_args[i];
        return true;
      }
      account_indices.insert(account_index);
    }
    try
    {
      m_wallet->set_account_tag(account_indices, tag);
      print_accounts(tag);
    }
    catch (const std::exception& e)
    {
      fail_msg_writer() << e.what();
    }
  }
  else if (command == "untag" && local_args.size() >= 1)
  {
    std::set<uint32_t> account_indices;
    for (size_t i = 0; i < local_args.size(); ++i)
    {
      uint32_t account_index;
      if (!epee::string_tools::get_xtype_from_string(account_index, local_args[i]))
      {
        fail_msg_writer() << tr("failed to parse index: ") << local_args[i];
        return true;
      }
      account_indices.insert(account_index);
    }
    try
    {
      m_wallet->set_account_tag(account_indices, "");
      print_accounts();
    }
    catch (const std::exception& e)
    {
      fail_msg_writer() << e.what();
    }
  }
  else if (command == "tag_description" && local_args.size() >= 1)
  {
    const std::string tag = local_args[0];
    std::string description;
    if (local_args.size() > 1)
    {
      local_args.erase(local_args.begin());
      description = boost::join(local_args, " ");
    }
    try
    {
      m_wallet->set_account_tag_description(tag, description);
      print_accounts(tag);
    }
    catch (const std::exception& e)
    {
      fail_msg_writer() << e.what();
    }
  }
  else
  {
    PRINT_USAGE(USAGE_ACCOUNT);
  }
  return true;
}
//----------------------------------------------------------------------------------------------------
void simple_wallet::print_accounts()
{
  const std::pair<std::map<std::string, std::string>, std::vector<std::string>>& account_tags = m_wallet->get_account_tags();
  size_t num_untagged_accounts = m_wallet->get_num_subaddress_accounts();
  for (const std::pair<std::string, std::string>& p : account_tags.first)
  {
    const std::string& tag = p.first;
    print_accounts(tag);
    num_untagged_accounts -= std::count(account_tags.second.begin(), account_tags.second.end(), tag);
    success_msg_writer() << "";
  }

  if (num_untagged_accounts > 0)
    print_accounts("");

  if (num_untagged_accounts < m_wallet->get_num_subaddress_accounts())
    success_msg_writer() << tr("\nGrand total:\n  Balance: ") << print_money(m_wallet->balance_all()) << tr(", unlocked balance: ") << print_money(m_wallet->unlocked_balance_all());
}
//----------------------------------------------------------------------------------------------------
void simple_wallet::print_accounts(const std::string& tag)
{
  const std::pair<std::map<std::string, std::string>, std::vector<std::string>>& account_tags = m_wallet->get_account_tags();
  if (tag.empty())
  {
    success_msg_writer() << tr("Untagged accounts:");
  }
  else
  {
    if (account_tags.first.count(tag) == 0)
    {
      fail_msg_writer() << boost::format(tr("Tag %s is unregistered.")) % tag;
      return;
    }
    success_msg_writer() << tr("Accounts with tag: ") << tag;
    success_msg_writer() << tr("Tag's description: ") << account_tags.first.find(tag)->second;
  }
  success_msg_writer() << boost::format("  %15s %21s %21s %21s") % tr("Account") % tr("Balance") % tr("Unlocked balance") % tr("Label");
  uint64_t total_balance = 0, total_unlocked_balance = 0;
  for (uint32_t account_index = 0; account_index < m_wallet->get_num_subaddress_accounts(); ++account_index)
  {
    if (account_tags.second[account_index] != tag)
      continue;
    success_msg_writer() << boost::format(tr(" %c%8u %6s %21s %21s %21s"))
      % (m_current_subaddress_account == account_index ? '*' : ' ')
      % account_index
      % m_wallet->get_subaddress_as_str({account_index, 0}).substr(0, 6)
      % print_money(m_wallet->balance(account_index))
      % print_money(m_wallet->unlocked_balance(account_index))
      % m_wallet->get_subaddress_label({account_index, 0});
    total_balance += m_wallet->balance(account_index);
    total_unlocked_balance += m_wallet->unlocked_balance(account_index);
  }
  success_msg_writer() << tr("----------------------------------------------------------------------------------");
  success_msg_writer() << boost::format(tr("%15s %21s %21s")) % "Total" % print_money(total_balance) % print_money(total_unlocked_balance);
}
//----------------------------------------------------------------------------------------------------
bool simple_wallet::print_address(const std::vector<std::string> &args/* = std::vector<std::string>()*/)
{
  // Usage:
  //  address
  //  address new <label text with white spaces allowed>
  //  address all
  //  address <index_min> [<index_max>]
  //  address label <index> <label text with white spaces allowed>
  //  address device [<index>]

  std::vector<std::string> local_args = args;
  tools::wallet2::transfer_container transfers;
  m_wallet->get_transfers(transfers);

  auto print_address_sub = [this, &transfers](uint32_t index)
  {
    bool used = std::find_if(
      transfers.begin(), transfers.end(),
      [this, &index](const tools::wallet2::transfer_details& td) {
        return td.m_subaddr_index == cryptonote::subaddress_index{ m_current_subaddress_account, index };
      }) != transfers.end();
    success_msg_writer() << index << "  " << m_wallet->get_subaddress_as_str({m_current_subaddress_account, index}) << "  " << (index == 0 ? tr("Primary address") : m_wallet->get_subaddress_label({m_current_subaddress_account, index})) << " " << (used ? tr("(used)") : "");
  };

  uint32_t index = 0;
  if (local_args.empty())
  {
    print_address_sub(index);
  }
  else if (local_args.size() == 1 && local_args[0] == "all")
  {
    local_args.erase(local_args.begin());
    for (; index < m_wallet->get_num_subaddresses(m_current_subaddress_account); ++index)
      print_address_sub(index);
  }
  else if (local_args[0] == "new")
  {
    local_args.erase(local_args.begin());
    std::string label;
    if (local_args.size() > 0)
      label = boost::join(local_args, " ");
    if (label.empty())
      label = tr("(Untitled address)");
    m_wallet->add_subaddress(m_current_subaddress_account, label);
    print_address_sub(m_wallet->get_num_subaddresses(m_current_subaddress_account) - 1);
    m_wallet->device_show_address(m_current_subaddress_account, m_wallet->get_num_subaddresses(m_current_subaddress_account) - 1, boost::none);
  }
  else if (local_args.size() >= 2 && local_args[0] == "label")
  {
    if (!epee::string_tools::get_xtype_from_string(index, local_args[1]))
    {
      fail_msg_writer() << tr("failed to parse index: ") << local_args[1];
      return true;
    }
    if (index >= m_wallet->get_num_subaddresses(m_current_subaddress_account))
    {
      fail_msg_writer() << tr("specify an index between 0 and ") << (m_wallet->get_num_subaddresses(m_current_subaddress_account) - 1);
      return true;
    }
    local_args.erase(local_args.begin());
    local_args.erase(local_args.begin());
    std::string label = boost::join(local_args, " ");
    m_wallet->set_subaddress_label({m_current_subaddress_account, index}, label);
    print_address_sub(index);
  }
  else if (local_args.size() <= 2 && epee::string_tools::get_xtype_from_string(index, local_args[0]))
  {
    local_args.erase(local_args.begin());
    uint32_t index_min = index;
    uint32_t index_max = index_min;
    if (local_args.size() > 0)
    {
      if (!epee::string_tools::get_xtype_from_string(index_max, local_args[0]))
      {
        fail_msg_writer() << tr("failed to parse index: ") << local_args[0];
        return true;
      }
      local_args.erase(local_args.begin());
    }
    if (index_max < index_min)
      std::swap(index_min, index_max);
    if (index_min >= m_wallet->get_num_subaddresses(m_current_subaddress_account))
    {
      fail_msg_writer() << tr("<index_min> is already out of bound");
      return true;
    }
    if (index_max >= m_wallet->get_num_subaddresses(m_current_subaddress_account))
    {
      message_writer() << tr("<index_max> exceeds the bound");
      index_max = m_wallet->get_num_subaddresses(m_current_subaddress_account) - 1;
    }
    for (index = index_min; index <= index_max; ++index)
      print_address_sub(index);
  }
  else if (local_args[0] == "device")
  {
    index = 0;
    local_args.erase(local_args.begin());
    if (local_args.size() > 0)
    {
      if (!epee::string_tools::get_xtype_from_string(index, local_args[0]))
      {
        fail_msg_writer() << tr("failed to parse index: ") << local_args[0];
        return true;
      }
      if (index >= m_wallet->get_num_subaddresses(m_current_subaddress_account))
      {
        fail_msg_writer() << tr("<index> is out of bounds");
        return true;
      }
    }

    print_address_sub(index);
    m_wallet->device_show_address(m_current_subaddress_account, index, boost::none);
  }
  else
  {
    PRINT_USAGE(USAGE_ADDRESS);
  }

  return true;
}
//----------------------------------------------------------------------------------------------------
bool simple_wallet::print_integrated_address(const std::vector<std::string> &args/* = std::vector<std::string>()*/)
{
  crypto::hash8 payment_id;
  bool display_on_device = false;
  std::vector<std::string> local_args = args;

  if (local_args.size() > 0 && local_args[0] == "device")
  {
    local_args.erase(local_args.begin());
    display_on_device = true;
  }

  auto device_show_integrated = [this, display_on_device](crypto::hash8 payment_id)
  {
    if (display_on_device)
    {
      m_wallet->device_show_address(m_current_subaddress_account, 0, payment_id);
    }
  };

  if (local_args.size() > 1)
  {
    PRINT_USAGE(USAGE_INTEGRATED_ADDRESS);
    return true;
  }
  if (local_args.size() == 0)
  {
    if (m_current_subaddress_account != 0)
    {
      fail_msg_writer() << tr("Integrated addresses can only be created for account 0");
      return true;
    }
    payment_id = crypto::rand<crypto::hash8>();
    success_msg_writer() << tr("Random payment ID: ") << payment_id;
    success_msg_writer() << tr("Matching integrated address: ") << m_wallet->get_account().get_public_integrated_address_str(payment_id, m_wallet->nettype());
    device_show_integrated(payment_id);
    return true;
  }
  if(tools::wallet2::parse_short_payment_id(local_args.back(), payment_id))
  {
    if (m_current_subaddress_account != 0)
    {
      fail_msg_writer() << tr("Integrated addresses can only be created for account 0");
      return true;
    }
    success_msg_writer() << m_wallet->get_account().get_public_integrated_address_str(payment_id, m_wallet->nettype());
    device_show_integrated(payment_id);
    return true;
  }
  else {
    address_parse_info info;
    if(get_account_address_from_str(info, m_wallet->nettype(), local_args.back()))
    {
      if (info.has_payment_id)
      {
        success_msg_writer() << boost::format(tr("Integrated address: %s, payment ID: %s")) %
          get_account_address_as_str(m_wallet->nettype(), false, info.address) % epee::string_tools::pod_to_hex(info.payment_id);
        device_show_integrated(info.payment_id);
      }
      else
      {
        success_msg_writer() << (info.is_subaddress ? tr("Subaddress: ") : tr("Standard address: ")) << get_account_address_as_str(m_wallet->nettype(), info.is_subaddress, info.address);
      }
      return true;
    }
  }
  fail_msg_writer() << tr("failed to parse payment ID or address");
  return true;
}
//----------------------------------------------------------------------------------------------------
bool simple_wallet::address_book(const std::vector<std::string> &args/* = std::vector<std::string>()*/)
{
  if (args.size() == 0)
  {
  }
  else if (args.size() == 1 || (args[0] != "add" && args[0] != "delete"))
  {
    PRINT_USAGE(USAGE_ADDRESS_BOOK);
    return true;
  }
  else if (args[0] == "add")
  {
    cryptonote::address_parse_info info;
    if(!cryptonote::get_account_address_from_str_or_url(info, m_wallet->nettype(), args[1], oa_prompter))
    {
      fail_msg_writer() << tr("failed to parse address");
      return true;
    }
    crypto::hash payment_id = crypto::null_hash;
    size_t description_start = 2;
    if (info.has_payment_id)
    {
      memcpy(payment_id.data, info.payment_id.data, 8);
    }
    else if (!info.has_payment_id && args.size() >= 4 && args[2] == "pid")
    {
      if (tools::wallet2::parse_long_payment_id(args[3], payment_id))
      {
        LONG_PAYMENT_ID_SUPPORT_CHECK();
        description_start += 2;
      }
      else if (tools::wallet2::parse_short_payment_id(args[3], info.payment_id))
      {
        fail_msg_writer() << tr("Short payment IDs are to be used within an integrated address only");
        return true;
      }
      else
      {
        fail_msg_writer() << tr("failed to parse payment ID");
        return true;
      }
    }
    std::string description;
    for (size_t i = description_start; i < args.size(); ++i)
    {
      if (i > description_start)
        description += " ";
      description += args[i];
    }
    m_wallet->add_address_book_row(info.address, payment_id, description, info.is_subaddress);
  }
  else
  {
    size_t row_id;
    if(!epee::string_tools::get_xtype_from_string(row_id, args[1]))
    {
      fail_msg_writer() << tr("failed to parse index");
      return true;
    }
    m_wallet->delete_address_book_row(row_id);
  }
  auto address_book = m_wallet->get_address_book();
  if (address_book.empty())
  {
    success_msg_writer() << tr("Address book is empty.");
  }
  else
  {
    for (size_t i = 0; i < address_book.size(); ++i) {
      auto& row = address_book[i];
      success_msg_writer() << tr("Index: ") << i;
      success_msg_writer() << tr("Address: ") << get_account_address_as_str(m_wallet->nettype(), row.m_is_subaddress, row.m_address);
      success_msg_writer() << tr("Payment ID: ") << row.m_payment_id << " (OBSOLETE)";
      success_msg_writer() << tr("Description: ") << row.m_description << "\n";
    }
  }
  return true;
}
//----------------------------------------------------------------------------------------------------
bool simple_wallet::set_tx_note(const std::vector<std::string> &args)
{
  if (args.size() == 0)
  {
    PRINT_USAGE(USAGE_SET_TX_NOTE);
    return true;
  }

  cryptonote::blobdata txid_data;
  if(!epee::string_tools::parse_hexstr_to_binbuff(args.front(), txid_data) || txid_data.size() != sizeof(crypto::hash))
  {
    fail_msg_writer() << tr("failed to parse txid");
    return true;
  }
  crypto::hash txid = *reinterpret_cast<const crypto::hash*>(txid_data.data());

  std::string note = "";
  for (size_t n = 1; n < args.size(); ++n)
  {
    if (n > 1)
      note += " ";
    note += args[n];
  }
  m_wallet->set_tx_note(txid, note);

  return true;
}
//----------------------------------------------------------------------------------------------------
bool simple_wallet::get_tx_note(const std::vector<std::string> &args)
{
  if (args.size() != 1)
  {
    PRINT_USAGE(USAGE_GET_TX_NOTE);
    return true;
  }

  cryptonote::blobdata txid_data;
  if(!epee::string_tools::parse_hexstr_to_binbuff(args.front(), txid_data) || txid_data.size() != sizeof(crypto::hash))
  {
    fail_msg_writer() << tr("failed to parse txid");
    return true;
  }
  crypto::hash txid = *reinterpret_cast<const crypto::hash*>(txid_data.data());

  std::string note = m_wallet->get_tx_note(txid);
  if (note.empty())
    success_msg_writer() << "no note found";
  else
    success_msg_writer() << "note found: " << note;

  return true;
}
//----------------------------------------------------------------------------------------------------
bool simple_wallet::set_description(const std::vector<std::string> &args)
{
  // 0 arguments allowed, for setting the description to empty string

  std::string description = "";
  for (size_t n = 0; n < args.size(); ++n)
  {
    if (n > 0)
      description += " ";
    description += args[n];
  }
  m_wallet->set_description(description);

  return true;
}
//----------------------------------------------------------------------------------------------------
bool simple_wallet::get_description(const std::vector<std::string> &args)
{
  if (args.size() != 0)
  {
    PRINT_USAGE(USAGE_GET_DESCRIPTION);
    return true;
  }

  std::string description = m_wallet->get_description();
  if (description.empty())
    success_msg_writer() << tr("no description found");
  else
    success_msg_writer() << tr("description found: ") << description;

  return true;
}
//----------------------------------------------------------------------------------------------------
bool simple_wallet::status(const std::vector<std::string> &args)
{
  uint64_t local_height = m_wallet->get_blockchain_current_height();
  rpc::version_t version;
  bool ssl = false;
  if (!m_wallet->check_connection(&version, &ssl))
  {
    success_msg_writer() << "Refreshed " << local_height << "/?, no daemon connected";
    return true;
  }

  std::string err;
  uint64_t bc_height = get_daemon_blockchain_height(err);
  if (err.empty())
  {
    bool synced = local_height == bc_height;
    success_msg_writer() << "Refreshed " << local_height << "/" << bc_height << ", " << (synced ? "synced" : "syncing")
        << ", daemon RPC v" << version.first << '.' << version.second << ", " << (ssl ? "SSL" : "no SSL");
  }
  else
  {
    fail_msg_writer() << "Refreshed " << local_height << "/?, daemon connection error";
  }
  return true;
}
//----------------------------------------------------------------------------------------------------
bool simple_wallet::wallet_info(const std::vector<std::string> &args)
{
  bool ready;
  uint32_t threshold, total;
  std::string description = m_wallet->get_description();
  if (description.empty())
  {
    description = "<Not set>"; 
  }
  message_writer() << tr("Filename: ") << m_wallet->get_wallet_file();
  message_writer() << tr("Description: ") << description;
  message_writer() << tr("Address: ") << m_wallet->get_account().get_public_address_str(m_wallet->nettype());
  std::string type;
  if (m_wallet->watch_only())
    type = tr("Watch only");
  else if (m_wallet->multisig(&ready, &threshold, &total))
    type = (boost::format(tr("%u/%u multisig%s")) % threshold % total % (ready ? "" : " (not yet finalized)")).str();
  else
    type = tr("Normal");
  message_writer() << tr("Type: ") << type;
  message_writer() << tr("Network type: ") << (
    m_wallet->nettype() == cryptonote::TESTNET ? tr("Testnet") :
    m_wallet->nettype() == cryptonote::STAGENET ? tr("Stagenet") : tr("Mainnet"));
  return true;
}
//----------------------------------------------------------------------------------------------------
bool simple_wallet::sign(const std::vector<std::string> &args)
{
  if (m_wallet->key_on_device())
  {
    fail_msg_writer() << tr("command not supported by HW wallet");
    return true;
  }
  if (args.size() != 1)
  {
    PRINT_USAGE(USAGE_SIGN);
    return true;
  }
  if (m_wallet->watch_only())
  {
    fail_msg_writer() << tr("wallet is watch-only and cannot sign");
    return true;
  }
  if (m_wallet->multisig())
  {
    fail_msg_writer() << tr("This wallet is multisig and cannot sign");
    return true;
  }

  std::string filename = args[0];
  std::string data;
  bool r = epee::file_io_utils::load_file_to_string(filename, data);
  if (!r)
  {
    fail_msg_writer() << tr("failed to read file ") << filename;
    return true;
  }

  SCOPED_WALLET_UNLOCK();

  std::string signature = m_wallet->sign(data);
  success_msg_writer() << signature;
  return true;
}
//----------------------------------------------------------------------------------------------------
bool simple_wallet::verify(const std::vector<std::string> &args)
{
  if (args.size() != 3)
  {
    PRINT_USAGE(USAGE_VERIFY);
    return true;
  }
  std::string filename = args[0];
  std::string address_string = args[1];
  std::string signature= args[2];

  std::string data;
  bool r = epee::file_io_utils::load_file_to_string(filename, data);
  if (!r)
  {
    fail_msg_writer() << tr("failed to read file ") << filename;
    return true;
  }

  cryptonote::address_parse_info info;
  if(!cryptonote::get_account_address_from_str_or_url(info, m_wallet->nettype(), address_string, oa_prompter))
  {
    fail_msg_writer() << tr("failed to parse address");
    return true;
  }

  r = m_wallet->verify(data, info.address, signature);
  if (!r)
  {
    fail_msg_writer() << tr("Bad signature from ") << address_string;
  }
  else
  {
    success_msg_writer() << tr("Good signature from ") << address_string;
  }
  return true;
}
//----------------------------------------------------------------------------------------------------
bool simple_wallet::export_key_images(const std::vector<std::string> &args)
{
  if (m_wallet->key_on_device())
  {
    fail_msg_writer() << tr("command not supported by HW wallet");
    return true;
  }
  if (args.size() != 1 && args.size() != 2)
  {
    PRINT_USAGE(USAGE_EXPORT_KEY_IMAGES);
    return true;
  }
  if (m_wallet->watch_only())
  {
    fail_msg_writer() << tr("wallet is watch-only and cannot export key images");
    return true;
  }

  std::string filename = args[0];
  if (m_wallet->confirm_export_overwrite() && !check_file_overwrite(filename))
    return true;

  SCOPED_WALLET_UNLOCK();

  try
  {
    /// whether to export requested key images only
    bool requested_only = (args.size() == 2 && args[1] == "requested-only");
    if (!m_wallet->export_key_images_to_file(filename, requested_only))
    {
      fail_msg_writer() << tr("failed to save file ") << filename;
      return true;
    }
  }
  catch (const std::exception &e)
  {
    LOG_ERROR("Error exporting key images: " << e.what());
    fail_msg_writer() << "Error exporting key images: " << e.what();
    return true;
  }

  success_msg_writer() << tr("Signed key images exported to ") << filename;
  return true;
}
//----------------------------------------------------------------------------------------------------
bool simple_wallet::import_key_images(const std::vector<std::string> &args)
{
  if (m_wallet->key_on_device())
  {
    fail_msg_writer() << tr("command not supported by HW wallet");
    return true;
  }
  if (!m_wallet->is_trusted_daemon())
  {
    fail_msg_writer() << tr("this command requires a trusted daemon. Enable with --trusted-daemon");
    return true;
  }

  if (args.size() != 1)
  {
    PRINT_USAGE(USAGE_IMPORT_KEY_IMAGES);
    return true;
  }

  std::string const &filename = args[0];
  LOCK_IDLE_SCOPE();
  try
  {
    uint64_t spent = 0, unspent = 0;
    uint64_t height = m_wallet->import_key_images_from_file(filename, spent, unspent);
    success_msg_writer() << "Signed key images imported to height " << height << ", "
        << print_money(spent) << " spent, " << print_money(unspent) << " unspent"; 
  }
  catch (const std::exception &e)
  {
    fail_msg_writer() << "Failed to import key images: " << e.what();
    return true;
  }

  return true;
}
//----------------------------------------------------------------------------------------------------
bool simple_wallet::hw_key_images_sync(const std::vector<std::string> &args)
{
  if (!m_wallet->key_on_device())
  {
    fail_msg_writer() << tr("command only supported by HW wallet");
    return true;
  }
  if (!m_wallet->get_account().get_device().has_ki_cold_sync())
  {
    fail_msg_writer() << tr("hw wallet does not support cold KI sync");
    return true;
  }

  LOCK_IDLE_SCOPE();
  key_images_sync_intern();
  return true;
}
//----------------------------------------------------------------------------------------------------
void simple_wallet::key_images_sync_intern(){
  try
  {
    message_writer(epee::console_color_white, false) << tr("Please confirm the key image sync on the device");

    uint64_t spent = 0, unspent = 0;
    uint64_t height = m_wallet->cold_key_image_sync(spent, unspent);
    if (height > 0)
    {
      success_msg_writer() << tr("Key images synchronized to height ") << height;
      if (!m_wallet->is_trusted_daemon())
      {
        message_writer() << tr("Running untrusted daemon, cannot determine which transaction output is spent. Use a trusted daemon with --trusted-daemon and run rescan_spent");
      } else
      {
        success_msg_writer() << print_money(spent) << tr(" spent, ") << print_money(unspent) << tr(" unspent");
      }
    }
    else {
      fail_msg_writer() << tr("Failed to import key images");
    }
  }
  catch (const std::exception &e)
  {
    fail_msg_writer() << tr("Failed to import key images: ") << e.what();
  }
}
//----------------------------------------------------------------------------------------------------
bool simple_wallet::hw_reconnect(const std::vector<std::string> &args)
{
  if (!m_wallet->key_on_device())
  {
    fail_msg_writer() << tr("command only supported by HW wallet");
    return true;
  }

  LOCK_IDLE_SCOPE();
  try
  {
    bool r = m_wallet->reconnect_device();
    if (!r){
      fail_msg_writer() << tr("Failed to reconnect device");
    }
  }
  catch (const std::exception &e)
  {
    fail_msg_writer() << tr("Failed to reconnect device: ") << tr(e.what());
    return true;
  }

  return true;
}
//----------------------------------------------------------------------------------------------------
bool simple_wallet::export_outputs(const std::vector<std::string> &args)
{
  if (m_wallet->key_on_device())
  {
    fail_msg_writer() << tr("command not supported by HW wallet");
    return true;
  }
  if (args.size() != 1)
  {
    PRINT_USAGE(USAGE_EXPORT_OUTPUTS);
    return true;
  }

  std::string filename = args[0];
  if (m_wallet->confirm_export_overwrite() && !check_file_overwrite(filename))
    return true;

  SCOPED_WALLET_UNLOCK();

  try
  {
    std::string data = m_wallet->export_outputs_to_str();
    bool r = epee::file_io_utils::save_string_to_file(filename, data);
    if (!r)
    {
      fail_msg_writer() << tr("failed to save file ") << filename;
      return true;
    }
  }
  catch (const std::exception &e)
  {
    LOG_ERROR("Error exporting outputs: " << e.what());
    fail_msg_writer() << "Error exporting outputs: " << e.what();
    return true;
  }

  success_msg_writer() << tr("Outputs exported to ") << filename;
  return true;
}
//----------------------------------------------------------------------------------------------------
bool simple_wallet::import_outputs(const std::vector<std::string> &args)
{
  if (m_wallet->key_on_device())
  {
    fail_msg_writer() << tr("command not supported by HW wallet");
    return true;
  }
  if (args.size() != 1)
  {
    PRINT_USAGE(USAGE_IMPORT_OUTPUTS);
    return true;
  }
  std::string filename = args[0];

  std::string data;
  bool r = epee::file_io_utils::load_file_to_string(filename, data);
  if (!r)
  {
    fail_msg_writer() << tr("failed to read file ") << filename;
    return true;
  }

  try
  {
    SCOPED_WALLET_UNLOCK();
    size_t n_outputs = m_wallet->import_outputs_from_str(data);
    success_msg_writer() << boost::lexical_cast<std::string>(n_outputs) << " outputs imported";
  }
  catch (const std::exception &e)
  {
    fail_msg_writer() << "Failed to import outputs " << filename << ": " << e.what();
    return true;
  }

  return true;
}
//----------------------------------------------------------------------------------------------------
bool simple_wallet::show_transfer(const std::vector<std::string> &args)
{
  if (args.size() != 1)
  {
    PRINT_USAGE(USAGE_SHOW_TRANSFER);
    return true;
  }

  cryptonote::blobdata txid_data;
  if(!epee::string_tools::parse_hexstr_to_binbuff(args.front(), txid_data) || txid_data.size() != sizeof(crypto::hash))
  {
    fail_msg_writer() << tr("failed to parse txid");
    return true;
  }
  crypto::hash txid = *reinterpret_cast<const crypto::hash*>(txid_data.data());

  const uint64_t last_block_height = m_wallet->get_blockchain_current_height();

  std::list<std::pair<crypto::hash, tools::wallet2::payment_details>> payments;
  m_wallet->get_payments(payments, 0, (uint64_t)-1, m_current_subaddress_account);
  for (std::list<std::pair<crypto::hash, tools::wallet2::payment_details>>::const_iterator i = payments.begin(); i != payments.end(); ++i) {
    const tools::wallet2::payment_details &pd = i->second;
    if (pd.m_tx_hash == txid) {
      std::string payment_id = string_tools::pod_to_hex(i->first);
      if (payment_id.substr(16).find_first_not_of('0') == std::string::npos)
        payment_id = payment_id.substr(0,16);
      success_msg_writer() << "Incoming transaction found";
      success_msg_writer() << "txid: " << txid;
      if (pd.m_block_height == 0 && pd.m_unmined_blink)
        success_msg_writer() << "Height: blink (not yet mined)";
      else
        success_msg_writer() << "Height: " << pd.m_block_height;
      success_msg_writer() << "Timestamp: " << tools::get_human_readable_timestamp(pd.m_timestamp);
      success_msg_writer() << "Amount: " << print_money(pd.m_amount);
      success_msg_writer() << "Payment ID: " << payment_id;
      if (pd.m_unlock_time < CRYPTONOTE_MAX_BLOCK_NUMBER)
      {
        uint64_t bh = std::max(pd.m_unlock_time, pd.m_block_height + CRYPTONOTE_DEFAULT_TX_SPENDABLE_AGE);
        uint64_t suggested_threshold = 0;
        if (!pd.m_unmined_blink)
        {
          uint64_t last_block_reward = m_wallet->get_last_block_reward();
          suggested_threshold = last_block_reward ? (pd.m_amount + last_block_reward - 1) / last_block_reward : 0;
        }
        if (bh >= last_block_height)
          success_msg_writer() << "Locked: " << (bh - last_block_height) << " blocks to unlock";
        else if (suggested_threshold > 0)
          success_msg_writer() << std::to_string(last_block_height - bh) << " confirmations (" << suggested_threshold << " suggested threshold)";
        else if (!pd.m_unmined_blink)
          success_msg_writer() << std::to_string(last_block_height - bh) << " confirmations";
      }
      else
      {
        uint64_t current_time = static_cast<uint64_t>(time(NULL));
        uint64_t threshold = current_time + CRYPTONOTE_LOCKED_TX_ALLOWED_DELTA_SECONDS_V2;
        if (threshold >= pd.m_unlock_time)
          success_msg_writer() << "unlocked for " << tools::get_human_readable_timespan(std::chrono::seconds(threshold - pd.m_unlock_time));
        else
          success_msg_writer() << "locked for " << tools::get_human_readable_timespan(std::chrono::seconds(pd.m_unlock_time - threshold));
      }
      success_msg_writer() << "Checkpointed: " << (pd.m_unmined_blink ? "Blink" : pd.m_block_height <= m_wallet->get_immutable_height() ? "Yes" : pd.m_was_blink ? "Blink" : "No");
      success_msg_writer() << "Address index: " << pd.m_subaddr_index.minor;
      success_msg_writer() << "Note: " << m_wallet->get_tx_note(txid);
      return true;
    }
  }

  std::list<std::pair<crypto::hash, tools::wallet2::confirmed_transfer_details>> payments_out;
  m_wallet->get_payments_out(payments_out, 0, (uint64_t)-1, m_current_subaddress_account);
  for (std::list<std::pair<crypto::hash, tools::wallet2::confirmed_transfer_details>>::const_iterator i = payments_out.begin(); i != payments_out.end(); ++i) {
    if (i->first == txid)
    {
      const tools::wallet2::confirmed_transfer_details &pd = i->second;
      uint64_t change = pd.m_change == (uint64_t)-1 ? 0 : pd.m_change; // change may not be known
      uint64_t fee = pd.m_amount_in - pd.m_amount_out;
      std::string dests;
      for (const auto &d: pd.m_dests) {
        if (!dests.empty())
          dests += ", ";
        dests +=  get_account_address_as_str(m_wallet->nettype(), d.is_subaddress, d.addr) + ": " + print_money(d.amount);
      }
      std::string payment_id = string_tools::pod_to_hex(i->second.m_payment_id);
      if (payment_id.substr(16).find_first_not_of('0') == std::string::npos)
        payment_id = payment_id.substr(0,16);
      success_msg_writer() << "Outgoing transaction found";
      success_msg_writer() << "txid: " << txid;
      success_msg_writer() << "Height: " << pd.m_block_height;
      success_msg_writer() << "Timestamp: " << tools::get_human_readable_timestamp(pd.m_timestamp);
      success_msg_writer() << "Amount: " << print_money(pd.m_amount_in - change - fee);
      success_msg_writer() << "Payment ID: " << payment_id;
      success_msg_writer() << "Change: " << print_money(change);
      success_msg_writer() << "Fee: " << print_money(fee);
      success_msg_writer() << "Destinations: " << dests;
      if (pd.m_unlock_time < CRYPTONOTE_MAX_BLOCK_NUMBER)
      {
        uint64_t bh = std::max(pd.m_unlock_time, pd.m_block_height + CRYPTONOTE_DEFAULT_TX_SPENDABLE_AGE);
        if (bh >= last_block_height)
          success_msg_writer() << "Locked: " << (bh - last_block_height) << " blocks to unlock";
        else
          success_msg_writer() << std::to_string(last_block_height - bh) << " confirmations";
      }
      else
      {
        uint64_t current_time = static_cast<uint64_t>(time(NULL));
        uint64_t threshold = current_time + CRYPTONOTE_LOCKED_TX_ALLOWED_DELTA_SECONDS_V2;
        if (threshold >= pd.m_unlock_time)
          success_msg_writer() << "unlocked for " << tools::get_human_readable_timespan(std::chrono::seconds(threshold - pd.m_unlock_time));
        else
          success_msg_writer() << "locked for " << tools::get_human_readable_timespan(std::chrono::seconds(pd.m_unlock_time - threshold));
      }
      success_msg_writer() << "Note: " << m_wallet->get_tx_note(txid);
      return true;
    }
  }

  try
  {
    std::list<std::pair<crypto::hash, tools::wallet2::pool_payment_details>> pool_payments;
    m_wallet->get_unconfirmed_payments(pool_payments, m_current_subaddress_account);
    for (std::list<std::pair<crypto::hash, tools::wallet2::pool_payment_details>>::const_iterator i = pool_payments.begin(); i != pool_payments.end(); ++i) {
      const tools::wallet2::payment_details &pd = i->second.m_pd;
      if (pd.m_tx_hash == txid)
      {
        std::string payment_id = string_tools::pod_to_hex(i->first);
        if (payment_id.substr(16).find_first_not_of('0') == std::string::npos)
          payment_id = payment_id.substr(0,16);
        success_msg_writer() << "Unconfirmed incoming transaction found in the txpool";
        success_msg_writer() << "txid: " << txid;
        success_msg_writer() << "Timestamp: " << tools::get_human_readable_timestamp(pd.m_timestamp);
        success_msg_writer() << "Amount: " << print_money(pd.m_amount);
        success_msg_writer() << "Payment ID: " << payment_id;
        success_msg_writer() << "Address index: " << pd.m_subaddr_index.minor;
        success_msg_writer() << "Note: " << m_wallet->get_tx_note(txid);
        if (i->second.m_double_spend_seen)
          success_msg_writer() << tr("Double spend seen on the network: this transaction may or may not end up being mined");
        return true;
      }
    }
  }
  catch (...)
  {
    fail_msg_writer() << "Failed to get pool state";
  }

  std::list<std::pair<crypto::hash, tools::wallet2::unconfirmed_transfer_details>> upayments;
  m_wallet->get_unconfirmed_payments_out(upayments, m_current_subaddress_account);
  for (std::list<std::pair<crypto::hash, tools::wallet2::unconfirmed_transfer_details>>::const_iterator i = upayments.begin(); i != upayments.end(); ++i) {
    if (i->first == txid)
    {
      const tools::wallet2::unconfirmed_transfer_details &pd = i->second;
      uint64_t amount = pd.m_amount_in;
      uint64_t fee = amount - pd.m_amount_out;
      std::string payment_id = string_tools::pod_to_hex(i->second.m_payment_id);
      if (payment_id.substr(16).find_first_not_of('0') == std::string::npos)
        payment_id = payment_id.substr(0,16);
      bool is_failed = pd.m_state == tools::wallet2::unconfirmed_transfer_details::failed;

      success_msg_writer() << (is_failed ? "Failed" : "Pending") << " outgoing transaction found";
      success_msg_writer() << "txid: " << txid;
      success_msg_writer() << "Timestamp: " << tools::get_human_readable_timestamp(pd.m_timestamp);
      success_msg_writer() << "Amount: " << print_money(amount - pd.m_change - fee);
      success_msg_writer() << "Payment ID: " << payment_id;
      success_msg_writer() << "Change: " << print_money(pd.m_change);
      success_msg_writer() << "Fee: " << print_money(fee);
      success_msg_writer() << "Note: " << m_wallet->get_tx_note(txid);
      return true;
    }
  }

  fail_msg_writer() << tr("Transaction ID not found");
  return true;
}
//----------------------------------------------------------------------------------------------------
bool simple_wallet::process_command(const std::vector<std::string> &args)
{
  return m_cmd_binder.process_command(args);
}
//----------------------------------------------------------------------------------------------------
void simple_wallet::interrupt()
{
  if (m_in_manual_refresh.load(std::memory_order_relaxed))
  {
    m_wallet->stop();
  }
  else
  {
    stop();
  }
}
//----------------------------------------------------------------------------------------------------
void simple_wallet::commit_or_save(std::vector<tools::wallet2::pending_tx>& ptx_vector, bool do_not_relay, bool blink)
{
  size_t i = 0;
  std::string msg_buf; // NOTE(loki): Buffer output so integration tests read the entire output
  msg_buf.reserve(128);

  while (!ptx_vector.empty())
  {
    msg_buf.clear();
    auto & ptx = ptx_vector.back();
    const crypto::hash txid = get_transaction_hash(ptx.tx);
    if (do_not_relay)
    {
      cryptonote::blobdata blob;
      tx_to_blob(ptx.tx, blob);
      const std::string blob_hex = epee::string_tools::buff_to_hex_nodelimer(blob);
      const std::string filename = "raw_loki_tx" + (ptx_vector.size() == 1 ? "" : ("_" + std::to_string(i++)));
      bool success = epee::file_io_utils::save_string_to_file(filename, blob_hex);

      if (success) msg_buf += tr("Transaction successfully saved to ");
      else         msg_buf += tr("Failed to save transaction to ");

      msg_buf += filename;
      msg_buf += tr(", txid <");
      msg_buf += epee::string_tools::pod_to_hex(txid);
      msg_buf += ">";

      if (success) success_msg_writer(true) << msg_buf;
      else         fail_msg_writer()        << msg_buf;
    }
    else
    {
      m_wallet->commit_tx(ptx, blink);
      msg_buf += tr("Transaction successfully submitted, transaction <");
      msg_buf += epee::string_tools::pod_to_hex(txid);
      msg_buf += ">\n";
      msg_buf += tr("You can check its status by using the `show_transfers` command.");
      success_msg_writer(true) << msg_buf;
    }
    // if no exception, remove element from vector
    ptx_vector.pop_back();
  }
}
//----------------------------------------------------------------------------------------------------
int main(int argc, char* argv[])
{
  TRY_ENTRY();

#ifdef WIN32
  // Activate UTF-8 support for Boost filesystem classes on Windows
  std::locale::global(boost::locale::generator().generate(""));
  boost::filesystem::path::imbue(std::locale());
#endif

  auto opt_size = command_line::boost_option_sizes();

  po::options_description desc_params(wallet_args::tr("Wallet options"), opt_size.first, opt_size.second);
  tools::wallet2::init_options(desc_params);
  command_line::add_arg(desc_params, arg_wallet_file);
  command_line::add_arg(desc_params, arg_generate_new_wallet);
  command_line::add_arg(desc_params, arg_generate_from_device);
  command_line::add_arg(desc_params, arg_generate_from_view_key);
  command_line::add_arg(desc_params, arg_generate_from_spend_key);
  command_line::add_arg(desc_params, arg_generate_from_keys);
  command_line::add_arg(desc_params, arg_generate_from_multisig_keys);
  command_line::add_arg(desc_params, arg_generate_from_json);
  command_line::add_arg(desc_params, arg_mnemonic_language);
  command_line::add_arg(desc_params, arg_command);

  command_line::add_arg(desc_params, arg_restore_deterministic_wallet );
  command_line::add_arg(desc_params, arg_restore_multisig_wallet );
  command_line::add_arg(desc_params, arg_non_deterministic );
  command_line::add_arg(desc_params, arg_electrum_seed );
  command_line::add_arg(desc_params, arg_allow_mismatched_daemon_version);
  command_line::add_arg(desc_params, arg_restore_height);
  command_line::add_arg(desc_params, arg_restore_date);
  command_line::add_arg(desc_params, arg_do_not_relay);
  command_line::add_arg(desc_params, arg_create_address_file);
  command_line::add_arg(desc_params, arg_subaddress_lookahead);
  command_line::add_arg(desc_params, arg_use_english_language_names);
  command_line::add_arg(desc_params, arg_long_payment_id_support);

  po::positional_options_description positional_options;
  positional_options.add(arg_command.name, -1);

  boost::optional<po::variables_map> vm;
  bool should_terminate = false;
  std::tie(vm, should_terminate) = wallet_args::main(
   argc, argv,
   "loki-wallet-cli [--wallet-file=<filename>|--generate-new-wallet=<filename>] [<COMMAND>]",
    sw::tr("This is the command line Loki wallet. It needs to connect to a Loki\ndaemon to work correctly.\n\nWARNING: Do not reuse your Loki keys on a contentious fork, doing so will harm your privacy.\n Only consider reusing your key on a contentious fork if the fork has key reuse mitigations built in."),
    desc_params,
    po::options_description{},
    positional_options,
    [](const std::string &s, bool emphasis){ tools::scoped_message_writer(emphasis ? epee::console_color_white : epee::console_color_default, true) << s; },
    "loki-wallet-cli.log"
  );

  if (!vm)
  {
    return 1;
  }

  if (should_terminate)
  {
    return 0;
  }

  cryptonote::simple_wallet w;
  const bool r = w.init(*vm);
  CHECK_AND_ASSERT_MES(r, 1, sw::tr("Failed to initialize wallet"));

  std::vector<std::string> command = command_line::get_arg(*vm, arg_command);
  if (!command.empty())
  {
    if (!w.process_command(command))
      fail_msg_writer() << sw::tr("Unknown command: ") << command.front();
    w.stop();
    w.deinit();
  }
  else
  {
    tools::signal_handler::install([&w](int type) {
      if (tools::password_container::is_prompting.load())
      {
        // must be prompting for password so return and let the signal stop prompt
        return;
      }
#ifdef WIN32
      if (type == CTRL_C_EVENT)
#else
      if (type == SIGINT)
#endif
      {
        // if we're pressing ^C when refreshing, just stop refreshing
        w.interrupt();
      }
      else
      {
        w.stop();
      }
    });
    w.run();

    w.deinit();
  }
  return 0;
  CATCH_ENTRY_L0("main", 1);
}

// MMS ---------------------------------------------------------------------------------------------------

// Access to the message store, or more exactly to the list of the messages that can be changed
// by the idle thread, is guarded by the same mutex-based mechanism as access to the wallet
// as a whole and thus e.g. uses the "LOCK_IDLE_SCOPE" macro. This is a little over-cautious, but
// simple and safe. Care has to be taken however where MMS methods call other simplewallet methods
// that use "LOCK_IDLE_SCOPE" as this cannot be nested!

// Methods for commands like "export_multisig_info" usually read data from file(s) or write data
// to files. The MMS calls now those methods as well, to produce data for messages and to process data
// from messages. As it would be quite inconvenient for the MMS to write data for such methods to files
// first or get data out of result files after the call, those methods detect a call from the MMS and
// expect data as arguments instead of files and give back data by calling 'process_wallet_created_data'.

bool simple_wallet::user_confirms(const std::string &question)
{
   std::string answer = input_line(question + tr(" (Y/Yes/N/No): "));
   return !std::cin.eof() && command_line::is_yes(answer);
}

bool simple_wallet::get_number_from_arg(const std::string &arg, uint32_t &number, const uint32_t lower_bound, const uint32_t upper_bound)
{
  bool valid = false;
  try
  {
    number = boost::lexical_cast<uint32_t>(arg);
    valid = (number >= lower_bound) && (number <= upper_bound);
  }
  catch(const boost::bad_lexical_cast &)
  {
  }
  return valid;
}

bool simple_wallet::choose_mms_processing(const std::vector<mms::processing_data> &data_list, uint32_t &choice)
{
  size_t choices = data_list.size();
  if (choices == 1)
  {
    choice = 0;
    return true;
  }
  mms::message_store& ms = m_wallet->get_message_store();
  message_writer() << tr("Choose processing:");
  std::string text;
  for (size_t i = 0; i < choices; ++i)
  {
    const mms::processing_data &data = data_list[i];
    text = std::to_string(i+1) + ": ";
    switch (data.processing)
    {
    case mms::message_processing::sign_tx:
      text += tr("Sign tx");
      break;
    case mms::message_processing::send_tx:
    {
      mms::message m;
      ms.get_message_by_id(data.message_ids[0], m);
      if (m.type == mms::message_type::fully_signed_tx)
      {
        text += tr("Send the tx for submission to ");
      }
      else
      {
        text += tr("Send the tx for signing to ");
      }
      mms::authorized_signer signer = ms.get_signer(data.receiving_signer_index);
      text += ms.signer_to_string(signer, 50);
      break;
    }
    case mms::message_processing::submit_tx:
      text += tr("Submit tx");
      break;
    default:
      text += tr("unknown");
      break;
    }
    message_writer() << text;
  }

  std::string line = input_line(tr("Choice: "));
  if (std::cin.eof() || line.empty())
  {
    return false;
  }
  bool choice_ok = get_number_from_arg(line, choice, 1, choices);
  if (choice_ok)
  {
    choice--;
  }
  else
  {
    fail_msg_writer() << tr("Wrong choice");
  }
  return choice_ok;
}

void simple_wallet::list_mms_messages(const std::vector<mms::message> &messages)
{
  message_writer() << boost::format("%4s %-4s %-30s %-21s %7s %3s %-15s %-40s") % tr("Id") % tr("I/O") % tr("Authorized Signer")
          % tr("Message Type") % tr("Height") % tr("R") % tr("Message State") % tr("Since");
  mms::message_store& ms = m_wallet->get_message_store();
  uint64_t now = (uint64_t)time(NULL);
  for (size_t i = 0; i < messages.size(); ++i)
  {
    const mms::message &m = messages[i];
    const mms::authorized_signer &signer = ms.get_signer(m.signer_index);
    bool highlight = (m.state == mms::message_state::ready_to_send) || (m.state == mms::message_state::waiting);
    message_writer(m.direction == mms::message_direction::out ? epee::console_color_green : epee::console_color_magenta, highlight) <<
            boost::format("%4s %-4s %-30s %-21s %7s %3s %-15s %-40s") %
            m.id %
            ms.message_direction_to_string(m.direction) %
            ms.signer_to_string(signer, 30) %
            ms.message_type_to_string(m.type) %
            m.wallet_height %
            m.round %
            ms.message_state_to_string(m.state) %
            (tools::get_human_readable_timestamp(m.modified) + ", " + tools::get_human_readable_timespan(std::chrono::seconds(now - m.modified)) + tr(" ago"));
  }
}

void simple_wallet::list_signers(const std::vector<mms::authorized_signer> &signers)
{
  message_writer() << boost::format("%2s %-20s %-s") % tr("#") % tr("Label") % tr("Transport Address");
  message_writer() << boost::format("%2s %-20s %-s") % "" % tr("Auto-Config Token") % tr("Loki Address");
  for (size_t i = 0; i < signers.size(); ++i)
  {
    const mms::authorized_signer &signer = signers[i];
    std::string label = signer.label.empty() ? tr("<not set>") : signer.label;
    std::string monero_address;
    if (signer.monero_address_known)
    {
      monero_address = get_account_address_as_str(m_wallet->nettype(), false, signer.monero_address);
    }
    else
    {
      monero_address = tr("<not set>");
    }
    std::string transport_address = signer.transport_address.empty() ? tr("<not set>") : signer.transport_address;
    message_writer() << boost::format("%2s %-20s %-s") % (i + 1) % label % transport_address;
    message_writer() << boost::format("%2s %-20s %-s") % "" % signer.auto_config_token % monero_address;
    message_writer() << "";
  }
}

void simple_wallet::add_signer_config_messages()
{
  mms::message_store& ms = m_wallet->get_message_store();
  std::string signer_config;
  ms.get_signer_config(signer_config);

  const std::vector<mms::authorized_signer> signers = ms.get_all_signers();
  mms::multisig_wallet_state state = get_multisig_wallet_state();
  uint32_t num_authorized_signers = ms.get_num_authorized_signers();
  for (uint32_t i = 1 /* without me */; i < num_authorized_signers; ++i)
  {
    ms.add_message(state, i, mms::message_type::signer_config, mms::message_direction::out, signer_config);
  }
}

void simple_wallet::show_message(const mms::message &m)
{
  mms::message_store& ms = m_wallet->get_message_store();
  const mms::authorized_signer &signer = ms.get_signer(m.signer_index);
  bool display_content;
  std::string sanitized_text;
  switch (m.type)
  {
  case mms::message_type::key_set:
  case mms::message_type::additional_key_set:
  case mms::message_type::note:
    display_content = true;
    ms.get_sanitized_message_text(m, sanitized_text);
    break;
  default:
    display_content = false;
  }
  uint64_t now = (uint64_t)time(NULL);
  message_writer() << "";
  message_writer() << tr("Message ") << m.id;
  message_writer() << tr("In/out: ") << ms.message_direction_to_string(m.direction);
  message_writer() << tr("Type: ") << ms.message_type_to_string(m.type);
  message_writer() << tr("State: ") << boost::format(tr("%s since %s, %s ago")) %
          ms.message_state_to_string(m.state) % tools::get_human_readable_timestamp(m.modified) % tools::get_human_readable_timespan(std::chrono::seconds(now - m.modified));
  if (m.sent == 0)
  {
    message_writer() << tr("Sent: Never");
  }
  else
  {
    message_writer() << boost::format(tr("Sent: %s, %s ago")) %
            tools::get_human_readable_timestamp(m.sent) % tools::get_human_readable_timespan(std::chrono::seconds(now - m.sent));
  }
  message_writer() << tr("Authorized signer: ") << ms.signer_to_string(signer, 100);
  message_writer() << tr("Content size: ") << m.content.length() << tr(" bytes");
  message_writer() << tr("Content: ") << (display_content ? sanitized_text : tr("(binary data)"));

  if (m.type == mms::message_type::note)
  {
    // Showing a note and read its text is "processing" it: Set the state accordingly
    // which will also delete it from Bitmessage as a side effect
    // (Without this little "twist" it would never change the state, and never get deleted)
    ms.set_message_processed_or_sent(m.id);
  }
}

void simple_wallet::ask_send_all_ready_messages()
{
  mms::message_store& ms = m_wallet->get_message_store();
  std::vector<mms::message> ready_messages;
  const std::vector<mms::message> &messages = ms.get_all_messages();
  for (size_t i = 0; i < messages.size(); ++i)
  {
    const mms::message &m = messages[i];
    if (m.state == mms::message_state::ready_to_send)
    {
      ready_messages.push_back(m);
    }
  }
  if (ready_messages.size() != 0)
  {
    list_mms_messages(ready_messages);
    bool send = ms.get_auto_send();
    if (!send)
    {
      send = user_confirms(tr("Send these messages now?"));
    }
    if (send)
    {
      mms::multisig_wallet_state state = get_multisig_wallet_state();
      for (size_t i = 0; i < ready_messages.size(); ++i)
      {
        ms.send_message(state, ready_messages[i].id);
        ms.set_message_processed_or_sent(ready_messages[i].id);
      }
      success_msg_writer() << tr("Queued for sending.");
    }
  }
}

bool simple_wallet::get_message_from_arg(const std::string &arg, mms::message &m)
{
  mms::message_store& ms = m_wallet->get_message_store();
  bool valid_id = false;
  uint32_t id;
  try
  {
    id = (uint32_t)boost::lexical_cast<uint32_t>(arg);
    valid_id = ms.get_message_by_id(id, m);
  }
  catch (const boost::bad_lexical_cast &)
  {
  }
  if (!valid_id)
  {
    fail_msg_writer() << tr("Invalid message id");
  }
  return valid_id;
}

void simple_wallet::mms_init(const std::vector<std::string> &args)
{
  if (args.size() != 3)
  {
    fail_msg_writer() << tr("usage: mms init <required_signers>/<authorized_signers> <own_label> <own_transport_address>");
    return;
  }
  mms::message_store& ms = m_wallet->get_message_store();
  if (ms.get_active())
  {
    if (!user_confirms(tr("The MMS is already initialized. Re-initialize by deleting all signer info and messages?")))
    {
      return;
    }
  }
  uint32_t num_required_signers;
  uint32_t num_authorized_signers;
  const std::string &mn = args[0];
  std::vector<std::string> numbers;
  boost::split(numbers, mn, boost::is_any_of("/"));
  bool mn_ok = (numbers.size() == 2)
               && get_number_from_arg(numbers[1], num_authorized_signers, 2, 100)
               && get_number_from_arg(numbers[0], num_required_signers, 2, num_authorized_signers);
  if (!mn_ok)
  {
    fail_msg_writer() << tr("Error in the number of required signers and/or authorized signers");
    return;
  }
  LOCK_IDLE_SCOPE();
  ms.init(get_multisig_wallet_state(), args[1], args[2], num_authorized_signers, num_required_signers);
}

void simple_wallet::mms_info(const std::vector<std::string> &args)
{
  mms::message_store& ms = m_wallet->get_message_store();
  if (ms.get_active())
  {
    message_writer() << boost::format("The MMS is active for %s/%s multisig.")
            % ms.get_num_required_signers() % ms.get_num_authorized_signers();
  }
  else
  {
    message_writer() << tr("The MMS is not active.");
  }
}

void simple_wallet::mms_signer(const std::vector<std::string> &args)
{
  mms::message_store& ms = m_wallet->get_message_store();
  const std::vector<mms::authorized_signer> &signers = ms.get_all_signers();
  if (args.size() == 0)
  {
    // Without further parameters list all defined signers
    list_signers(signers);
    return;
  }

  uint32_t index;
  bool index_valid = get_number_from_arg(args[0], index, 1, ms.get_num_authorized_signers());
  if (index_valid)
  {
    index--;
  }
  else
  {
    fail_msg_writer() << tr("Invalid signer number ") + args[0];
    return;
  }
  if ((args.size() < 2) || (args.size() > 4))
  {
    fail_msg_writer() << tr("mms signer [<number> <label> [<transport_address> [<loki_address>]]]");
    return;
  }

  boost::optional<std::string> label = args[1];
  boost::optional<std::string> transport_address;
  if (args.size() >= 3)
  {
    transport_address = args[2];
  }
  boost::optional<cryptonote::account_public_address> monero_address;
  LOCK_IDLE_SCOPE();
  mms::multisig_wallet_state state = get_multisig_wallet_state();
  if (args.size() == 4)
  {
    cryptonote::address_parse_info info;
    bool ok = cryptonote::get_account_address_from_str_or_url(info, m_wallet->nettype(), args[3], oa_prompter);
    if (!ok)
    {
      fail_msg_writer() << tr("Invalid Loki address");
      return;
    }
    monero_address = info.address;
    const std::vector<mms::message> &messages = ms.get_all_messages();
    if ((messages.size() > 0) || state.multisig)
    {
      fail_msg_writer() << tr("Wallet state does not allow changing Loki addresses anymore");
      return;
    }
  }
  ms.set_signer(state, index, label, transport_address, monero_address);
}

void simple_wallet::mms_list(const std::vector<std::string> &args)
{
  mms::message_store& ms = m_wallet->get_message_store();
  if (args.size() != 0)
  {
    fail_msg_writer() << tr("Usage: mms list");
    return;
  }
  LOCK_IDLE_SCOPE();
  const std::vector<mms::message> &messages = ms.get_all_messages();
  list_mms_messages(messages);
}

void simple_wallet::mms_next(const std::vector<std::string> &args)
{
  mms::message_store& ms = m_wallet->get_message_store();
  if ((args.size() > 1) || ((args.size() == 1) && (args[0] != "sync")))
  {
    fail_msg_writer() << tr("Usage: mms next [sync]");
    return;
  }
  bool avail = false;
  std::vector<mms::processing_data> data_list;
  bool force_sync = false;
  uint32_t choice = 0;
  {
    LOCK_IDLE_SCOPE();
    if ((args.size() == 1) && (args[0] == "sync"))
    {
      // Force the MMS to process any waiting sync info although on its own it would just ignore
      // those messages because no need to process them can be seen
      force_sync = true;
    }
    std::string wait_reason;
    {
      avail = ms.get_processable_messages(get_multisig_wallet_state(), force_sync, data_list, wait_reason);
    }
    if (avail)
    {
      avail = choose_mms_processing(data_list, choice);
    }
    else if (!wait_reason.empty())
    {
      message_writer() << tr("No next step: ") << wait_reason;
    }
  }
  if (avail)
  {
    mms::processing_data data = data_list[choice];
    bool command_successful = false;
    switch(data.processing)
    {
    case mms::message_processing::prepare_multisig:
      message_writer() << tr("prepare_multisig");
      command_successful = prepare_multisig_main(std::vector<std::string>(), true);
      break;

    case mms::message_processing::make_multisig:
    {
      message_writer() << tr("make_multisig");
      size_t number_of_key_sets = data.message_ids.size();
      std::vector<std::string> sig_args(number_of_key_sets + 1);
      sig_args[0] = std::to_string(ms.get_num_required_signers());
      for (size_t i = 0; i < number_of_key_sets; ++i)
      {
        mms::message m = ms.get_message_by_id(data.message_ids[i]);
        sig_args[i+1] = m.content;
      }
      command_successful = make_multisig_main(sig_args, true);
      break;
    }

    case mms::message_processing::exchange_multisig_keys:
    {
      message_writer() << tr("exchange_multisig_keys");
      size_t number_of_key_sets = data.message_ids.size();
      // Other than "make_multisig" only the key sets as parameters, no num_required_signers
      std::vector<std::string> sig_args(number_of_key_sets);
      for (size_t i = 0; i < number_of_key_sets; ++i)
      {
        mms::message m = ms.get_message_by_id(data.message_ids[i]);
        sig_args[i] = m.content;
      }
      command_successful = exchange_multisig_keys_main(sig_args, true);
      break;
    }

    case mms::message_processing::create_sync_data:
    {
      message_writer() << tr("export_multisig_info");
      std::vector<std::string> export_args;
      export_args.push_back("MMS");  // dummy filename
      command_successful = export_multisig_main(export_args, true);
      break;
    }

    case mms::message_processing::process_sync_data:
    {
      message_writer() << tr("import_multisig_info");
      std::vector<std::string> import_args;
      for (size_t i = 0; i < data.message_ids.size(); ++i)
      {
        mms::message m = ms.get_message_by_id(data.message_ids[i]);
        import_args.push_back(m.content);
      }
      command_successful = import_multisig_main(import_args, true);
      break;
    }

    case mms::message_processing::sign_tx:
    {
      message_writer() << tr("sign_multisig");
      std::vector<std::string> sign_args;
      mms::message m = ms.get_message_by_id(data.message_ids[0]);
      sign_args.push_back(m.content);
      command_successful = sign_multisig_main(sign_args, true);
      break;
    }

    case mms::message_processing::submit_tx:
    {
      message_writer() << tr("submit_multisig");
      std::vector<std::string> submit_args;
      mms::message m = ms.get_message_by_id(data.message_ids[0]);
      submit_args.push_back(m.content);
      command_successful = submit_multisig_main(submit_args, true);
      break;
    }

    case mms::message_processing::send_tx:
    {
      message_writer() << tr("Send tx");
      mms::message m = ms.get_message_by_id(data.message_ids[0]);
      LOCK_IDLE_SCOPE();
      ms.add_message(get_multisig_wallet_state(), data.receiving_signer_index, m.type, mms::message_direction::out,
                     m.content);
      command_successful = true;
      break;
    }

    case mms::message_processing::process_signer_config:
    {
      message_writer() << tr("Process signer config");
      LOCK_IDLE_SCOPE();
      mms::message m = ms.get_message_by_id(data.message_ids[0]);
      mms::authorized_signer me = ms.get_signer(0);
      mms::multisig_wallet_state state = get_multisig_wallet_state();
      if (!me.auto_config_running)
      {
        // If no auto-config is running, the config sent may be unsolicited or problematic
        // so show what arrived and ask for confirmation before taking it in
        std::vector<mms::authorized_signer> signers;
        ms.unpack_signer_config(state, m.content, signers);
        list_signers(signers);
        if (!user_confirms(tr("Replace current signer config with the one displayed above?")))
        {
          break;
        }
      }
      ms.process_signer_config(state, m.content);
      ms.stop_auto_config();
      list_signers(ms.get_all_signers());
      command_successful = true;
      break;
    }

    case mms::message_processing::process_auto_config_data:
    {
      message_writer() << tr("Process auto config data");
      LOCK_IDLE_SCOPE();
      for (size_t i = 0; i < data.message_ids.size(); ++i)
      {
        ms.process_auto_config_data_message(data.message_ids[i]);
      }
      ms.stop_auto_config();
      list_signers(ms.get_all_signers());
      add_signer_config_messages();
      command_successful = true;
      break;
    }

    default:
      message_writer() << tr("Nothing ready to process");
      break;
    }

    if (command_successful)
    {
      {
        LOCK_IDLE_SCOPE();
        ms.set_messages_processed(data);
        ask_send_all_ready_messages();
      }
    }
  }
}

void simple_wallet::mms_sync(const std::vector<std::string> &args)
{
  mms::message_store& ms = m_wallet->get_message_store();
  if (args.size() != 0)
  {
    fail_msg_writer() << tr("Usage: mms sync");
    return;
  }
  // Force the start of a new sync round, for exceptional cases where something went wrong
  // Can e.g. solve the problem "This signature was made with stale data" after trying to
  // create 2 transactions in a row somehow
  // Code is identical to the code for 'message_processing::create_sync_data'
  message_writer() << tr("export_multisig_info");
  std::vector<std::string> export_args;
  export_args.push_back("MMS");  // dummy filename
  export_multisig_main(export_args, true);
  ask_send_all_ready_messages();
}

void simple_wallet::mms_transfer(const std::vector<std::string> &args)
{
  // It's too complicated to check any arguments here, just let 'transfer_main' do the whole job
  transfer_main(Transfer::Normal, args, true);
}

void simple_wallet::mms_delete(const std::vector<std::string> &args)
{
  if (args.size() != 1)
  {
    fail_msg_writer() << tr("Usage: mms delete (<message_id> | all)");
    return;
  }
  LOCK_IDLE_SCOPE();
  mms::message_store& ms = m_wallet->get_message_store();
  if (args[0] == "all")
  {
    if (user_confirms(tr("Delete all messages?")))
    {
      ms.delete_all_messages();
    }
  }
  else
  {
    mms::message m;
    bool valid_id = get_message_from_arg(args[0], m);
    if (valid_id)
    {
      // If only a single message and not all delete even if unsent / unprocessed
      ms.delete_message(m.id);
    }
  }
}

void simple_wallet::mms_send(const std::vector<std::string> &args)
{
  if (args.size() == 0)
  {
    ask_send_all_ready_messages();
    return;
  }
  else if (args.size() != 1)
  {
    fail_msg_writer() << tr("Usage: mms send [<message_id>]");
    return;
  }
  LOCK_IDLE_SCOPE();
  mms::message_store& ms = m_wallet->get_message_store();
  mms::message m;
  bool valid_id = get_message_from_arg(args[0], m);
  if (valid_id)
  {
    ms.send_message(get_multisig_wallet_state(), m.id);
  }
}

void simple_wallet::mms_receive(const std::vector<std::string> &args)
{
  if (args.size() != 0)
  {
    fail_msg_writer() << tr("Usage: mms receive");
    return;
  }
  std::vector<mms::message> new_messages;
  LOCK_IDLE_SCOPE();
  mms::message_store& ms = m_wallet->get_message_store();
  bool avail = ms.check_for_messages(get_multisig_wallet_state(), new_messages);
  if (avail)
  {
    list_mms_messages(new_messages);
  }
}

void simple_wallet::mms_export(const std::vector<std::string> &args)
{
  if (args.size() != 1)
  {
    fail_msg_writer() << tr("Usage: mms export <message_id>");
    return;
  }
  LOCK_IDLE_SCOPE();
  mms::message_store& ms = m_wallet->get_message_store();
  mms::message m;
  bool valid_id = get_message_from_arg(args[0], m);
  if (valid_id)
  {
    const std::string filename = "mms_message_content";
    if (epee::file_io_utils::save_string_to_file(filename, m.content))
    {
      success_msg_writer() << tr("Message content saved to: ") << filename;
    }
    else
    {
      fail_msg_writer() << tr("Failed to to save message content");
    }
  }
}

void simple_wallet::mms_note(const std::vector<std::string> &args)
{
  mms::message_store& ms = m_wallet->get_message_store();
  if (args.size() == 0)
  {
    LOCK_IDLE_SCOPE();
    const std::vector<mms::message> &messages = ms.get_all_messages();
    for (size_t i = 0; i < messages.size(); ++i)
    {
      const mms::message &m = messages[i];
      if ((m.type == mms::message_type::note) && (m.state == mms::message_state::waiting))
      {
        show_message(m);
      }
    }
    return;
  }
  if (args.size() < 2)
  {
    fail_msg_writer() << tr("Usage: mms note [<label> <text>]");
    return;
  }
  uint32_t signer_index;
  bool found = ms.get_signer_index_by_label(args[0], signer_index);
  if (!found)
  {
    fail_msg_writer() << tr("No signer found with label ") << args[0];
    return;
  }
  std::string note = "";
  for (size_t n = 1; n < args.size(); ++n)
  {
    if (n > 1)
    {
      note += " ";
    }
    note += args[n];
  }
  LOCK_IDLE_SCOPE();
  ms.add_message(get_multisig_wallet_state(), signer_index, mms::message_type::note,
                 mms::message_direction::out, note);
  ask_send_all_ready_messages();
}

void simple_wallet::mms_show(const std::vector<std::string> &args)
{
  if (args.size() != 1)
  {
    fail_msg_writer() << tr("Usage: mms show <message_id>");
    return;
  }
  LOCK_IDLE_SCOPE();
  mms::message_store& ms = m_wallet->get_message_store();
  mms::message m;
  bool valid_id = get_message_from_arg(args[0], m);
  if (valid_id)
  {
    show_message(m);
  }
}

void simple_wallet::mms_set(const std::vector<std::string> &args)
{
  bool set = args.size() == 2;
  bool query = args.size() == 1;
  if (!set && !query)
  {
    fail_msg_writer() << tr("Usage: mms set <option_name> [<option_value>]");
    return;
  }
  mms::message_store& ms = m_wallet->get_message_store();
  LOCK_IDLE_SCOPE();
  if (args[0] == "auto-send")
  {
    if (set)
    {
      bool result;
      bool ok = parse_bool(args[1], result);
      if (ok)
      {
        ms.set_auto_send(result);
      }
      else
      {
        fail_msg_writer() << tr("Wrong option value");
      }
    }
    else
    {
      message_writer() << (ms.get_auto_send() ? tr("Auto-send is on") : tr("Auto-send is off"));
    }
  }
  else
  {
    fail_msg_writer() << tr("Unknown option");
  }
}

void simple_wallet::mms_help(const std::vector<std::string> &args)
{
  if (args.size() > 1)
  {
    fail_msg_writer() << tr("Usage: mms help [<subcommand>]");
    return;
  }
  std::vector<std::string> help_args;
  help_args.push_back("mms");
  if (args.size() == 1)
  {
    help_args.push_back(args[0]);
  }
  help(help_args);
}

void simple_wallet::mms_send_signer_config(const std::vector<std::string> &args)
{
  if (args.size() != 0)
  {
    fail_msg_writer() << tr("Usage: mms send_signer_config");
    return;
  }
  mms::message_store& ms = m_wallet->get_message_store();
  if (!ms.signer_config_complete())
  {
    fail_msg_writer() << tr("Signer config not yet complete");
    return;
  }
  LOCK_IDLE_SCOPE();
  add_signer_config_messages();
  ask_send_all_ready_messages();
}

void simple_wallet::mms_start_auto_config(const std::vector<std::string> &args)
{
  mms::message_store& ms = m_wallet->get_message_store();
  uint32_t other_signers = ms.get_num_authorized_signers() - 1;
  size_t args_size = args.size();
  if ((args_size != 0) && (args_size != other_signers))
  {
    fail_msg_writer() << tr("Usage: mms start_auto_config [<label> <label> ...]");
    return;
  }
  if ((args_size == 0) && !ms.signer_labels_complete())
  {
    fail_msg_writer() << tr("There are signers without a label set. Complete labels before auto-config or specify them as parameters here.");
    return;
  }
  mms::authorized_signer me = ms.get_signer(0);
  if (me.auto_config_running)
  {
    if (!user_confirms(tr("Auto-config is already running. Cancel and restart?")))
    {
      return;
    }
  }
  LOCK_IDLE_SCOPE();
  mms::multisig_wallet_state state = get_multisig_wallet_state();
  if (args_size != 0)
  {
    // Set (or overwrite) all the labels except "me" from the arguments
    for (uint32_t i = 1; i < (other_signers + 1); ++i)
    {
      ms.set_signer(state, i, args[i - 1], boost::none, boost::none);
    }
  }
  ms.start_auto_config(state);
  // List the signers to show the generated auto-config tokens
  list_signers(ms.get_all_signers());
}

void simple_wallet::mms_stop_auto_config(const std::vector<std::string> &args)
{
  if (args.size() != 0)
  {
    fail_msg_writer() << tr("Usage: mms stop_auto_config");
    return;
  }
  if (!user_confirms(tr("Delete any auto-config tokens and stop auto-config?")))
  {
    return;
  }
  mms::message_store& ms = m_wallet->get_message_store();
  LOCK_IDLE_SCOPE();
  ms.stop_auto_config();
}

void simple_wallet::mms_auto_config(const std::vector<std::string> &args)
{
  if (args.size() != 1)
  {
    fail_msg_writer() << tr("Usage: mms auto_config <auto_config_token>");
    return;
  }
  mms::message_store& ms = m_wallet->get_message_store();
  std::string adjusted_token;
  if (!ms.check_auto_config_token(args[0], adjusted_token))
  {
    fail_msg_writer() << tr("Invalid auto-config token");
    return;
  }
  mms::authorized_signer me = ms.get_signer(0);
  if (me.auto_config_running)
  {
    if (!user_confirms(tr("Auto-config already running. Cancel and restart?")))
    {
      return;
    }
  }
  LOCK_IDLE_SCOPE();
  ms.add_auto_config_data_message(get_multisig_wallet_state(), adjusted_token);
  ask_send_all_ready_messages();
}

bool simple_wallet::mms(const std::vector<std::string> &args)
{
  try
  {
    m_wallet->get_multisig_wallet_state();
  }
  catch(const std::exception &e)
  {
    fail_msg_writer() << tr("MMS not available in this wallet");
    return true;
  }

  try
  {
    mms::message_store& ms = m_wallet->get_message_store();
    if (args.size() == 0)
    {
      mms_info(args);
      return true;
    }

    const std::string &sub_command = args[0];
    std::vector<std::string> mms_args = args;
    mms_args.erase(mms_args.begin());

    if (sub_command == "init")
    {
      mms_init(mms_args);
      return true;
    }
    if (!ms.get_active())
    {
      fail_msg_writer() << tr("The MMS is not active. Activate using the \"mms init\" command");
      return true;
    }
    else if (sub_command == "info")
    {
      mms_info(mms_args);
    }
    else if (sub_command == "signer")
    {
      mms_signer(mms_args);
    }
    else if (sub_command == "list")
    {
      mms_list(mms_args);
    }
    else if (sub_command == "next")
    {
      mms_next(mms_args);
    }
    else if (sub_command == "sync")
    {
      mms_sync(mms_args);
    }
    else if (sub_command == "transfer")
    {
      mms_transfer(mms_args);
    }
    else if (sub_command == "delete")
    {
      mms_delete(mms_args);
    }
    else if (sub_command == "send")
    {
      mms_send(mms_args);
    }
    else if (sub_command == "receive")
    {
      mms_receive(mms_args);
    }
    else if (sub_command == "export")
    {
      mms_export(mms_args);
    }
    else if (sub_command == "note")
    {
      mms_note(mms_args);
    }
    else if (sub_command == "show")
    {
      mms_show(mms_args);
    }
    else if (sub_command == "set")
    {
      mms_set(mms_args);
    }
    else if (sub_command == "help")
    {
      mms_help(mms_args);
    }
    else if (sub_command == "send_signer_config")
    {
      mms_send_signer_config(mms_args);
    }
    else if (sub_command == "start_auto_config")
    {
      mms_start_auto_config(mms_args);
    }
    else if (sub_command == "stop_auto_config")
    {
      mms_stop_auto_config(mms_args);
    }
    else if (sub_command == "auto_config")
    {
      mms_auto_config(mms_args);
    }
    else
    {
      fail_msg_writer() << tr("Invalid MMS subcommand");
    }
  }
  catch (const tools::error::no_connection_to_daemon &e)
  {
    fail_msg_writer() << tr("Error in MMS command: ") << e.what() << " " << e.request();
  }
  catch (const std::exception &e)
  {
    fail_msg_writer() << tr("Error in MMS command: ") << e.what();
    PRINT_USAGE(USAGE_MMS);
    return true;
  }
  return true;
}
// End MMS ------------------------------------------------------------------------------------------------<|MERGE_RESOLUTION|>--- conflicted
+++ resolved
@@ -2671,7 +2671,6 @@
   m_cmd_binder.set_handler("set",
                            boost::bind(&simple_wallet::set_variable, this, _1),
                            tr(USAGE_SET_VARIABLE),
-<<<<<<< HEAD
                            tr(R"(Available options:
  seed language
    Set the wallet's seed language.
@@ -2713,54 +2712,6 @@
  segregation-height <n>
    Set to the height of a key reusing fork you want to use, 0 to use default.)"));
 
-=======
-                           tr("Available options:\n "
-                                  "seed language\n "
-                                  "  Set the wallet's seed language.\n "
-                                  "always-confirm-transfers <1|0>\n "
-                                  "  Whether to confirm unsplit txes.\n "
-                                  "print-ring-members <1|0>\n "
-                                  "  Whether to print detailed information about ring members during confirmation.\n "
-                                  "store-tx-info <1|0>\n "
-                                  "  Whether to store outgoing tx info (destination address, payment ID, tx secret key) for future reference.\n "
-                                  "default-ring-size <n>\n "
-                                  "  Set the default ring size (obsolete).\n "
-                                  "auto-refresh <1|0>\n "
-                                  "  Whether to automatically synchronize new blocks from the daemon.\n "
-                                  "refresh-type <full|optimize-coinbase|no-coinbase|default>\n "
-                                  "  Set the wallet's refresh behaviour.\n "
-                                  "priority [0|1|2|3|4]\n "
-                                  "  Set the fee to default/unimportant/normal/elevated/priority.\n "
-                                  "confirm-missing-payment-id <1|0> (obsolete)\n "
-                                  "ask-password <0|1|2   (or never|action|decrypt)>\n "
-                                  "  action: ask the password before many actions such as transfer, etc\n "
-                                  "  decrypt: same as action, but keeps the spend key encrypted in memory when not needed\n "
-                                  "unit <monero|millinero|micronero|nanonero|piconero>\n "
-                                  "  Set the default monero (sub-)unit.\n "
-                                  "min-outputs-count [n]\n "
-                                  "  Try to keep at least that many outputs of value at least min-outputs-value.\n "
-                                  "min-outputs-value [n]\n "
-                                  "  Try to keep at least min-outputs-count outputs of at least that value.\n "
-                                  "merge-destinations <1|0>\n "
-                                  "  Whether to merge multiple payments to the same destination address.\n "
-                                  "confirm-backlog <1|0>\n "
-                                  "  Whether to warn if there is transaction backlog.\n "
-                                  "confirm-backlog-threshold [n]\n "
-                                  "  Set a threshold for confirm-backlog to only warn if the transaction backlog is greater than n blocks.\n "
-                                  "refresh-from-block-height [n]\n "
-                                  "  Set the height before which to ignore blocks.\n "
-                                  "auto-low-priority <1|0>\n "
-                                  "  Whether to automatically use the low priority fee level when it's safe to do so.\n "
-                                  "segregate-pre-fork-outputs <1|0>\n "
-                                  "  Set this if you intend to spend outputs on both Monero AND a key reusing fork.\n "
-                                  "key-reuse-mitigation2 <1|0>\n "
-                                  "  Set this if you are not sure whether you will spend on a key reusing Monero fork later.\n "
-                                  "subaddress-lookahead <major>:<minor>\n "
-                                  "  Set the lookahead sizes for the subaddress hash table.\n "
-                                  "  Set this if you are not sure whether you will spend on a key reusing Monero fork later.\n "
-                                  "segregation-height <n>\n "
-                                  "  Set to the height of a key reusing fork you want to use, 0 to use default."));
->>>>>>> b488ee81
   m_cmd_binder.set_handler("encrypted_seed",
                            boost::bind(&simple_wallet::encrypted_seed, this, _1),
                            tr("Display the encrypted Electrum-style mnemonic seed."));
