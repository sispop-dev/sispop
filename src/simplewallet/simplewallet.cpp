--- conflicted
+++ resolved
@@ -47,25 +47,13 @@
 #include <fstream>
 #include <ctype.h>
 #include <string_view>
-<<<<<<< HEAD
-=======
 #include <regex>
->>>>>>> 5da9b81e
 #include <boost/lexical_cast.hpp>
 #include <boost/program_options.hpp>
 #include <boost/algorithm/string.hpp>
 #include <boost/format.hpp>
 #include <boost/range/adaptor/transformed.hpp>
-<<<<<<< HEAD
 #include <sispopmq/hex.h>
-#include <sispopmq/string_view.h>
-#include "include_base_utils.h"
-#include "common/dns_utils.h"
-#include "common/i18n.h"
-#include "common/command_line.h"
-#include "common/util.h"
-=======
-#include <lokimq/hex.h>
 #include "include_base_utils.h"
 #include "console_handler.h"
 #include "common/i18n.h"
@@ -73,7 +61,6 @@
 #include "common/util.h"
 #include "common/signal_handler.h"
 #include "common/dns_utils.h"
->>>>>>> 5da9b81e
 #include "common/base58.h"
 #include "common/scoped_message_writer.h"
 #include "common/sispop_integration_test_hooks.h"
@@ -131,7 +118,7 @@
   m_wallet->stop(); \
   std::unique_lock lock{m_idle_mutex}; \
   m_idle_cond.notify_all(); \
-  LOKI_DEFER { \
+  SISPOP_DEFER { \
       m_auto_refresh_enabled.store(auto_refresh_enabled, std::memory_order_relaxed); \
       m_idle_cond.notify_one(); \
   }
@@ -1310,7 +1297,7 @@
   try
   {
     m_in_manual_refresh.store(true, std::memory_order_relaxed);
-    LOKI_DEFER { m_in_manual_refresh.store(false, std::memory_order_relaxed); };
+    SISPOP_DEFER { m_in_manual_refresh.store(false, std::memory_order_relaxed); };
     size_t n_outputs = m_wallet->import_multisig(info);
     // Clear line "Height xxx of xxx"
     std::cout << "\r                                                                \r";
@@ -2140,15 +2127,9 @@
 {
   message_writer() << tr("Welcome to Sispop, the private cryptocurrency based on Monero");
   message_writer() << "";
-<<<<<<< HEAD
   message_writer() << tr("Sispop, like Bitcoin, is a cryptocurrency. That is, it is digital money.");
-  message_writer() << tr("Unlike Bitcoin, your Sispop transactions and balance stay private, and not visible to the world by default.");
-  message_writer() << tr("However, you have the option of making those available to select parties, if you choose to.");
-=======
-  message_writer() << tr("Loki, like Bitcoin, is a cryptocurrency. That is, it is digital money.");
-  message_writer() << tr("Unlike Bitcoin, your Loki transactions and balance stay private and are not visible to the world by default.");
+  message_writer() << tr("Unlike Bitcoin, your Sispop transactions and balance stay private and are not visible to the world by default.");
   message_writer() << tr("However, you have the option of making those available to select parties if you choose to.");
->>>>>>> 5da9b81e
   message_writer() << "";
   message_writer() << tr("Sispop protects your privacy on the blockchain, and while Sispop strives to improve all the time,");
   message_writer() << tr("no privacy technology can be 100% perfect, Monero and consequently Sispop included.");
@@ -2719,9 +2700,6 @@
   , m_locked(false)
   , m_in_command(false)
 {
-<<<<<<< HEAD
-  using namespace boost::placeholders;
-=======
 
   m_cmd_binder.pre_handler([this] ([[maybe_unused]] const std::string& cmd) {
     m_last_activity_time = time(NULL);
@@ -2733,7 +2711,6 @@
     m_in_command = false;
   });
 
->>>>>>> 5da9b81e
   m_cmd_binder.set_handler("start_mining",
                            [this](const auto& x) { return start_mining(x); },
                            tr(USAGE_START_MINING),
@@ -2894,7 +2871,7 @@
    Set this if you are not sure whether you will spend on a key reusing Sispop fork later.
  subaddress-lookahead <major>:<minor>
    Set the lookahead sizes for the subaddress hash table.
-   Set this if you are not sure whether you will spend on a key reusing Loki fork later.
+   Set this if you are not sure whether you will spend on a key reusing Sispop fork later.
  segregation-height <n>
    Set to the height of a key reusing fork you want to use, 0 to use default.
  ignore-outputs-above <amount>
@@ -3329,10 +3306,6 @@
     success_msg_writer() << "ignore-outputs-above = " << cryptonote::print_money(m_wallet->ignore_outputs_above());
     success_msg_writer() << "ignore-outputs-below = " << cryptonote::print_money(m_wallet->ignore_outputs_below());
     success_msg_writer() << "track-uses = " << m_wallet->track_uses();
-<<<<<<< HEAD
-    success_msg_writer() << "setup-background-mining = " << setup_background_mining_string + tr(" (set this to support the network and to get a chance to receive new Sispop)");
-=======
->>>>>>> 5da9b81e
     success_msg_writer() << "device_name = " << m_wallet->device_name();
     success_msg_writer() << "export-format = " << (m_wallet->export_format() == tools::wallet2::ExportFormat::Ascii ? "ascii" : "binary");
     success_msg_writer() << "inactivity-lock-timeout = " << m_wallet->inactivity_lock_timeout()
@@ -3576,7 +3549,7 @@
 //----------------------------------------------------------------------------------------------------
 bool simple_wallet::init(const boost::program_options::variables_map& vm)
 {
-  LOKI_DEFER { m_electrum_seed.wipe(); };
+  SISPOP_DEFER { m_electrum_seed.wipe(); };
 
   const bool testnet = tools::wallet2::has_testnet_option(vm);
   const bool stagenet = tools::wallet2::has_stagenet_option(vm);
@@ -4165,7 +4138,7 @@
     bool ssl = false;
     if (m_wallet->check_connection(NULL, &ssl) && !ssl)
       message_writer(epee::console_color_red, true) << boost::format(tr("Using your own without SSL exposes your RPC traffic to monitoring"));
-    message_writer(epee::console_color_red, true) << boost::format(tr("You are strongly encouraged to connect to the Loki network using your own daemon"));
+    message_writer(epee::console_color_red, true) << boost::format(tr("You are strongly encouraged to connect to the Sispop network using your own daemon"));
     message_writer(epee::console_color_red, true) << boost::format(tr("If you or someone you trust are operating this daemon, you can use --trusted-daemon"));
 
     cryptonote::rpc::GET_INFO::request req;
@@ -4182,19 +4155,7 @@
   m_wallet->callback(this);
 
   if (welcome)
-<<<<<<< HEAD
-    message_writer(console_color_yellow, true) << tr("If you are new to Sispop, type \"welcome\" for a brief overview.");
-
-  if (m_long_payment_id_support)
-  {
-    message_writer(console_color_red, false) <<
-        tr("WARNING: obsolete long payment IDs are enabled. Sending transactions with those payment IDs are bad for your privacy.");
-    message_writer(console_color_red, false) <<
-        tr("It is recommended that you do not use them, and ask recipients who ask for one to not endanger your privacy.");
-  }
-=======
-    message_writer(epee::console_color_yellow, true) << tr("If you are new to Loki, type \"welcome\" for a brief overview.");
->>>>>>> 5da9b81e
+    message_writer(epee::console_color_yellow, true) << tr("If you are new to Sispop, type \"welcome\" for a brief overview.");
 
   m_last_activity_time = time(NULL);
   return true;
@@ -4755,121 +4716,6 @@
   return true;
 }
 //----------------------------------------------------------------------------------------------------
-<<<<<<< HEAD
-void simple_wallet::start_background_mining()
-{
-  COMMAND_RPC_MINING_STATUS::request reqq;
-  COMMAND_RPC_MINING_STATUS::response resq;
-  bool r = m_wallet->invoke_http_json("/mining_status", reqq, resq);
-  std::string err = interpret_rpc_response(r, resq.status);
-  if (!r)
-    return;
-  if (!err.empty())
-  {
-    fail_msg_writer() << tr("Failed to query mining status: ") << err;
-    return;
-  }
-  if (!resq.is_background_mining_enabled)
-  {
-    COMMAND_RPC_START_MINING::request req;
-    COMMAND_RPC_START_MINING::response res;
-    req.miner_address = m_wallet->get_account().get_public_address_str(m_wallet->nettype());
-    req.threads_count = 1;
-    req.do_background_mining = true;
-    req.ignore_battery = false;
-    bool r = m_wallet->invoke_http_json("/start_mining", req, res);
-    std::string err = interpret_rpc_response(r, res.status);
-    if (!err.empty())
-    {
-      fail_msg_writer() << tr("Failed to setup background mining: ") << err;
-      return;
-    }
-  }
-  success_msg_writer() << tr("Background mining enabled. Thank you for supporting the Sispop network.");
-}
-//----------------------------------------------------------------------------------------------------
-void simple_wallet::stop_background_mining()
-{
-  COMMAND_RPC_MINING_STATUS::request reqq;
-  COMMAND_RPC_MINING_STATUS::response resq;
-  bool r = m_wallet->invoke_http_json("/mining_status", reqq, resq);
-  if (!r)
-    return;
-  std::string err = interpret_rpc_response(r, resq.status);
-  if (!err.empty())
-  {
-    fail_msg_writer() << tr("Failed to query mining status: ") << err;
-    return;
-  }
-  if (resq.is_background_mining_enabled)
-  {
-    COMMAND_RPC_STOP_MINING::request req;
-    COMMAND_RPC_STOP_MINING::response res;
-    bool r = m_wallet->invoke_http_json("/stop_mining", req, res);
-    std::string err = interpret_rpc_response(r, res.status);
-    if (!err.empty())
-    {
-      fail_msg_writer() << tr("Failed to setup background mining: ") << err;
-      return;
-    }
-  }
-  message_writer(console_color_red, false) << tr("Background mining not enabled. Run \"set setup-background-mining 1\" to change.");
-}
-//----------------------------------------------------------------------------------------------------
-void simple_wallet::check_background_mining(const epee::wipeable_string &password)
-{
-  tools::wallet2::BackgroundMiningSetupType setup = m_wallet->setup_background_mining();
-  if (setup == tools::wallet2::BackgroundMiningNo)
-  {
-    message_writer(console_color_red, false) << tr("Background mining not enabled. Run \"set setup-background-mining 1\" to change.");
-    return;
-  }
-
-  if (!m_wallet->is_trusted_daemon())
-  {
-    message_writer() << tr("Using an untrusted daemon, skipping background mining check");
-    return;
-  }
-
-  COMMAND_RPC_MINING_STATUS::request req;
-  COMMAND_RPC_MINING_STATUS::response res;
-  bool r = m_wallet->invoke_http_json("/mining_status", req, res);
-  std::string err = interpret_rpc_response(r, res.status);
-  bool is_background_mining_enabled = false;
-  if (err.empty())
-    is_background_mining_enabled = res.is_background_mining_enabled;
-
-  if (is_background_mining_enabled)
-  {
-    // already active, nice
-    m_wallet->setup_background_mining(tools::wallet2::BackgroundMiningYes);
-    m_wallet->rewrite(m_wallet_file, password);
-    start_background_mining();
-    return;
-  }
-  if (res.active)
-    return;
-
-  if (setup == tools::wallet2::BackgroundMiningMaybe)
-  {
-    message_writer() << tr("The daemon is not set up to background mine.");
-    message_writer() << tr("With background mining enabled, the daemon will mine when idle and not on batttery.");
-    message_writer() << tr("Enabling this supports the network you are using, and makes you eligible for receiving new Sispop");
-    std::string accepted = input_line(tr("Do you want to do it now? (Y/Yes/N/No)"));
-    if (std::cin.eof() || !command_line::is_yes(accepted)) {
-      m_wallet->setup_background_mining(tools::wallet2::BackgroundMiningNo);
-      m_wallet->rewrite(m_wallet_file, password);
-      message_writer(console_color_red, false) << tr("Background mining not enabled. Set setup-background-mining to 1 to change.");
-      return;
-    }
-    m_wallet->setup_background_mining(tools::wallet2::BackgroundMiningYes);
-    m_wallet->rewrite(m_wallet_file, password);
-    start_background_mining();
-  }
-}
-//----------------------------------------------------------------------------------------------------
-=======
->>>>>>> 5da9b81e
 bool simple_wallet::start_mining(const std::vector<std::string>& args)
 {
   if (!m_wallet->is_trusted_daemon())
@@ -5235,7 +5081,7 @@
   try
   {
     m_in_manual_refresh.store(true, std::memory_order_relaxed);
-    LOKI_DEFER { m_in_manual_refresh.store(false, std::memory_order_relaxed); };
+    SISPOP_DEFER { m_in_manual_refresh.store(false, std::memory_order_relaxed); };
     m_wallet->refresh(m_wallet->is_trusted_daemon(), start_height, fetched_blocks, received_money);
 
     if (reset == ResetSoftKeepKI)
@@ -5823,16 +5669,16 @@
     {
         tools::msg_writer() << R"(
         .
-      oooo
-    oooo
-  oooo   .           You Loki Wallet has been locked to
-oooo    oooo         protect you while you were away.
-  oooo    oooo
-    oooo    oooo     (Use `set inactivity-lock-timeout 0`
-      oooo    oooo   to disable this inactivity timeout)
-        .   oooo
-          oooo
-        oooo
+      ooooooo
+    ooooooooo
+  oooo   .           You Sispop Wallet has been locked to
+  oooo                 protect you while you were away.
+  oooooooooooo
+  oooooo   oooo     (Use `set inactivity-lock-timeout 0`
+            oooo   to disable this inactivity timeout)
+        .  oooo
+   oooooooooooo
+  oooooooooooo
          .
 )";
     }
@@ -6691,7 +6537,7 @@
     info.is_subaddress                  = m_current_subaddress_account != 0;
     dsts.push_back(info);
 
-    std::cout << std::endl << tr("Buying Loki Name System Record") << std::endl << std::endl;
+    std::cout << std::endl << tr("Buying Sispop Name System Record") << std::endl << std::endl;
     std::cout << boost::format(tr("Name:         %s")) % name << std::endl;
     std::cout << boost::format(tr("Value:        %s")) % value << boost::format(tr(" for %s")) % "Session" << std::endl;
     std::cout << boost::format(tr("Owner:        %s")) % (owner.size() ? owner : m_wallet->get_subaddress_as_str({m_current_subaddress_account, 0}) + " (this wallet) ") << std::endl;
@@ -6766,7 +6612,7 @@
 
     lns::mapping_value encrypted_value = {};
     encrypted_value.len                = response[0].encrypted_value.size() / 2;
-    lokimq::from_hex(response[0].encrypted_value.begin(), response[0].encrypted_value.end(), encrypted_value.buffer.begin());
+    sispopmq::from_hex(response[0].encrypted_value.begin(), response[0].encrypted_value.end(), encrypted_value.buffer.begin());
 
     lns::mapping_value old_value = {};
     if (!lns::decrypt_mapping_value(tools::lowercase_ascii_string(name), encrypted_value, old_value))
@@ -6781,7 +6627,7 @@
     info.is_subaddress                  = m_current_subaddress_account != 0;
     dsts.push_back(info);
 
-    std::cout << std::endl << tr("Updating Loki Name System Record") << std::endl << std::endl;
+    std::cout << std::endl << tr("Updating Sispop Name System Record") << std::endl << std::endl;
     std::cout << boost::format(tr("Name:             %s")) % name << std::endl;
 
     if(value.size()) {
@@ -7995,13 +7841,8 @@
   try
   {
     std::string sig_str = m_wallet->get_tx_proof(txid, info.address, info.is_subaddress, args.size() == 3 ? args[2] : "");
-<<<<<<< HEAD
     const std::string filename = "sispop_tx_proof";
-    if (epee::file_io_utils::save_string_to_file(filename, sig_str))
-=======
-    const std::string filename = "loki_tx_proof";
     if (m_wallet->save_to_file(filename, sig_str, true))
->>>>>>> 5da9b81e
       success_msg_writer() << tr("signature file saved to: ") << filename;
     else
       fail_msg_writer() << tr("failed to save signature file");
@@ -8212,13 +8053,8 @@
   try
   {
     const std::string sig_str = m_wallet->get_spend_proof(txid, args.size() == 2 ? args[1] : "");
-<<<<<<< HEAD
     const std::string filename = "sispop_spend_proof";
-    if (epee::file_io_utils::save_string_to_file(filename, sig_str))
-=======
-    const std::string filename = "loki_spend_proof";
     if (m_wallet->save_to_file(filename, sig_str, true))
->>>>>>> 5da9b81e
       success_msg_writer() << tr("signature file saved to: ") << filename;
     else
       fail_msg_writer() << tr("failed to save signature file");
@@ -8306,13 +8142,8 @@
   try
   {
     const std::string sig_str = m_wallet->get_reserve_proof(account_minreserve, args.size() == 2 ? args[1] : "");
-<<<<<<< HEAD
     const std::string filename = "sispop_reserve_proof";
-    if (epee::file_io_utils::save_string_to_file(filename, sig_str))
-=======
-    const std::string filename = "loki_reserve_proof";
     if (m_wallet->save_to_file(filename, sig_str, true))
->>>>>>> 5da9b81e
       success_msg_writer() << tr("signature file saved to: ") << filename;
     else
       fail_msg_writer() << tr("failed to save signature file");
@@ -10110,13 +9941,8 @@
       cryptonote::blobdata blob;
       tx_to_blob(ptx.tx, blob);
       const std::string blob_hex = epee::string_tools::buff_to_hex_nodelimer(blob);
-<<<<<<< HEAD
       const std::string filename = "raw_sispop_tx" + (ptx_vector.size() == 1 ? "" : ("_" + std::to_string(i++)));
-      bool success = epee::file_io_utils::save_string_to_file(filename, blob_hex);
-=======
-      const std::string filename = "raw_loki_tx" + (ptx_vector.size() == 1 ? "" : ("_" + std::to_string(i++)));
       bool success = m_wallet->save_to_file(filename, blob_hex, true);
->>>>>>> 5da9b81e
 
       if (success) msg_buf += tr("Transaction successfully saved to ");
       else         msg_buf += tr("Failed to save transaction to ");
