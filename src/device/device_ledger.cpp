--- conflicted
+++ resolved
@@ -439,21 +439,10 @@
       }
     }
 
-    bool device_ledger::reset() {
-      reset_buffer();
-      int offset = set_command_header_noopt(INS_RESET);
-<<<<<<< HEAD
-      memmove(this->buffer_send+offset, SISPOP_VERSION_STR, strlen(SISPOP_VERSION_STR));
-      offset += strlen(SISPOP_VERSION_STR);
-=======
-      const size_t verlen = strlen(LOKI_VERSION_STR);
-      ASSERT_X(offset + verlen <= BUFFER_SEND_SIZE, "LOKI_VERSION_STR is too long")
-      memmove(this->buffer_send+offset, LOKI_VERSION_STR, verlen);
-      offset += strlen(LOKI_VERSION_STR);
->>>>>>> 5da9b81e
-      this->buffer_send[4] = offset-5;
-      this->length_send = offset;
-      this->exchange();
+    bool device_ledger::reset() { reset_buffer(); int offset = set_command_header_noopt(INS_RESET); const size_t verlen = 
+      strlen(SISPOP_VERSION_STR); ASSERT_X(offset + verlen <= BUFFER_SEND_SIZE, "SISPOP_VERSION_STR is too long") 
+      memmove(this->buffer_send+offset, SISPOP_VERSION_STR, verlen); offset += strlen(SISPOP_VERSION_STR); this->buffer_send[4] = offset-5; 
+      this->length_send = offset; this->exchange();
 
       ASSERT_X(this->length_recv>=3, "Communication error, less than three bytes received. Check your application version.");
 
