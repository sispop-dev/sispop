// Copyright (c) 2014-2018, The Monero Project
// Copyright (c)      2018, The Loki Project
//
// All rights reserved.
//
// Redistribution and use in source and binary forms, with or without modification, are
// permitted provided that the following conditions are met:
//
// 1. Redistributions of source code must retain the above copyright notice, this list of
//    conditions and the following disclaimer.
//
// 2. Redistributions in binary form must reproduce the above copyright notice, this list
//    of conditions and the following disclaimer in the documentation and/or other
//    materials provided with the distribution.
//
// 3. Neither the name of the copyright holder nor the names of its contributors may be
//    used to endorse or promote products derived from this software without specific
//    prior written permission.
//
// THIS SOFTWARE IS PROVIDED BY THE COPYRIGHT HOLDERS AND CONTRIBUTORS "AS IS" AND ANY
// EXPRESS OR IMPLIED WARRANTIES, INCLUDING, BUT NOT LIMITED TO, THE IMPLIED WARRANTIES OF
// MERCHANTABILITY AND FITNESS FOR A PARTICULAR PURPOSE ARE DISCLAIMED. IN NO EVENT SHALL
// THE COPYRIGHT HOLDER OR CONTRIBUTORS BE LIABLE FOR ANY DIRECT, INDIRECT, INCIDENTAL,
// SPECIAL, EXEMPLARY, OR CONSEQUENTIAL DAMAGES (INCLUDING, BUT NOT LIMITED TO,
// PROCUREMENT OF SUBSTITUTE GOODS OR SERVICES; LOSS OF USE, DATA, OR PROFITS; OR BUSINESS
// INTERRUPTION) HOWEVER CAUSED AND ON ANY THEORY OF LIABILITY, WHETHER IN CONTRACT,
// STRICT LIABILITY, OR TORT (INCLUDING NEGLIGENCE OR OTHERWISE) ARISING IN ANY WAY OUT OF
// THE USE OF THIS SOFTWARE, EVEN IF ADVISED OF THE POSSIBILITY OF SUCH DAMAGE.
//
// Parts of this file are originally copyright (c) 2012-2013 The Cryptonote developers

#include "checkpoints.h"

#include "common/dns_utils.h"
#include "string_tools.h"
#include "storages/portable_storage_template_helper.h" // epee json include
#include "serialization/keyvalue_serialization.h"
#include <vector>

using namespace epee;

#undef LOKI_DEFAULT_LOG_CATEGORY
#define LOKI_DEFAULT_LOG_CATEGORY "checkpoints"

namespace cryptonote
{
  /**
   * @brief struct for loading a checkpoint from json
   */
  struct t_hashline
  {
    uint64_t height; //!< the height of the checkpoint
    std::string hash; //!< the hash for the checkpoint
        BEGIN_KV_SERIALIZE_MAP()
          KV_SERIALIZE(height)
          KV_SERIALIZE(hash)
        END_KV_SERIALIZE_MAP()
  };

  /**
   * @brief struct for loading many checkpoints from json
   */
  struct t_hash_json {
    std::vector<t_hashline> hashlines; //!< the checkpoint lines from the file
        BEGIN_KV_SERIALIZE_MAP()
          KV_SERIALIZE(hashlines)
        END_KV_SERIALIZE_MAP()
  };

  //---------------------------------------------------------------------------
  checkpoints::checkpoints()
  {
  }
  //---------------------------------------------------------------------------
  bool checkpoints::add_checkpoint(uint64_t height, const std::string& hash_str)
  {
    crypto::hash h = crypto::null_hash;
    bool r = epee::string_tools::hex_to_pod(hash_str, h);
    CHECK_AND_ASSERT_MES(r, false, "Failed to parse checkpoint hash string into binary representation!");

    // return false if adding at a height we already have AND the hash is different
    if (m_points.count(height))
    {
      CHECK_AND_ASSERT_MES(h == m_points[height], false, "Checkpoint at given height already exists, and hash for new checkpoint was different!");
    }
    m_points[height] = h;
    return true;
  }
  //---------------------------------------------------------------------------
  bool checkpoints::is_in_checkpoint_zone(uint64_t height) const
  {
    return !m_points.empty() && (height <= (--m_points.end())->first);
  }
  //---------------------------------------------------------------------------
  bool checkpoints::check_block(uint64_t height, const crypto::hash& h, bool& is_a_checkpoint) const
  {
    auto it = m_points.find(height);
    is_a_checkpoint = it != m_points.end();
    if(!is_a_checkpoint)
      return true;

    if(it->second == h)
    {
      MINFO("CHECKPOINT PASSED FOR HEIGHT " << height << " " << h);
      return true;
    }else
    {
      MWARNING("CHECKPOINT FAILED FOR HEIGHT " << height << ". EXPECTED HASH: " << it->second << ", FETCHED HASH: " << h);
      return false;
    }
  }
  //---------------------------------------------------------------------------
  bool checkpoints::check_block(uint64_t height, const crypto::hash& h) const
  {
    bool ignored;
    return check_block(height, h, ignored);
  }
  //---------------------------------------------------------------------------
  //FIXME: is this the desired behavior?
  bool checkpoints::is_alternative_block_allowed(uint64_t blockchain_height, uint64_t block_height) const
  {
    if (0 == block_height)
      return false;

    auto it = m_points.upper_bound(blockchain_height);
    // Is blockchain_height before the first checkpoint?
    if (it == m_points.begin())
      return true;

    --it;
    uint64_t checkpoint_height = it->first;
    return checkpoint_height < block_height;
  }
  //---------------------------------------------------------------------------
  uint64_t checkpoints::get_max_height() const
  {
    std::map< uint64_t, crypto::hash >::const_iterator highest = 
        std::max_element( m_points.begin(), m_points.end(),
                         ( boost::bind(&std::map< uint64_t, crypto::hash >::value_type::first, _1) < 
                           boost::bind(&std::map< uint64_t, crypto::hash >::value_type::first, _2 ) ) );
    return highest->first;
  }
  //---------------------------------------------------------------------------
  const std::map<uint64_t, crypto::hash>& checkpoints::get_points() const
  {
    return m_points;
  }

  bool checkpoints::check_for_conflicts(const checkpoints& other) const
  {
    for (auto& pt : other.get_points())
    {
      if (m_points.count(pt.first))
      {
        CHECK_AND_ASSERT_MES(pt.second == m_points.at(pt.first), false, "Checkpoint at given height already exists, and hash for new checkpoint was different!");
      }
    }
    return true;
  }

  bool checkpoints::init_default_checkpoints(network_type nettype)
  {
    switch (nettype) {
      case STAGENET:
        break;
      case TESTNET:
        break;
      case FAKECHAIN:
        break;
      case UNDEFINED:
        break;
      case MAINNET:
        ADD_CHECKPOINT(0,     "08ff156d993012b0bdf2816c4bee47c9bbc7930593b70ee02574edddf15ee933");
        ADD_CHECKPOINT(1,     "647997953a5ea9b5ab329c2291d4cbb08eed587c287e451eeeb2c79bab9b940f");
        ADD_CHECKPOINT(10,    "4a7cd8b9bff380d48d6f3533a5e0509f8589cc77d18218b3f7218846e77738fc");
        ADD_CHECKPOINT(100,   "01b8d33a50713ff837f8ad7146021b8e3060e0316b5e4afc407e46cdb50b6760");
        ADD_CHECKPOINT(1000,  "5e3b0a1f931885bc0ab1d6ecdc625816576feae29e2f9ac94c5ccdbedb1465ac");
        ADD_CHECKPOINT(86535, "52b7c5a60b97bf1efbf0d63a0aa1a313e8f0abe4627eb354b0c5a73cb1f4391e");
        ADD_CHECKPOINT(97407, "504af73abbaba85a14ddc16634658bf4dcc241dc288b1eaad09e216836b71023");
        ADD_CHECKPOINT(98552, "2058d5c675bd91284f4996435593499c9ab84a5a0f569f57a86cde2e815e57da");
        ADD_CHECKPOINT(144650,"a1ab207afc790675070ecd7aac874eb0691eb6349ea37c44f8f58697a5d6cbc4");
        break;
    }
    return true;
  }

  bool checkpoints::load_checkpoints_from_json(const std::string &json_hashfile_fullpath)
  {
    boost::system::error_code errcode;
    if (! (boost::filesystem::exists(json_hashfile_fullpath, errcode)))
    {
      LOG_PRINT_L1("Blockchain checkpoints file not found");
      return true;
    }

    LOG_PRINT_L1("Adding checkpoints from blockchain hashfile");

    uint64_t prev_max_height = get_max_height();
    LOG_PRINT_L1("Hard-coded max checkpoint height is " << prev_max_height);
    t_hash_json hashes;
    if (!epee::serialization::load_t_from_json_file(hashes, json_hashfile_fullpath))
    {
      MERROR("Error loading checkpoints from " << json_hashfile_fullpath);
      return false;
    }
    for (std::vector<t_hashline>::const_iterator it = hashes.hashlines.begin(); it != hashes.hashlines.end(); )
    {
      uint64_t height;
      height = it->height;
      if (height <= prev_max_height) {
	LOG_PRINT_L1("ignoring checkpoint height " << height);
      } else {
	std::string blockhash = it->hash;
	LOG_PRINT_L1("Adding checkpoint height " << height << ", hash=" << blockhash);
	ADD_CHECKPOINT(height, blockhash);
      }
      ++it;
    }

    return true;
  }

  bool checkpoints::load_checkpoints_from_dns(network_type nettype)
  {
<<<<<<< HEAD
=======
    std::vector<std::string> records;

    // All four MoneroPulse domains have DNSSEC on and valid
    static const std::vector<std::string> dns_urls = { "checkpoints.moneropulse.se"
						     , "checkpoints.moneropulse.org"
						     , "checkpoints.moneropulse.net"
						     , "checkpoints.moneropulse.co"
    };

    static const std::vector<std::string> testnet_dns_urls = { "testpoints.moneropulse.se"
							     , "testpoints.moneropulse.org"
							     , "testpoints.moneropulse.net"
							     , "testpoints.moneropulse.co"
    };

    static const std::vector<std::string> stagenet_dns_urls = { "stagenetpoints.moneropulse.se"
                   , "stagenetpoints.moneropulse.org"
                   , "stagenetpoints.moneropulse.net"
                   , "stagenetpoints.moneropulse.co"
    };

    if (!tools::dns_utils::load_txt_records_from_dns(records, nettype == TESTNET ? testnet_dns_urls : nettype == STAGENET ? stagenet_dns_urls : dns_urls))
      return true; // why true ?

    for (const auto& record : records)
    {
      auto pos = record.find(":");
      if (pos != std::string::npos)
      {
        uint64_t height;
        crypto::hash hash;

        // parse the first part as uint64_t,
        // if this fails move on to the next record
        std::stringstream ss(record.substr(0, pos));
        if (!(ss >> height))
        {
    continue;
        }

        // parse the second part as crypto::hash,
        // if this fails move on to the next record
        std::string hashStr = record.substr(pos + 1);
        if (!epee::string_tools::hex_to_pod(hashStr, hash))
        {
    continue;
        }

        ADD_CHECKPOINT(height, hashStr);
      }
    }
>>>>>>> b67eb481
    return true;
  }

  bool checkpoints::load_new_checkpoints(const std::string &json_hashfile_fullpath, network_type nettype, bool dns)
  {
    bool result;

    result = load_checkpoints_from_json(json_hashfile_fullpath);
    if (dns)
    {
      result &= load_checkpoints_from_dns(nettype);
    }

    return result;
  }
}<|MERGE_RESOLUTION|>--- conflicted
+++ resolved
@@ -222,60 +222,6 @@
 
   bool checkpoints::load_checkpoints_from_dns(network_type nettype)
   {
-<<<<<<< HEAD
-=======
-    std::vector<std::string> records;
-
-    // All four MoneroPulse domains have DNSSEC on and valid
-    static const std::vector<std::string> dns_urls = { "checkpoints.moneropulse.se"
-						     , "checkpoints.moneropulse.org"
-						     , "checkpoints.moneropulse.net"
-						     , "checkpoints.moneropulse.co"
-    };
-
-    static const std::vector<std::string> testnet_dns_urls = { "testpoints.moneropulse.se"
-							     , "testpoints.moneropulse.org"
-							     , "testpoints.moneropulse.net"
-							     , "testpoints.moneropulse.co"
-    };
-
-    static const std::vector<std::string> stagenet_dns_urls = { "stagenetpoints.moneropulse.se"
-                   , "stagenetpoints.moneropulse.org"
-                   , "stagenetpoints.moneropulse.net"
-                   , "stagenetpoints.moneropulse.co"
-    };
-
-    if (!tools::dns_utils::load_txt_records_from_dns(records, nettype == TESTNET ? testnet_dns_urls : nettype == STAGENET ? stagenet_dns_urls : dns_urls))
-      return true; // why true ?
-
-    for (const auto& record : records)
-    {
-      auto pos = record.find(":");
-      if (pos != std::string::npos)
-      {
-        uint64_t height;
-        crypto::hash hash;
-
-        // parse the first part as uint64_t,
-        // if this fails move on to the next record
-        std::stringstream ss(record.substr(0, pos));
-        if (!(ss >> height))
-        {
-    continue;
-        }
-
-        // parse the second part as crypto::hash,
-        // if this fails move on to the next record
-        std::string hashStr = record.substr(pos + 1);
-        if (!epee::string_tools::hex_to_pod(hashStr, hash))
-        {
-    continue;
-        }
-
-        ADD_CHECKPOINT(height, hashStr);
-      }
-    }
->>>>>>> b67eb481
     return true;
   }
 
