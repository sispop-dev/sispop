// Copyright (c) 2017-2019, The Monero Project
//
// All rights reserved.
//
// Redistribution and use in source and binary forms, with or without modification, are
// permitted provided that the following conditions are met:
//
// 1. Redistributions of source code must retain the above copyright notice, this list of
//    conditions and the following disclaimer.
//
// 2. Redistributions in binary form must reproduce the above copyright notice, this list
//    of conditions and the following disclaimer in the documentation and/or other
//    materials provided with the distribution.
//
// 3. Neither the name of the copyright holder nor the names of its contributors may be
//    used to endorse or promote products derived from this software without specific
//    prior written permission.
//
// THIS SOFTWARE IS PROVIDED BY THE COPYRIGHT HOLDERS AND CONTRIBUTORS "AS IS" AND ANY
// EXPRESS OR IMPLIED WARRANTIES, INCLUDING, BUT NOT LIMITED TO, THE IMPLIED WARRANTIES OF
// MERCHANTABILITY AND FITNESS FOR A PARTICULAR PURPOSE ARE DISCLAIMED. IN NO EVENT SHALL
// THE COPYRIGHT HOLDER OR CONTRIBUTORS BE LIABLE FOR ANY DIRECT, INDIRECT, INCIDENTAL,
// SPECIAL, EXEMPLARY, OR CONSEQUENTIAL DAMAGES (INCLUDING, BUT NOT LIMITED TO,
// PROCUREMENT OF SUBSTITUTE GOODS OR SERVICES; LOSS OF USE, DATA, OR PROFITS; OR BUSINESS
// INTERRUPTION) HOWEVER CAUSED AND ON ANY THEORY OF LIABILITY, WHETHER IN CONTRACT,
// STRICT LIABILITY, OR TORT (INCLUDING NEGLIGENCE OR OTHERWISE) ARISING IN ANY WAY OUT OF
// THE USE OF THIS SOFTWARE, EVEN IF ADVISED OF THE POSSIBILITY OF SUCH DAMAGE.
//

#ifdef WITH_DEVICE_TREZOR_WEBUSB
#include <libusb.h>
#endif

#include <algorithm>
#include <chrono>
#include <boost/endian/conversion.hpp>
#include <boost/asio/io_service.hpp>
#include <boost/asio/ip/udp.hpp>
#include <boost/format.hpp>
#include <boost/bind/bind.hpp>
#include "common/apply_permutation.h"
#include "transport.hpp"
#include "messages/messages-common.pb.h"

#undef SISPOP_DEFAULT_LOG_CATEGORY
#define SISPOP_DEFAULT_LOG_CATEGORY "device.trezor.transport"

using namespace std;
using json = rapidjson::Document;


namespace hw{
namespace trezor{

    using namespace boost::placeholders;

  bool t_serialize(const std::string & in, std::string & out){
    out = in;
    return true;
  }

  bool t_serialize(const epee::wipeable_string & in, std::string & out){
    out.assign(in.data(), in.size());
    return true;
  }

  bool t_serialize(const json_val & in, std::string & out){
    rapidjson::StringBuffer sb;
    rapidjson::Writer<rapidjson::StringBuffer> writer(sb);
    in.Accept(writer);
    out = sb.GetString();
    return true;
  }

  std::string t_serialize(const json_val & in){
    std::string ret;
    t_serialize(in, ret);
    return ret;
  }

  bool t_deserialize(const std::string & in, std::string & out){
    out = in;
    return true;
  }

  bool t_deserialize(std::string & in, epee::wipeable_string & out){
    out = epee::wipeable_string(in);
    return true;
  }

  bool t_deserialize(const std::string & in, json & out){
    if (out.Parse(in.c_str()).HasParseError()) {
      throw exc::CommunicationException("JSON parse error");
    }
    return true;
  }

  static std::string json_get_string(const rapidjson::Value & in){
    return std::string(in.GetString());
  }

  uint64_t pack_version(uint32_t major, uint32_t minor, uint32_t patch)
  {
    // packing (major, minor, patch) to 64 B: 16 B | 24 B | 24 B
    const unsigned bits_1 = 16;
    const unsigned bits_2 = 24;
    const uint32_t mask_1 = (1 << bits_1) - 1;
    const uint32_t mask_2 = (1 << bits_2) - 1;
    CHECK_AND_ASSERT_THROW_MES(major <= mask_1 && minor <= mask_2 && patch <= mask_2, "Version numbers overflow packing scheme");
    return patch | (((uint64_t)minor) << bits_2) | (((uint64_t)major) << (bits_1 + bits_2));
  }

  typedef struct {
    uint16_t trezor_type;
    uint16_t id_vendor;
    uint16_t id_product;
  } trezor_usb_desc_t;

  static trezor_usb_desc_t TREZOR_DESC_T1 = {1, 0x534C, 0x0001};
  static trezor_usb_desc_t TREZOR_DESC_T2 = {2, 0x1209, 0x53C1};
  static trezor_usb_desc_t TREZOR_DESC_T2_BL = {3, 0x1209, 0x53C0};

  static trezor_usb_desc_t TREZOR_DESCS[] = {
      TREZOR_DESC_T1,
      TREZOR_DESC_T2,
      TREZOR_DESC_T2_BL,
  };

  static size_t TREZOR_DESCS_LEN = sizeof(TREZOR_DESCS)/sizeof(TREZOR_DESCS[0]);

  static ssize_t get_device_idx(uint16_t id_vendor, uint16_t id_product){
    for(size_t i = 0; i < TREZOR_DESCS_LEN; ++i){
      if (TREZOR_DESCS[i].id_vendor == id_vendor && TREZOR_DESCS[i].id_product == id_product){
        return i;
      }
    }

    return -1;
  }

  static bool is_device_supported(ssize_t device_idx){
    CHECK_AND_ASSERT_THROW_MES(device_idx < (ssize_t)TREZOR_DESCS_LEN, "Device desc idx too big");
    if (device_idx < 0){
      return false;
    }

#ifdef TREZOR_1_SUPPORTED
    return true;
#else
    return TREZOR_DESCS[device_idx].trezor_type != 1;
#endif
  }

  //
  // Helpers
  //

#define PROTO_HEADER_SIZE 6

  static size_t message_size(const google::protobuf::Message &req){
    return req.ByteSizeLong();
  }

  static size_t serialize_message_buffer_size(size_t msg_size) {
    return PROTO_HEADER_SIZE + msg_size;  // tag 2B + len 4B
  }

  static void serialize_message_header(void * buff, uint16_t tag, uint32_t len){
    uint16_t wire_tag = boost::endian::native_to_big(static_cast<uint16_t>(tag));
    uint32_t wire_len = boost::endian::native_to_big(static_cast<uint32_t>(len));
    memcpy(buff, (void *) &wire_tag, 2);
    memcpy((uint8_t*)buff + 2, (void *) &wire_len, 4);
  }

  static void deserialize_message_header(const void * buff, uint16_t & tag, uint32_t & len){
    uint16_t wire_tag;
    uint32_t wire_len;
    memcpy(&wire_tag, buff, 2);
    memcpy(&wire_len, (uint8_t*)buff + 2, 4);

    tag = boost::endian::big_to_native(wire_tag);
    len = boost::endian::big_to_native(wire_len);
  }

  static void serialize_message(const google::protobuf::Message &req, size_t msg_size, uint8_t * buff, size_t buff_size) {
    auto msg_wire_num = MessageMapper::get_message_wire_number(req);
    const auto req_buffer_size = serialize_message_buffer_size(msg_size);
    if (req_buffer_size > buff_size){
      throw std::invalid_argument("Buffer too small");
    }

    serialize_message_header(buff, msg_wire_num, msg_size);
    if (!req.SerializeToArray(buff + 6, msg_size)){
      throw exc::EncodingException("Message serialization error");
    }
  }

  //
  // Communication protocol
  //

#define REPLEN 64

  void ProtocolV1::write(Transport & transport, const google::protobuf::Message & req){
    const auto msg_size = message_size(req);
    const auto buff_size = serialize_message_buffer_size(msg_size) + 2;

    epee::wipeable_string req_buff;
    epee::wipeable_string chunk_buff;

    req_buff.resize(buff_size);
    chunk_buff.resize(REPLEN);

    uint8_t * req_buff_raw = reinterpret_cast<uint8_t *>(req_buff.data());
    uint8_t * chunk_buff_raw = reinterpret_cast<uint8_t *>(chunk_buff.data());

    req_buff_raw[0] = '#';
    req_buff_raw[1] = '#';

    serialize_message(req, msg_size, req_buff_raw + 2, buff_size - 2);

    size_t offset = 0;

    // Chunk by chunk upload
    while(offset < buff_size){
      auto to_copy = std::min((size_t)(buff_size - offset), (size_t)(REPLEN - 1));

      chunk_buff_raw[0] = '?';
      memcpy(chunk_buff_raw + 1, req_buff_raw + offset, to_copy);

      // Pad with zeros
      if (to_copy < REPLEN - 1){
        memset(chunk_buff_raw + 1 + to_copy, 0, REPLEN - 1 - to_copy);
      }

      transport.write_chunk(chunk_buff_raw, REPLEN);
      offset += REPLEN - 1;
    }
  }

  void ProtocolV1::read(Transport & transport, std::shared_ptr<google::protobuf::Message> & msg, messages::MessageType * msg_type){
    epee::wipeable_string chunk_buff;
    chunk_buff.resize(REPLEN);
    char * chunk_buff_raw = chunk_buff.data();

    // Initial chunk read
    size_t nread = transport.read_chunk(chunk_buff_raw, REPLEN);
    if (nread != REPLEN){
      throw exc::CommunicationException("Read chunk has invalid size");
    }

    if (memcmp(chunk_buff_raw, "?##", 3) != 0){
      throw exc::CommunicationException("Malformed chunk");
    }

    uint16_t tag;
    uint32_t len;
    nread -= 3 + 6;
    deserialize_message_header(chunk_buff_raw + 3, tag, len);

    epee::wipeable_string data_acc(chunk_buff_raw + 3 + 6, nread);
    data_acc.reserve(len);

    while(nread < len){
      const size_t cur = transport.read_chunk(chunk_buff_raw, REPLEN);
      if (chunk_buff_raw[0] != '?'){
        throw exc::CommunicationException("Chunk malformed");
      }

      data_acc.append(chunk_buff_raw + 1, cur - 1);
      nread += cur - 1;
    }

    if (msg_type){
      *msg_type = static_cast<messages::MessageType>(tag);
    }

    if (nread < len){
      throw exc::CommunicationException("Response incomplete");
    }

    std::shared_ptr<google::protobuf::Message> msg_wrap(MessageMapper::get_message(tag));
    if (!msg_wrap->ParseFromArray(data_acc.data(), len)){
      throw exc::CommunicationException("Message could not be parsed");
    }

    msg = msg_wrap;
  }

  static void assert_port_number(uint32_t port)
  {
    CHECK_AND_ASSERT_THROW_MES(port >= 1024 && port < 65535, "Invalid port number: " << port);
  }

  Transport::Transport(): m_open_counter(0) {

  }

  bool Transport::pre_open(){
    if (m_open_counter > 0){
      MTRACE("Already opened, count: " << m_open_counter);
      m_open_counter += 1;
      return false;

    } else if (m_open_counter < 0){
      MTRACE("Negative open value: " << m_open_counter);

    }

    // Caller should set m_open_counter to 1 after open
    m_open_counter = 0;
    return true;
  }

  bool Transport::pre_close(){
    m_open_counter -= 1;

    if (m_open_counter < 0){
      MDEBUG("Already closed. Counter " << m_open_counter);

    } else if (m_open_counter == 0) {
      return true;

    }

    return false;
  }

  //
  // Bridge transport
  //

  const char * BridgeTransport::PATH_PREFIX = "bridge:";

  BridgeTransport::BridgeTransport(
        std::optional<std::string> device_path,
        std::optional<std::string> bridge_host):
    m_device_path(device_path),
    m_bridge_host(bridge_host.value_or(DEFAULT_BRIDGE)),
    m_response(std::nullopt),
    m_session(std::nullopt),
    m_device_info(std::nullopt)
    {
      const char *env_bridge_port = nullptr;
      if (!bridge_host && (env_bridge_port = getenv("TREZOR_BRIDGE_PORT")) != nullptr)
      {
        uint16_t bridge_port;
        CHECK_AND_ASSERT_THROW_MES(epee::string_tools::get_xtype_from_string(bridge_port, env_bridge_port), "Invalid bridge port: " << env_bridge_port);
        assert_port_number(bridge_port);

        m_bridge_host = "127.0.0.1:" + std::to_string(bridge_port);
        MDEBUG("Bridge host: " << m_bridge_host);
      }

      m_http_client.set_server(m_bridge_host, std::nullopt, epee::net_utils::ssl_support_t::e_ssl_support_disabled);
    }

  std::string BridgeTransport::get_path() const {
    if (!m_device_path){
      return "";
    }

    return PATH_PREFIX + *m_device_path;
  }

  void BridgeTransport::enumerate(t_transport_vect & res) {
    json bridge_res;
    std::string req;

    bool req_status = invoke_bridge_http("/enumerate", req, bridge_res, m_http_client);
    if (!req_status){
      throw exc::CommunicationException("Bridge enumeration failed");
    }

    for(rapidjson::Value::ConstValueIterator itr = bridge_res.Begin(); itr != bridge_res.End(); ++itr){
      auto element = itr->GetObject();
      auto t = std::make_shared<BridgeTransport>(std::make_optional(json_get_string(element["path"])));

      auto itr_vendor = element.FindMember("vendor");
      auto itr_product = element.FindMember("product");
      if (itr_vendor != element.MemberEnd() && itr_product != element.MemberEnd()
        && itr_vendor->value.IsNumber() && itr_product->value.IsNumber()){
        try {
          const auto id_vendor = (uint16_t) itr_vendor->value.GetUint64();
          const auto id_product = (uint16_t) itr_product->value.GetUint64();
          const auto device_idx = get_device_idx(id_vendor, id_product);
          if (!is_device_supported(device_idx)){
            MDEBUG("Device with idx " << device_idx << " is not supported. Vendor: " << id_vendor << ", product: " << id_product);
            continue;
          }
        } catch(const std::exception &e){
          MERROR("Could not detect vendor & product: " << e.what());
        }
      }

      t->m_device_info.emplace();
      t->m_device_info->CopyFrom(*itr, t->m_device_info->GetAllocator());
      res.push_back(t);
    }
  }

  void BridgeTransport::open() {
    if (!pre_open()){
      return;
    }

    if (!m_device_path){
      throw exc::CommunicationException("Coud not open, empty device path");
    }

    std::string uri = "/acquire/" + *m_device_path + "/null";
    std::string req;
    json bridge_res;
    bool req_status = invoke_bridge_http(uri, req, bridge_res, m_http_client);
    if (!req_status){
      throw exc::CommunicationException("Failed to acquire device");
    }

    m_session = std::make_optional(json_get_string(bridge_res["session"]));
    m_open_counter = 1;
  }

  void BridgeTransport::close() {
    if (!pre_close()){
      return;
    }

    MTRACE("Closing Trezor:BridgeTransport");
    if (!m_device_path || !m_session){
      throw exc::CommunicationException("Device not open");
    }

    std::string uri = "/release/" + *m_session;
    std::string req;
    json bridge_res;
    bool req_status = invoke_bridge_http(uri, req, bridge_res, m_http_client);
    if (!req_status){
      throw exc::CommunicationException("Failed to release device");
    }

    m_session = std::nullopt;
  }

  void BridgeTransport::write(const google::protobuf::Message &req) {
    m_response = std::nullopt;

    const auto msg_size = message_size(req);
    const auto buff_size = serialize_message_buffer_size(msg_size);
    epee::wipeable_string req_buff;
    req_buff.resize(buff_size);

    uint8_t * req_buff_raw = reinterpret_cast<uint8_t *>(req_buff.data());

    serialize_message(req, msg_size, req_buff_raw, buff_size);

    std::string uri = "/call/" + *m_session;
    epee::wipeable_string res_hex;
    epee::wipeable_string req_hex = epee::to_hex::wipeable_string(epee::span<const std::uint8_t>(req_buff_raw, buff_size));

    bool req_status = invoke_bridge_http(uri, req_hex, res_hex, m_http_client);
    if (!req_status){
      throw exc::CommunicationException("Call method failed");
    }

    m_response = res_hex;
  }

  void BridgeTransport::read(std::shared_ptr<google::protobuf::Message> & msg, messages::MessageType * msg_type) {
    if (!m_response){
      throw exc::CommunicationException("Could not read, no response stored");
    }

    std::optional<epee::wipeable_string> bin_data = m_response->parse_hexstr();
    if (!bin_data){
      throw exc::CommunicationException("Response is not well hexcoded");
    }

    uint16_t msg_tag;
    uint32_t msg_len;
    deserialize_message_header(bin_data->data(), msg_tag, msg_len);
    if (bin_data->size() != msg_len + 6){
      throw exc::CommunicationException("Response is not well hexcoded");
    }

    if (msg_type){
      *msg_type = static_cast<messages::MessageType>(msg_tag);
    }

    std::shared_ptr<google::protobuf::Message> msg_wrap(MessageMapper::get_message(msg_tag));
    if (!msg_wrap->ParseFromArray(bin_data->data() + 6, msg_len)){
      throw exc::EncodingException("Response is not well hexcoded");
    }
    msg = msg_wrap;
  }

  const std::optional<json> & BridgeTransport::device_info() const {
    return m_device_info;
  }

  std::ostream& BridgeTransport::dump(std::ostream& o) const {
    return o << "BridgeTransport<path=" << (m_device_path ? get_path() : "None")
             << ", info=" << (m_device_info ? t_serialize(*m_device_info) : "None")
             << ", session=" << m_session.value_or("None")
             << ">";
  }

  //
  // UdpTransport
  //
  const char * UdpTransport::PATH_PREFIX = "udp:";
  const char * UdpTransport::DEFAULT_HOST = "127.0.0.1";
  const int UdpTransport::DEFAULT_PORT = 21324;

  static void parse_udp_path(std::string &host, int &port, std::string path)
  {
    if (boost::starts_with(path, UdpTransport::PATH_PREFIX))
    {
      path = path.substr(strlen(UdpTransport::PATH_PREFIX));
    }

    auto delim = path.find(':');
    if (delim == std::string::npos) {
      host = path;
    } else {
      host = path.substr(0, delim);
      port = std::stoi(path.substr(delim + 1));
    }
  }

  UdpTransport::UdpTransport(std::optional<std::string> device_path,
                             std::optional<std::shared_ptr<Protocol>> proto) :
      m_io_service(), m_deadline(m_io_service)
  {
    m_device_host = DEFAULT_HOST;
    m_device_port = DEFAULT_PORT;
    const char *env_trezor_path = nullptr;

    if (device_path) {
      parse_udp_path(m_device_host, m_device_port, *device_path);
    } else if ((env_trezor_path = getenv("TREZOR_PATH")) != nullptr && boost::starts_with(env_trezor_path, UdpTransport::PATH_PREFIX)){
      parse_udp_path(m_device_host, m_device_port, std::string(env_trezor_path));
      MDEBUG("Applied TREZOR_PATH: " << m_device_host << ":" << m_device_port);
    } else {
      m_device_host = DEFAULT_HOST;
    }

    assert_port_number((uint32_t)m_device_port);
    if (m_device_host != "localhost" && m_device_host != DEFAULT_HOST){
      throw std::invalid_argument("Local endpoint allowed only");
    }

    m_proto = proto ? *proto : std::make_shared<ProtocolV1>();
  }

  std::string UdpTransport::get_path() const {
    std::string path(PATH_PREFIX);
    return path + m_device_host + ":" + std::to_string(m_device_port);
  }

  void UdpTransport::require_socket(){
    if (!m_socket){
      throw exc::NotConnectedException("Socket not connected");
    }
  }

  bool UdpTransport::ping(){
    return ping_int();
  }

  bool UdpTransport::ping_int(std::chrono::milliseconds timeout){
    require_socket();
    try {
      std::string req = "PINGPING";
      char res[8];

      m_socket->send_to(boost::asio::buffer(req.c_str(), req.size()), m_endpoint);
      receive(res, 8, nullptr, false, timeout);

      return memcmp(res, "PONGPONG", 8) == 0;

    } catch(...){
      return false;
    }
  }

  void UdpTransport::enumerate(t_transport_vect & res) {
    std::shared_ptr<UdpTransport> t = std::make_shared<UdpTransport>();
    bool t_works = false;

    try{
      t->open();
      t_works = t->ping();
    } catch(...) {

    }
    t->close();
    if (t_works){
      res.push_back(t);
    }
  }

  void UdpTransport::open() {
    if (!pre_open()){
      return;
    }

    udp::resolver resolver(m_io_service);
    udp::resolver::query query(udp::v4(), m_device_host, std::to_string(m_device_port));
    m_endpoint = *resolver.resolve(query);

    m_socket.reset(new udp::socket(m_io_service));
    m_socket->open(udp::v4());

    m_deadline.expires_at(std::chrono::steady_clock::time_point::max());
    check_deadline();

    m_proto->session_begin(*this);
    m_open_counter = 1;
  }

  void UdpTransport::close() {
    if (!pre_close()){
      return;
    }

    MTRACE("Closing Trezor:UdpTransport");
    if (!m_socket) {
      throw exc::CommunicationException("Socket is already closed");
    }

    m_proto->session_end(*this);
    m_socket->close();
    m_socket = nullptr;
  }

  std::shared_ptr<Transport> UdpTransport::find_debug() {
#ifdef WITH_TREZOR_DEBUGGING
    std::shared_ptr<UdpTransport> t = std::make_shared<UdpTransport>();
    t->m_proto = std::make_shared<ProtocolV1>();
    t->m_device_host = m_device_host;
    t->m_device_port = m_device_port + 1;
    return t;
#else
    MINFO("Debug link is disabled in production");
    return nullptr;
#endif
  }

  void UdpTransport::write_chunk(const void * buff, size_t size){
    require_socket();

    if (size != 64){
      throw exc::CommunicationException("Invalid chunk size");
    }

    auto written = m_socket->send_to(boost::asio::buffer(buff, size), m_endpoint);
    if (size != written){
      throw exc::CommunicationException("Could not send the whole chunk");
    }
  }

  size_t UdpTransport::read_chunk(void * buff, size_t size){
    require_socket();
    if (size < 64){
      throw std::invalid_argument("Buffer too small");
    }

    ssize_t len;
    while(true) {
      try {
        boost::system::error_code ec;
        len = receive(buff, size, &ec, true);
        if (ec == boost::asio::error::operation_aborted) {
          continue;
        } else if (ec) {
          throw exc::CommunicationException(std::string("Comm error: ") + ec.message());
        }

        if (len != 64) {
          throw exc::CommunicationException("Invalid chunk size");
        }

        break;

      } catch(exc::CommunicationException const& e){
        throw;
      } catch(std::exception const& e){
        MWARNING("Error reading chunk, reason: " << e.what());
        throw exc::CommunicationException(std::string("Chunk read error: ") + std::string(e.what()));
      }
    }

    return static_cast<size_t>(len);
  }

  ssize_t UdpTransport::receive(void * buff, size_t size, boost::system::error_code * error_code, bool no_throw, std::chrono::milliseconds timeout){
    boost::system::error_code ec;
    boost::asio::mutable_buffer buffer = boost::asio::buffer(buff, size);

    require_socket();

    // Set a deadline for the asynchronous operation.
    m_deadline.expires_from_now(timeout);

    // Set up the variables that receive the result of the asynchronous
    // operation. The error code is set to would_block to signal that the
    // operation is incomplete. Asio guarantees that its asynchronous
    // operations will never fail with would_block, so any other value in
    // ec indicates completion.
    ec = boost::asio::error::would_block;
    std::size_t length = 0;

<<<<<<< HEAD
    using namespace boost::placeholders;
    // Start the asynchronous operation itself. The handle_receive function
    // used as a callback will update the ec and length variables.
=======
    // Start the asynchronous operation itself.
>>>>>>> 5da9b81e
    m_socket->async_receive_from(boost::asio::buffer(buffer), m_endpoint,
            [&ec, &length] (const boost::system::error_code &ec_, std::size_t length_) { ec = ec_; length = length_; });

    // Block until the asynchronous operation has completed.
    do {
      m_io_service.run_one();
    }
    while (ec == boost::asio::error::would_block);

    if (error_code){
      *error_code = ec;
    }

    if (no_throw){
      return length;
    }

    // Operation result
    if (ec == boost::asio::error::operation_aborted){
      throw exc::TimeoutException();

    } else if (ec) {
      MWARNING("Reading from UDP socket failed: " << ec.message());
      throw exc::CommunicationException();

    }

    return length;
  }

  void UdpTransport::write(const google::protobuf::Message &req) {
    m_proto->write(*this, req);
  }

  void UdpTransport::read(std::shared_ptr<google::protobuf::Message> & msg, messages::MessageType * msg_type) {
    m_proto->read(*this, msg, msg_type);
  }

  void UdpTransport::check_deadline(){
    if (!m_socket){
      return;  // no active socket.
    }

    // Check whether the deadline has passed. We compare the deadline against
    // the current time since a new asynchronous operation may have moved the
    // deadline before this actor had a chance to run.
    if (m_deadline.expiry() <= std::chrono::steady_clock::now())
    {
      // The deadline has passed. The outstanding asynchronous operation needs
      // to be cancelled so that the blocked receive() function will return.
      //
      // Please note that cancel() has portability issues on some versions of
      // Microsoft Windows, and it may be necessary to use close() instead.
      // Consult the documentation for cancel() for further information.
      m_socket->cancel();

      // There is no longer an active deadline. The expiry is set to positive
      // infinity so that the actor takes no action until a new deadline is set.
      m_deadline.expires_at(std::chrono::steady_clock::time_point::max());
    }

    // Put the actor back to sleep.
    m_deadline.async_wait([this] (const boost::system::error_code&) { check_deadline(); });
  }

  std::ostream& UdpTransport::dump(std::ostream& o) const {
    return o << "UdpTransport<path=" << get_path()
             << ", socket_alive=" << (m_socket ? "true" : "false")
             << ">";
  }

#ifdef WITH_DEVICE_TREZOR_WEBUSB

  static bool is_trezor1(libusb_device_descriptor * info){
    return info->idVendor == TREZOR_DESC_T1.id_vendor && info->idProduct == TREZOR_DESC_T1.id_product;
  }

  static bool is_trezor2(libusb_device_descriptor * info){
    return info->idVendor == TREZOR_DESC_T2.id_vendor && info->idProduct == TREZOR_DESC_T2.id_product;
  }

  static bool is_trezor2_bl(libusb_device_descriptor * info){
    return info->idVendor == TREZOR_DESC_T2_BL.id_vendor && info->idProduct == TREZOR_DESC_T2_BL.id_product;
  }

  static ssize_t get_trezor_dev_id(libusb_device_descriptor *info){
    CHECK_AND_ASSERT_THROW_MES(info, "Empty device descriptor");
    return get_device_idx(info->idVendor, info->idProduct);
  }

  static void set_libusb_log(libusb_context *ctx){
    CHECK_AND_ASSERT_THROW_MES(ctx, "Null libusb context");

    // http://libusb.sourceforge.net/api-1.0/group__libusb__lib.html
#if defined(LIBUSB_API_VERSION) && (LIBUSB_API_VERSION >= 0x01000106)
#  define TREZOR_LIBUSB_SET_DEBUG(ctx, level) libusb_set_option(ctx,  LIBUSB_OPTION_LOG_LEVEL, level)
#else
#  define TREZOR_LIBUSB_SET_DEBUG(ctx, level) libusb_set_debug(ctx, level)
#endif

    if (ELPP->vRegistry()->allowed(el::Level::Debug, SISPOP_DEFAULT_LOG_CATEGORY))
      TREZOR_LIBUSB_SET_DEBUG(ctx, 3);
    else if (ELPP->vRegistry()->allowed(el::Level::Warning, SISPOP_DEFAULT_LOG_CATEGORY))
      TREZOR_LIBUSB_SET_DEBUG(ctx, 2);
    else if (ELPP->vRegistry()->allowed(el::Level::Error, SISPOP_DEFAULT_LOG_CATEGORY))
      TREZOR_LIBUSB_SET_DEBUG(ctx, 1);

#undef TREZOR_LIBUSB_SET_DEBUG
  }

  static int get_libusb_ports(libusb_device *dev, std::vector<uint8_t> &path){
    uint8_t tmp_path[16];
    int r = libusb_get_port_numbers(dev, tmp_path, sizeof(tmp_path));
    CHECK_AND_ASSERT_MES(r != LIBUSB_ERROR_OVERFLOW, -1, "Libusb path array too small");
    CHECK_AND_ASSERT_MES(r >= 0, -1, "Libusb path array error");

    path.resize(r);
    for (int i = 0; i < r; i++){
      path[i] = tmp_path[i];
    }

    return 0;
  }

  static std::string get_usb_path(uint8_t bus_id, const std::vector<uint8_t> &path){
    std::stringstream ss;
    ss << WebUsbTransport::PATH_PREFIX << (boost::format("%03d") % ((int)bus_id));
    for(uint8_t port : path){
      ss << ":" << ((int) port);
    }
    return ss.str();
  }

  const char * WebUsbTransport::PATH_PREFIX = "webusb:";

  WebUsbTransport::WebUsbTransport(
      std::optional<libusb_device_descriptor*> descriptor,
      std::optional<std::shared_ptr<Protocol>> proto
  ): m_usb_session(nullptr), m_usb_device(nullptr), m_usb_device_handle(nullptr),
     m_bus_id(-1), m_device_addr(-1)
  {
    if (descriptor){
      libusb_device_descriptor * desc = new libusb_device_descriptor;
      memcpy(desc, *descriptor, sizeof(libusb_device_descriptor));
      this->m_usb_device_desc.reset(desc);
    }

    m_proto = proto ? *proto : std::make_shared<ProtocolV1>();

#ifdef WITH_TREZOR_DEBUGGING
    m_debug_mode = false;
#endif
  }

  WebUsbTransport::~WebUsbTransport(){
    if (m_usb_device){
      close();
    }

    if (m_usb_session) {
      libusb_exit(m_usb_session);
      m_usb_session = nullptr;
    }
  }

  void WebUsbTransport::require_device() const{
    if (!m_usb_device_desc){
      throw std::runtime_error("No USB device specified");
    }
  }

  void WebUsbTransport::require_connected() const{
    require_device();
    if (!m_usb_device_handle){
      throw std::runtime_error("USB Device not opened");
    }
  }

  void WebUsbTransport::enumerate(t_transport_vect & res) {
    int r;
    libusb_device **devs;
    libusb_context *ctx = nullptr;

    r = libusb_init(&ctx);
    CHECK_AND_ASSERT_THROW_MES(r >= 0, "Unable to init libusb");

    set_libusb_log(ctx);

    ssize_t cnt = libusb_get_device_list(ctx, &devs);
    if (cnt < 0){
      libusb_exit(ctx);
      throw std::runtime_error("Unable to enumerate libusb devices");
    }

    MTRACE("Libusb devices: " << cnt);

    for(ssize_t i = 0; i < cnt; i++) {
      libusb_device_descriptor desc{};
      r = libusb_get_device_descriptor(devs[i], &desc);
      if (r < 0){
        MERROR("Unable to get libusb device descriptor " << i);
        continue;
      }

      const auto trezor_dev_idx = get_trezor_dev_id(&desc);
      if (!is_device_supported(trezor_dev_idx)){
        continue;
      }

      MTRACE("Found Trezor device: " << desc.idVendor << ":" << desc.idProduct << " dev_idx " << (int)trezor_dev_idx);

      auto t = std::make_shared<WebUsbTransport>(std::make_optional(&desc));
      t->m_bus_id = libusb_get_bus_number(devs[i]);
      t->m_device_addr = libusb_get_device_address(devs[i]);

      // Port resolution may fail. Non-critical error, just addressing precision is decreased.
      get_libusb_ports(devs[i], t->m_port_numbers);

      res.push_back(t);
    }

    libusb_free_device_list(devs, 1);
    libusb_exit(ctx);
  }

  std::string WebUsbTransport::get_path() const {
    if (!m_usb_device_desc){
      return "";
    }

    return get_usb_path(static_cast<uint8_t>(m_bus_id), m_port_numbers);
  };

  void WebUsbTransport::open() {
    if (!pre_open()){
      return;
    }
    const int interface = get_interface();

#define TREZOR_DESTROY_SESSION() do { libusb_exit(m_usb_session); m_usb_session = nullptr; } while(0)

    int r;
    libusb_device **devs = nullptr;

    if (m_usb_session) {
      TREZOR_DESTROY_SESSION();
    }

    r = libusb_init(&m_usb_session);
    CHECK_AND_ASSERT_THROW_MES(r >= 0, "Unable to init libusb");
    set_libusb_log(m_usb_session);

    bool found = false;
    int open_res = 0;

    ssize_t cnt = libusb_get_device_list(m_usb_session, &devs);
    if (cnt < 0){
      TREZOR_DESTROY_SESSION();
      throw std::runtime_error("Unable to enumerate libusb devices");
    }

    for (ssize_t i = 0; i < cnt; i++) {
      libusb_device_descriptor desc{};
      r = libusb_get_device_descriptor(devs[i], &desc);
      if (r < 0){
        MERROR("Unable to get libusb device descriptor " << i);
        continue;
      }

      const auto trezor_dev_idx = get_trezor_dev_id(&desc);
      if (!is_device_supported(trezor_dev_idx)){
        continue;
      }

      auto bus_id = libusb_get_bus_number(devs[i]);
      std::vector<uint8_t> path;

      // Port resolution may fail. Non-critical error, just addressing precision is decreased.
      get_libusb_ports(devs[i], path);

      MTRACE("Found Trezor device: " << desc.idVendor << ":" << desc.idProduct
                                     << ", dev_idx: " << (int)trezor_dev_idx
                                     << ". path: " << get_usb_path(bus_id, path));

      if (bus_id == m_bus_id && path == m_port_numbers) {
        found = true;
        m_usb_device = devs[i];
        open_res = libusb_open(m_usb_device, &m_usb_device_handle);
        break;
      }
    }

    libusb_free_device_list(devs, 1);

    if (!found){
      TREZOR_DESTROY_SESSION();
      throw exc::DeviceAcquireException("Device not found");

    } else if (found && open_res != 0) {
      m_usb_device_handle = nullptr;
      m_usb_device = nullptr;
      TREZOR_DESTROY_SESSION();
      throw exc::DeviceAcquireException("Unable to open libusb device");
    }

    r = libusb_claim_interface(m_usb_device_handle, interface);

    if (r != 0){
      libusb_close(m_usb_device_handle);
      m_usb_device_handle = nullptr;
      m_usb_device = nullptr;
      TREZOR_DESTROY_SESSION();
      throw exc::DeviceAcquireException("Unable to claim libusb device");
    }

    m_open_counter = 1;
    m_proto->session_begin(*this);
    
#undef TREZOR_DESTROY_SESSION
  };

  void WebUsbTransport::close() {
    if (!pre_close()){
      return;
    }

    MTRACE("Closing Trezor:WebUsbTransport");
    m_proto->session_end(*this);

    int r = libusb_release_interface(m_usb_device_handle, get_interface());
    if (r != 0){
      MERROR("Could not release libusb interface: " << r);
    }

    m_usb_device = nullptr;
    if (m_usb_device_handle) {
      libusb_close(m_usb_device_handle);
      m_usb_device_handle = nullptr;
    }

    if (m_usb_session) {
      libusb_exit(m_usb_session);
      m_usb_session = nullptr;
    }
  };

  std::shared_ptr<Transport> WebUsbTransport::find_debug() {
#ifdef WITH_TREZOR_DEBUGGING
    require_device();
    auto t = std::make_shared<WebUsbTransport>(std::make_optional(m_usb_device_desc.get()));
    t->m_bus_id = m_bus_id;
    t->m_device_addr = m_device_addr;
    t->m_port_numbers = m_port_numbers;
    t->m_debug_mode = true;
    return t;
#else
      MINFO("Debug link is disabled in production");
      return nullptr;
#endif
    }

  int WebUsbTransport::get_interface() const{
    const int INTERFACE_NORMAL = 0;
#ifdef WITH_TREZOR_DEBUGGING
    const int INTERFACE_DEBUG = 1;
    return m_debug_mode ? INTERFACE_DEBUG : INTERFACE_NORMAL;
#else
    return INTERFACE_NORMAL;
#endif
  }

  unsigned char WebUsbTransport::get_endpoint() const{
    const unsigned char ENDPOINT_NORMAL = 1;
#ifdef WITH_TREZOR_DEBUGGING
    const unsigned char ENDPOINT_DEBUG = 2;
    return m_debug_mode ? ENDPOINT_DEBUG : ENDPOINT_NORMAL;
#else
    return ENDPOINT_NORMAL;
#endif
  }

  void WebUsbTransport::write(const google::protobuf::Message &req) {
    m_proto->write(*this, req);
  };

  void WebUsbTransport::read(std::shared_ptr<google::protobuf::Message> & msg, messages::MessageType * msg_type) {
    m_proto->read(*this, msg, msg_type);
  };

  void WebUsbTransport::write_chunk(const void * buff, size_t size) {
    require_connected();
    if (size != REPLEN){
      throw exc::CommunicationException("Invalid chunk size: ");
    }

    unsigned char endpoint = get_endpoint();
    endpoint = (endpoint & ~LIBUSB_ENDPOINT_DIR_MASK) | LIBUSB_ENDPOINT_OUT;

    int transferred = 0;
    int r = libusb_interrupt_transfer(m_usb_device_handle, endpoint, (unsigned char*)buff, (int)size, &transferred, 0);
    CHECK_AND_ASSERT_THROW_MES(r == 0, "Unable to transfer, r: " << r);
    if (transferred != (int)size){
      throw exc::CommunicationException("Could not transfer chunk");
    }
  };

  size_t WebUsbTransport::read_chunk(void * buff, size_t size) {
    require_connected();
    unsigned char endpoint = get_endpoint();
    endpoint = (endpoint & ~LIBUSB_ENDPOINT_DIR_MASK) | LIBUSB_ENDPOINT_IN;

    int transferred = 0;
    int r = libusb_interrupt_transfer(m_usb_device_handle, endpoint, (unsigned char*)buff, (int)size, &transferred, 0);
    CHECK_AND_ASSERT_THROW_MES(r == 0, "Unable to transfer, r: " << r);
    if (transferred != (int)size){
      throw exc::CommunicationException("Could not read the chunk");
    }

    return transferred;
  };

  std::ostream& WebUsbTransport::dump(std::ostream& o) const {
    o << "WebUsbTransport<path=" << get_path()
             << ", vendorId=" << (m_usb_device_desc ? std::to_string(m_usb_device_desc->idVendor) : "?")
             << ", productId=" << (m_usb_device_desc ? std::to_string(m_usb_device_desc->idProduct) : "?")
             << ", deviceType=";

    if (m_usb_device_desc){
      if (is_trezor1(m_usb_device_desc.get()))
        o << "TrezorOne";
      else if (is_trezor2(m_usb_device_desc.get()))
        o << "TrezorT";
      else if (is_trezor2_bl(m_usb_device_desc.get()))
        o << "TrezorT BL";
    } else {
      o << "?";
    }

    return o << ">";
  };

#endif  // WITH_DEVICE_TREZOR_WEBUSB

  void enumerate(t_transport_vect & res){
    BridgeTransport bt;
    try{
      bt.enumerate(res);
    } catch (const std::exception & e){
      MERROR("BridgeTransport enumeration failed:" << e.what());
    }

#ifdef WITH_DEVICE_TREZOR_WEBUSB
    hw::trezor::WebUsbTransport btw;
    try{
      btw.enumerate(res);
    } catch (const std::exception & e){
      MERROR("WebUsbTransport enumeration failed:" << e.what());
    }
#endif

#ifdef WITH_DEVICE_TREZOR_UDP
    hw::trezor::UdpTransport btu;
    try{
      btu.enumerate(res);
    } catch (const std::exception & e){
      MERROR("UdpTransport enumeration failed:" << e.what());
    }
#endif
  }

  void sort_transports_by_env(t_transport_vect & res){
    const char *env_trezor_path = getenv("TREZOR_PATH");
    if (!env_trezor_path){
      return;
    }
    
    // Sort transports by the longest matching prefix with TREZOR_PATH
    std::string trezor_path(env_trezor_path);
    std::vector<size_t> match_idx(res.size());
    std::vector<size_t> path_permutation(res.size());

    for(size_t i = 0; i < res.size(); ++i){
      auto cpath = res[i]->get_path();
      std::string * s1 = &trezor_path;
      std::string * s2 = &cpath;
      
      // first has to be shorter in std::mismatch(). Returns first non-matching iterators.
      if (s1->size() >= s2->size()){
        std::swap(s1, s2);
      }

      const auto mism = std::mismatch(s1->begin(), s1->end(), s2->begin());
      match_idx[i] = mism.first - s1->begin();
      path_permutation[i] = i;
    }

    std::sort(path_permutation.begin(), path_permutation.end(), [&](const size_t i0, const size_t i1) {
      return match_idx[i0] > match_idx[i1];
    });

    tools::apply_permutation(path_permutation, res);
  }

  std::shared_ptr<Transport> transport(const std::string & path){
    if (boost::starts_with(path, BridgeTransport::PATH_PREFIX)){
      return std::make_shared<BridgeTransport>(path.substr(strlen(BridgeTransport::PATH_PREFIX)));

    } else if (boost::starts_with(path, UdpTransport::PATH_PREFIX)){
      return std::make_shared<UdpTransport>(path.substr(strlen(UdpTransport::PATH_PREFIX)));

    } else {
      throw std::invalid_argument("Unknown Trezor device path: " + path);

    }
  }

  void throw_failure_exception(const messages::common::Failure * failure) {
    if (failure == nullptr){
      throw std::invalid_argument("Failure message cannot be null");
    }

    std::optional<std::string> message = failure->has_message() ? std::make_optional(failure->message()) : std::nullopt;
    std::optional<uint32_t> code = failure->has_code() ? std::make_optional(static_cast<uint32_t>(failure->code())) : std::nullopt;
    if (!code){
      throw exc::proto::FailureException(code, message);
    }

    auto ecode = failure->code();
    if (ecode == messages::common::Failure_FailureType_Failure_UnexpectedMessage){
      throw exc::proto::UnexpectedMessageException(code, message);
    } else if (ecode == messages::common::Failure_FailureType_Failure_ActionCancelled){
      throw exc::proto::CancelledException(code, message);
    } else if (ecode == messages::common::Failure_FailureType_Failure_PinExpected){
      throw exc::proto::PinExpectedException(code, message);
    } else if (ecode == messages::common::Failure_FailureType_Failure_PinInvalid){
      throw exc::proto::InvalidPinException(code, message);
    } else if (ecode == messages::common::Failure_FailureType_Failure_NotEnoughFunds){
      throw exc::proto::NotEnoughFundsException(code, message);
    } else if (ecode == messages::common::Failure_FailureType_Failure_NotInitialized){
      throw exc::proto::NotInitializedException(code, message);
    } else if (ecode == messages::common::Failure_FailureType_Failure_FirmwareError){
      throw exc::proto::FirmwareErrorException(code, message);
    } else {
      throw exc::proto::FailureException(code, message);
    }
  }

  GenericMessage::GenericMessage(messages::MessageType m_type, const shared_ptr<google::protobuf::Message> &m_msg)
        : m_type(m_type), m_msg(m_msg), m_empty(false) {}

  std::ostream& operator<<(std::ostream& o, hw::trezor::Transport const& t){
    return t.dump(o);
  }

  std::ostream& operator<<(std::ostream& o, std::shared_ptr<hw::trezor::Transport> const& t){
    if (!t){
      return o << "None";
    }

    return t->dump(o);
  }

}
}
<|MERGE_RESOLUTION|>--- conflicted
+++ resolved
@@ -710,13 +710,7 @@
     ec = boost::asio::error::would_block;
     std::size_t length = 0;
 
-<<<<<<< HEAD
-    using namespace boost::placeholders;
-    // Start the asynchronous operation itself. The handle_receive function
-    // used as a callback will update the ec and length variables.
-=======
     // Start the asynchronous operation itself.
->>>>>>> 5da9b81e
     m_socket->async_receive_from(boost::asio::buffer(buffer), m_endpoint,
             [&ec, &length] (const boost::system::error_code &ec_, std::size_t length_) { ec = ec_; length = length_; });
 
