--- conflicted
+++ resolved
@@ -290,12 +290,6 @@
       HANDLE_INVOKE_T2(COMMAND_HANDSHAKE, handle_handshake)
       HANDLE_INVOKE_T2(COMMAND_TIMED_SYNC, handle_timed_sync)
       HANDLE_INVOKE_T2(COMMAND_PING, handle_ping)
-<<<<<<< HEAD
-      HANDLE_INVOKE_T2(COMMAND_REQUEST_STAT_INFO, handle_get_stat_info)
-      HANDLE_INVOKE_T2(COMMAND_REQUEST_NETWORK_STATE, handle_get_network_state)
-      HANDLE_INVOKE_T2(COMMAND_REQUEST_PEER_ID, handle_get_peer_id)
-=======
->>>>>>> 5da9b81e
       HANDLE_INVOKE_T2(COMMAND_REQUEST_SUPPORT_FLAGS, handle_get_support_flags)
       CHAIN_INVOKE_MAP_TO_OBJ_FORCE_CONTEXT(m_payload_handler, typename t_payload_net_handler::connection_context&)
     END_INVOKE_MAP2()
