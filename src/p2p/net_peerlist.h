// Copyright (c) 2014-2019, The Monero Project
// 
// All rights reserved.
// 
// Redistribution and use in source and binary forms, with or without modification, are
// permitted provided that the following conditions are met:
// 
// 1. Redistributions of source code must retain the above copyright notice, this list of
//    conditions and the following disclaimer.
// 
// 2. Redistributions in binary form must reproduce the above copyright notice, this list
//    of conditions and the following disclaimer in the documentation and/or other
//    materials provided with the distribution.
// 
// 3. Neither the name of the copyright holder nor the names of its contributors may be
//    used to endorse or promote products derived from this software without specific
//    prior written permission.
// 
// THIS SOFTWARE IS PROVIDED BY THE COPYRIGHT HOLDERS AND CONTRIBUTORS "AS IS" AND ANY
// EXPRESS OR IMPLIED WARRANTIES, INCLUDING, BUT NOT LIMITED TO, THE IMPLIED WARRANTIES OF
// MERCHANTABILITY AND FITNESS FOR A PARTICULAR PURPOSE ARE DISCLAIMED. IN NO EVENT SHALL
// THE COPYRIGHT HOLDER OR CONTRIBUTORS BE LIABLE FOR ANY DIRECT, INDIRECT, INCIDENTAL,
// SPECIAL, EXEMPLARY, OR CONSEQUENTIAL DAMAGES (INCLUDING, BUT NOT LIMITED TO,
// PROCUREMENT OF SUBSTITUTE GOODS OR SERVICES; LOSS OF USE, DATA, OR PROFITS; OR BUSINESS
// INTERRUPTION) HOWEVER CAUSED AND ON ANY THEORY OF LIABILITY, WHETHER IN CONTRACT,
// STRICT LIABILITY, OR TORT (INCLUDING NEGLIGENCE OR OTHERWISE) ARISING IN ANY WAY OUT OF
// THE USE OF THIS SOFTWARE, EVEN IF ADVISED OF THE POSSIBILITY OF SUCH DAMAGE.
// 
// Parts of this file are originally copyright (c) 2012-2013 The Cryptonote developers

#pragma once

#include <iosfwd>
#include <list>
#include <string>
#include <vector>

#include <boost/multi_index_container.hpp>
#include <boost/multi_index/ordered_index.hpp>
#include <boost/multi_index/identity.hpp>
#include <boost/multi_index/member.hpp>
#include <boost/optional/optional.hpp>
#include <boost/range/adaptor/reversed.hpp>


#include "crypto/crypto.h"
#include "cryptonote_config.h"
#include "net/enums.h"
#include "net/local_ip.h"
#include "p2p_protocol_defs.h"
#include "syncobj.h"
#include "common/random.h"

namespace nodetool
{
  struct peerlist_types
  {
    std::vector<peerlist_entry> white;
    std::vector<peerlist_entry> gray;
    std::vector<anchor_peerlist_entry> anchor;
  };

  class peerlist_storage
  {
  public:
    peerlist_storage()
      : m_types{}
    {}

    //! \return Peers stored in stream `src` in `new_format` (portable archive or older non-portable).
    static boost::optional<peerlist_storage> open(std::istream& src, const bool new_format);

    //! \return Peers stored in file at `path`
    static boost::optional<peerlist_storage> open(const std::string& path);

    peerlist_storage(peerlist_storage&&) = default;
    peerlist_storage(const peerlist_storage&) = delete;

    ~peerlist_storage() noexcept;

    peerlist_storage& operator=(peerlist_storage&&) = default;
    peerlist_storage& operator=(const peerlist_storage&) = delete;

    //! Save peers from `this` and `other` in stream `dest`.
    bool store(std::ostream& dest, const peerlist_types& other) const;

    //! Save peers from `this` and `other` in one file at `path`.
    bool store(const std::string& path, const peerlist_types& other) const;

    //! \return Peers in `zone` and from remove from `this`.
    peerlist_types take_zone(epee::net_utils::zone zone);

  private:
    peerlist_types m_types;
  };

  /************************************************************************/
  /*                                                                      */
  /************************************************************************/
  class peerlist_manager
  {
  public: 
    bool init(peerlist_types&& peers, bool allow_local_ip);
    size_t get_white_peers_count(){CRITICAL_REGION_LOCAL(m_peerlist_lock); return m_peers_white.size();}
    size_t get_gray_peers_count(){CRITICAL_REGION_LOCAL(m_peerlist_lock); return m_peers_gray.size();}
    bool merge_peerlist(const std::vector<peerlist_entry>& outer_bs, const std::function<bool(const peerlist_entry&)> &f = NULL);
    bool get_peerlist_head(std::vector<peerlist_entry>& bs_head, bool anonymize, uint32_t depth = P2P_DEFAULT_PEERS_IN_HANDSHAKE);
    void get_peerlist(std::vector<peerlist_entry>& pl_gray, std::vector<peerlist_entry>& pl_white);
    void get_peerlist(peerlist_types& peers);
    bool get_white_peer_by_index(peerlist_entry& p, size_t i);
    bool get_gray_peer_by_index(peerlist_entry& p, size_t i);
    template<typename F> bool foreach(bool white, const F &f);
    bool append_with_peer_white(const peerlist_entry& pr);
    bool append_with_peer_gray(const peerlist_entry& pr);
    bool append_with_peer_anchor(const anchor_peerlist_entry& ple);
<<<<<<< HEAD
    bool set_peer_just_seen(peerid_type peer, const epee::net_utils::network_address& addr, uint32_t pruning_seed, uint16_t rpc_port);
    bool set_peer_unreachable(const peerlist_entry& pr);
=======
    bool set_peer_just_seen(peerid_type peer, const epee::net_utils::network_address& addr, uint32_t pruning_seed, uint16_t rpc_port, uint32_t rpc_credits_per_hash);
>>>>>>> 1df79ae3
    bool is_host_allowed(const epee::net_utils::network_address &address);
    bool get_random_gray_peer(peerlist_entry& pe);
    bool remove_from_peer_gray(const peerlist_entry& pe);
    bool get_and_empty_anchor_peerlist(std::vector<anchor_peerlist_entry>& apl);
    bool remove_from_peer_anchor(const epee::net_utils::network_address& addr);
    bool remove_from_peer_white(const peerlist_entry& pe);
    
  private:
    struct by_time{};
    struct by_id{};
    struct by_addr{};

    struct modify_all_but_id
    {
      modify_all_but_id(const peerlist_entry& ple):m_ple(ple){}
      void operator()(peerlist_entry& e)
      {
        e.id = m_ple.id;
      }
    private:
      const peerlist_entry& m_ple;
    };

    struct modify_all
    {
      modify_all(const peerlist_entry& ple):m_ple(ple){}
      void operator()(peerlist_entry& e)
      {
        e = m_ple;
      }
    private:
      const peerlist_entry& m_ple;
    };

    struct modify_last_seen
    {
      modify_last_seen(time_t last_seen):m_last_seen(last_seen){}
      void operator()(peerlist_entry& e)
      {
        e.last_seen = m_last_seen;
      }
    private:
      time_t m_last_seen;
    };


    typedef boost::multi_index_container<
      peerlist_entry,
      boost::multi_index::indexed_by<
      // access by peerlist_entry::net_adress
      boost::multi_index::ordered_unique<boost::multi_index::tag<by_addr>, boost::multi_index::member<peerlist_entry,epee::net_utils::network_address,&peerlist_entry::adr> >,
      // sort by peerlist_entry::last_seen<
      boost::multi_index::ordered_non_unique<boost::multi_index::tag<by_time>, boost::multi_index::member<peerlist_entry,int64_t,&peerlist_entry::last_seen> >
      > 
    > peers_indexed;

    typedef boost::multi_index_container<
      anchor_peerlist_entry,
      boost::multi_index::indexed_by<
      // access by anchor_peerlist_entry::net_adress
      boost::multi_index::ordered_unique<boost::multi_index::tag<by_addr>, boost::multi_index::member<anchor_peerlist_entry,epee::net_utils::network_address,&anchor_peerlist_entry::adr> >,
      // sort by anchor_peerlist_entry::first_seen
      boost::multi_index::ordered_non_unique<boost::multi_index::tag<by_time>, boost::multi_index::member<anchor_peerlist_entry,int64_t,&anchor_peerlist_entry::first_seen> >
      >
    > anchor_peers_indexed;

  private: 
    void trim_white_peerlist();
    void trim_gray_peerlist();

    friend class boost::serialization::access;
    epee::critical_section m_peerlist_lock;
    std::string m_config_folder;
    bool m_allow_local_ip;


    peers_indexed m_peers_gray;
    peers_indexed m_peers_white;
    anchor_peers_indexed m_peers_anchor;
  };
  //--------------------------------------------------------------------------------------------------
  inline void peerlist_manager::trim_gray_peerlist()
  {
    while(m_peers_gray.size() > P2P_LOCAL_GRAY_PEERLIST_LIMIT)
    {
      peers_indexed::index<by_time>::type& sorted_index=m_peers_gray.get<by_time>();
      sorted_index.erase(sorted_index.begin());
    }
  }
  //--------------------------------------------------------------------------------------------------
  inline void peerlist_manager::trim_white_peerlist()
  {
    while(m_peers_white.size() > P2P_LOCAL_WHITE_PEERLIST_LIMIT)
    {
      peers_indexed::index<by_time>::type& sorted_index=m_peers_white.get<by_time>();
      sorted_index.erase(sorted_index.begin());
    }
  }
  //--------------------------------------------------------------------------------------------------
  inline 
  bool peerlist_manager::merge_peerlist(const std::vector<peerlist_entry>& outer_bs, const std::function<bool(const peerlist_entry&)> &f)
  {
    CRITICAL_REGION_LOCAL(m_peerlist_lock);
    for(const peerlist_entry& be:  outer_bs)
    {
      if (!f || f(be))
        append_with_peer_gray(be);
    }
    // delete extra elements
    trim_gray_peerlist();    
    return true;
  }
  //--------------------------------------------------------------------------------------------------
  inline
  bool peerlist_manager::get_white_peer_by_index(peerlist_entry& p, size_t i)
  {
    CRITICAL_REGION_LOCAL(m_peerlist_lock);
    if(i >= m_peers_white.size())
      return false;

    peers_indexed::index<by_time>::type& by_time_index = m_peers_white.get<by_time>();
    p = *epee::misc_utils::move_it_backward(std::prev(by_time_index.end()), i);
    return true;
  }
  //--------------------------------------------------------------------------------------------------
  inline
    bool peerlist_manager::get_gray_peer_by_index(peerlist_entry& p, size_t i)
  {
    CRITICAL_REGION_LOCAL(m_peerlist_lock);
    if(i >= m_peers_gray.size())
      return false;

    peers_indexed::index<by_time>::type& by_time_index = m_peers_gray.get<by_time>();
    p = *epee::misc_utils::move_it_backward(std::prev(by_time_index.end()), i);
    return true;
  }
  //--------------------------------------------------------------------------------------------------
  inline 
  bool peerlist_manager::is_host_allowed(const epee::net_utils::network_address &address)
  {
    //never allow loopback ip
    if(address.is_loopback())
      return false;

    if(!m_allow_local_ip && address.is_local())
      return false;

    return true;
  }
  //--------------------------------------------------------------------------------------------------
  inline 
  bool peerlist_manager::get_peerlist_head(std::vector<peerlist_entry>& bs_head, bool anonymize, uint32_t depth)
  {
    CRITICAL_REGION_LOCAL(m_peerlist_lock);
    peers_indexed::index<by_time>::type& by_time_index=m_peers_white.get<by_time>();
    uint32_t cnt = 0;

    // picks a random set of peers within the whole set, rather pick the first depth elements.
    // The intent is that if someone asks twice, they can't easily tell:
    // - this address was not in the first list, but is in the second, so the only way this can be
    // is if its last_seen was recently reset, so this means the target node recently had a new
    // connection to that address
    // - this address was in the first list, and not in the second, which means either the address
    // was moved to the gray list (if it's not accessible, which the attacker can check if
    // the address accepts incoming connections) or it was the oldest to still fit in the 250 items,
    // so its last_seen is old.
    //
    // See Cao, Tong et al. "Exploring the Monero Peer-to-Peer Network". https://eprint.iacr.org/2019/411
    //
    const uint32_t pick_depth = anonymize ? m_peers_white.size() : depth;
    bs_head.reserve(pick_depth);
    for(const peers_indexed::value_type& vl: boost::adaptors::reverse(by_time_index))
    {
      if(cnt++ >= pick_depth)
        break;

      bs_head.push_back(vl);
    }

    if (anonymize)
    {
      std::shuffle(bs_head.begin(), bs_head.end(), tools::rng);
      if (bs_head.size() > depth)
        bs_head.resize(depth);
      for (auto &e: bs_head)
        e.last_seen = 0;
    }

    return true;
  }
  //--------------------------------------------------------------------------------------------------
  template<typename F> inline
  bool peerlist_manager::foreach(bool white, const F &f)
  {
    CRITICAL_REGION_LOCAL(m_peerlist_lock);
    peers_indexed::index<by_time>::type& by_time_index = white ? m_peers_white.get<by_time>() : m_peers_gray.get<by_time>();
    for(const peers_indexed::value_type& vl: boost::adaptors::reverse(by_time_index))
      if (!f(vl))
        return false;
    return true;
  }
  //--------------------------------------------------------------------------------------------------
  inline
  bool peerlist_manager::set_peer_just_seen(peerid_type peer, const epee::net_utils::network_address& addr, uint32_t pruning_seed, uint16_t rpc_port)
  {
    TRY_ENTRY();
    CRITICAL_REGION_LOCAL(m_peerlist_lock);
    //find in white list
    peerlist_entry ple;
    ple.adr = addr;
    ple.id = peer;
    ple.last_seen = time(NULL);
    ple.pruning_seed = pruning_seed;
    ple.rpc_port = rpc_port;
    return append_with_peer_white(ple);
    CATCH_ENTRY_L0("peerlist_manager::set_peer_just_seen()", false);
  }
  //--------------------------------------------------------------------------------------------------
  inline
  bool peerlist_manager::append_with_peer_white(const peerlist_entry& ple)
  {
    TRY_ENTRY();
    if(!is_host_allowed(ple.adr))
      return true;

     CRITICAL_REGION_LOCAL(m_peerlist_lock);
    //find in white list
    auto by_addr_it_wt = m_peers_white.get<by_addr>().find(ple.adr);
    if(by_addr_it_wt == m_peers_white.get<by_addr>().end())
    {
      //put new record into white list
      m_peers_white.insert(ple);
      trim_white_peerlist();
    }else
    {
      //update record in white list
      peerlist_entry new_ple = ple;
      if (by_addr_it_wt->pruning_seed && ple.pruning_seed == 0) // guard against older nodes not passing pruning info around
        new_ple.pruning_seed = by_addr_it_wt->pruning_seed;
      if (by_addr_it_wt->rpc_port && ple.rpc_port == 0) // guard against older nodes not passing RPC port around
        new_ple.rpc_port = by_addr_it_wt->rpc_port;
      new_ple.last_seen = by_addr_it_wt->last_seen; // do not overwrite the last seen timestamp, incoming peer list are untrusted
      m_peers_white.replace(by_addr_it_wt, new_ple);
    }
    //remove from gray list, if need
    auto by_addr_it_gr = m_peers_gray.get<by_addr>().find(ple.adr);
    if(by_addr_it_gr != m_peers_gray.get<by_addr>().end())
    {
      m_peers_gray.erase(by_addr_it_gr);
    }
    return true;
    CATCH_ENTRY_L0("peerlist_manager::append_with_peer_white()", false);
  }
  //--------------------------------------------------------------------------------------------------
  inline
  bool peerlist_manager::append_with_peer_gray(const peerlist_entry& ple)
  {
    TRY_ENTRY();
    if(!is_host_allowed(ple.adr))
      return true;

    CRITICAL_REGION_LOCAL(m_peerlist_lock);
    //find in white list
    auto by_addr_it_wt = m_peers_white.get<by_addr>().find(ple.adr);
    if(by_addr_it_wt != m_peers_white.get<by_addr>().end())
      return true;

    //update gray list
    auto by_addr_it_gr = m_peers_gray.get<by_addr>().find(ple.adr);
    if(by_addr_it_gr == m_peers_gray.get<by_addr>().end())
    {
      //put new record into white list
      m_peers_gray.insert(ple);
      trim_gray_peerlist();    
    }else
    {
      //update record in gray list
      peerlist_entry new_ple = ple;
      if (by_addr_it_gr->pruning_seed && ple.pruning_seed == 0) // guard against older nodes not passing pruning info around
        new_ple.pruning_seed = by_addr_it_gr->pruning_seed;
      if (by_addr_it_gr->rpc_port && ple.rpc_port == 0) // guard against older nodes not passing RPC port around
        new_ple.rpc_port = by_addr_it_gr->rpc_port;
      new_ple.last_seen = by_addr_it_gr->last_seen; // do not overwrite the last seen timestamp, incoming peer list are untrusted
      m_peers_gray.replace(by_addr_it_gr, new_ple);
    }
    return true;
    CATCH_ENTRY_L0("peerlist_manager::append_with_peer_gray()", false);
  }
  //--------------------------------------------------------------------------------------------------
  inline
  bool peerlist_manager::append_with_peer_anchor(const anchor_peerlist_entry& ple)
  {
    TRY_ENTRY();

    CRITICAL_REGION_LOCAL(m_peerlist_lock);

    auto by_addr_it_anchor = m_peers_anchor.get<by_addr>().find(ple.adr);

    if(by_addr_it_anchor == m_peers_anchor.get<by_addr>().end()) {
      m_peers_anchor.insert(ple);
    }

    return true;

    CATCH_ENTRY_L0("peerlist_manager::append_with_peer_anchor()", false);
  }
  //--------------------------------------------------------------------------------------------------
  inline
  bool peerlist_manager::get_random_gray_peer(peerlist_entry& pe)
  {
    TRY_ENTRY();

    CRITICAL_REGION_LOCAL(m_peerlist_lock);

    if (m_peers_gray.empty()) {
      return false;
    }

    size_t random_index = crypto::rand_idx(m_peers_gray.size());

    peers_indexed::index<by_time>::type& by_time_index = m_peers_gray.get<by_time>();
    pe = *epee::misc_utils::move_it_backward(std::prev(by_time_index.end()), random_index);

    return true;

    CATCH_ENTRY_L0("peerlist_manager::get_random_gray_peer()", false);
  }
  //--------------------------------------------------------------------------------------------------
  inline
  bool peerlist_manager::remove_from_peer_white(const peerlist_entry& pe)
  {
    TRY_ENTRY();

    CRITICAL_REGION_LOCAL(m_peerlist_lock);

    peers_indexed::index_iterator<by_addr>::type iterator = m_peers_white.get<by_addr>().find(pe.adr);

    if (iterator != m_peers_white.get<by_addr>().end()) {
      m_peers_white.erase(iterator);
    }

    return true;

    CATCH_ENTRY_L0("peerlist_manager::remove_from_peer_white()", false);
  }
  //--------------------------------------------------------------------------------------------------
  inline
  bool peerlist_manager::remove_from_peer_gray(const peerlist_entry& pe)
  {
    TRY_ENTRY();

    CRITICAL_REGION_LOCAL(m_peerlist_lock);

    peers_indexed::index_iterator<by_addr>::type iterator = m_peers_gray.get<by_addr>().find(pe.adr);

    if (iterator != m_peers_gray.get<by_addr>().end()) {
      m_peers_gray.erase(iterator);
    }

    return true;

    CATCH_ENTRY_L0("peerlist_manager::remove_from_peer_gray()", false);
  }
  //--------------------------------------------------------------------------------------------------
  inline
  bool peerlist_manager::get_and_empty_anchor_peerlist(std::vector<anchor_peerlist_entry>& apl)
  {
    TRY_ENTRY();

    CRITICAL_REGION_LOCAL(m_peerlist_lock);

    auto begin = m_peers_anchor.get<by_time>().begin();
    auto end = m_peers_anchor.get<by_time>().end();

    std::for_each(begin, end, [&apl](const anchor_peerlist_entry &a) {
      apl.push_back(a);
    });

    m_peers_anchor.get<by_time>().clear();

    return true;

    CATCH_ENTRY_L0("peerlist_manager::get_and_empty_anchor_peerlist()", false);
  }
  //--------------------------------------------------------------------------------------------------
  inline
  bool peerlist_manager::remove_from_peer_anchor(const epee::net_utils::network_address& addr)
  {
    TRY_ENTRY();

    CRITICAL_REGION_LOCAL(m_peerlist_lock);

    anchor_peers_indexed::index_iterator<by_addr>::type iterator = m_peers_anchor.get<by_addr>().find(addr);

    if (iterator != m_peers_anchor.get<by_addr>().end()) {
      m_peers_anchor.erase(iterator);
    }

    return true;

    CATCH_ENTRY_L0("peerlist_manager::remove_from_peer_anchor()", false);
  }
  //--------------------------------------------------------------------------------------------------
}
<|MERGE_RESOLUTION|>--- conflicted
+++ resolved
@@ -113,12 +113,7 @@
     bool append_with_peer_white(const peerlist_entry& pr);
     bool append_with_peer_gray(const peerlist_entry& pr);
     bool append_with_peer_anchor(const anchor_peerlist_entry& ple);
-<<<<<<< HEAD
     bool set_peer_just_seen(peerid_type peer, const epee::net_utils::network_address& addr, uint32_t pruning_seed, uint16_t rpc_port);
-    bool set_peer_unreachable(const peerlist_entry& pr);
-=======
-    bool set_peer_just_seen(peerid_type peer, const epee::net_utils::network_address& addr, uint32_t pruning_seed, uint16_t rpc_port, uint32_t rpc_credits_per_hash);
->>>>>>> 1df79ae3
     bool is_host_allowed(const epee::net_utils::network_address &address);
     bool get_random_gray_peer(peerlist_entry& pe);
     bool remove_from_peer_gray(const peerlist_entry& pe);
