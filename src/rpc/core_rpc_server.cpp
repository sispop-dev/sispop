--- conflicted
+++ resolved
@@ -2101,18 +2101,14 @@
   bool core_rpc_server::on_update(const COMMAND_RPC_UPDATE::request& req, COMMAND_RPC_UPDATE::response& res, const connection_context *ctx)
   {
     PERF_TIMER(on_update);
-<<<<<<< HEAD
+
+    if (m_core.offline())
+    {
+      res.status = "Daemon is running offline";
+      return true;
+    }
+
     static const char software[] = "loki";
-=======
-
-    if (m_core.offline())
-    {
-      res.status = "Daemon is running offline";
-      return true;
-    }
-
-    static const char software[] = "monero";
->>>>>>> 5e80b3c3
 #ifdef BUILD_TAG
     static const char buildtag[] = BOOST_PP_STRINGIZE(BUILD_TAG);
     static const char subdir[] = "cli";
