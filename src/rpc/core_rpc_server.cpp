--- conflicted
+++ resolved
@@ -251,13 +251,8 @@
     if (restricted)
       res.database_size = round_up(res.database_size, 5ull* 1024 * 1024 * 1024);
     res.update_available = restricted ? false : m_core.is_update_available();
-<<<<<<< HEAD
     res.version = restricted ? "" : LOKI_VERSION;
-=======
-    res.version = restricted ? "" : MONERO_VERSION;
-
-    res.status = CORE_RPC_STATUS_OK;
->>>>>>> 5dbcceb6
+    res.status = CORE_RPC_STATUS_OK;
     return true;
   }
   //------------------------------------------------------------------------------------------------------------------------------
@@ -1750,69 +1745,7 @@
   //------------------------------------------------------------------------------------------------------------------------------
   bool core_rpc_server::on_get_info_json(const COMMAND_RPC_GET_INFO::request& req, COMMAND_RPC_GET_INFO::response& res, epee::json_rpc::error& error_resp, const connection_context *ctx)
   {
-<<<<<<< HEAD
-    PERF_TIMER(on_get_info_json);
-    bool r;
-    if (use_bootstrap_daemon_if_necessary<COMMAND_RPC_GET_INFO>(invoke_http_mode::JON_RPC, "get_info", req, res, r))
-    {
-      res.bootstrap_daemon_address = m_bootstrap_daemon_address;
-      crypto::hash top_hash;
-      m_core.get_blockchain_top(res.height_without_bootstrap, top_hash);
-      ++res.height_without_bootstrap; // turn top block height into blockchain height
-      res.was_bootstrap_ever_used = true;
-      return r;
-    }
-
-    const bool restricted = m_restricted && ctx;
-
-    crypto::hash top_hash;
-    m_core.get_blockchain_top(res.height, top_hash);
-    ++res.height; // turn top block height into blockchain height
-    res.top_block_hash = string_tools::pod_to_hex(top_hash);
-    res.target_height = m_core.get_target_blockchain_height();
-    res.difficulty = m_core.get_blockchain_storage().get_difficulty_for_next_block();
-    res.target = DIFFICULTY_TARGET_V2;
-    res.tx_count = m_core.get_blockchain_storage().get_total_transactions() - res.height; //without coinbase
-    res.tx_pool_size = m_core.get_pool_transactions_count();
-    res.alt_blocks_count = restricted ? 0 : m_core.get_blockchain_storage().get_alternative_blocks_count();
-    uint64_t total_conn = restricted ? 0 : m_p2p.get_public_connections_count();
-    res.outgoing_connections_count = restricted ? 0 : m_p2p.get_public_outgoing_connections_count();
-    res.incoming_connections_count = restricted ? 0 : (total_conn - res.outgoing_connections_count);
-    res.rpc_connections_count = restricted ? 0 : get_connections_count();
-    res.white_peerlist_size = restricted ? 0 : m_p2p.get_public_white_peers_count();
-    res.grey_peerlist_size = restricted ? 0 : m_p2p.get_public_gray_peers_count();
-
-    cryptonote::network_type net_type = nettype();
-    res.mainnet = net_type == MAINNET;
-    res.testnet = net_type == TESTNET;
-    res.stagenet = net_type == STAGENET;
-    res.nettype = net_type == MAINNET ? "mainnet" : net_type == TESTNET ? "testnet" : net_type == STAGENET ? "stagenet" : "fakechain";
-
-    res.cumulative_difficulty = m_core.get_blockchain_storage().get_db().get_block_cumulative_difficulty(res.height - 1);
-    res.block_size_limit = res.block_weight_limit = m_core.get_blockchain_storage().get_current_cumulative_block_weight_limit();
-    res.block_size_median = res.block_weight_median = m_core.get_blockchain_storage().get_current_cumulative_block_weight_median();
-    res.status = CORE_RPC_STATUS_OK;
-    res.start_time = restricted ? 0 : (uint64_t)m_core.get_start_time();
-    res.free_space = restricted ? std::numeric_limits<uint64_t>::max() : m_core.get_free_space();
-    res.offline = m_core.offline();
-    res.bootstrap_daemon_address = restricted ? "" : m_bootstrap_daemon_address;
-    res.height_without_bootstrap = restricted ? 0 : res.height;
-    if (restricted)
-      res.was_bootstrap_ever_used = false;
-    else
-    {
-      boost::shared_lock<boost::shared_mutex> lock(m_bootstrap_daemon_mutex);
-      res.was_bootstrap_ever_used = m_was_bootstrap_ever_used;
-    }
-    res.database_size = m_core.get_blockchain_storage().get_db().get_database_size();
-    if (restricted)
-      res.database_size = round_up(res.database_size, 5ull * 1024 * 1024 * 1024);
-    res.update_available = restricted ? false : m_core.is_update_available();
-    res.version = restricted ? "" : LOKI_VERSION;
-    return true;
-=======
     return on_get_info(req, res, ctx);
->>>>>>> 5dbcceb6
   }
   //------------------------------------------------------------------------------------------------------------------------------
   bool core_rpc_server::on_hard_fork_info(const COMMAND_RPC_HARD_FORK_INFO::request& req, COMMAND_RPC_HARD_FORK_INFO::response& res, epee::json_rpc::error& error_resp, const connection_context *ctx)
