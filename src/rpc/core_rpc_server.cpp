--- conflicted
+++ resolved
@@ -1,9 +1,5 @@
-// Copyright (c) 2018-2020, The Loki Project
 // Copyright (c) 2014-2019, The Monero Project
-<<<<<<< HEAD
 // Copyright (c)      2018-2023, The Oxen Project
-=======
->>>>>>> 5da9b81e
 //
 // All rights reserved.
 //
@@ -46,13 +42,8 @@
 #include "common/command_line.h"
 #include "common/updates.h"
 #include "common/download.h"
-<<<<<<< HEAD
 #include "common/sispop.h"
-#include "common/util.h"
-=======
-#include "common/loki.h"
 #include "common/sha256sum.h"
->>>>>>> 5da9b81e
 #include "common/perf_timer.h"
 #include "common/random.h"
 #include "cryptonote_basic/cryptonote_format_utils.h"
@@ -540,18 +531,12 @@
     if (restricted)
       res.database_size = round_up(res.database_size, 1'000'000'000);
     res.update_available = restricted ? false : m_core.is_update_available();
-<<<<<<< HEAD
-    res.version = restricted ? std::to_string(SISPOP_VERSION[0]) : SISPOP_VERSION_STR;
-    res.status = CORE_RPC_STATUS_OK;
-    return true;
-=======
-    res.version = restricted ? std::to_string(LOKI_VERSION[0]) : LOKI_VERSION_FULL;
+    res.version = restricted ? std::to_string(SISPOP_VERSION[0]) : SISPOP_VERSION_FULL;
     res.status_line = !restricted ? m_core.get_status_string() :
-      "v" + std::to_string(LOKI_VERSION[0]) + "; Height: " + std::to_string(res.height);
-
-    res.status = STATUS_OK;
-    return res;
->>>>>>> 5da9b81e
+      "v" + std::to_string(SISPOP_VERSION[0]) + "; Height: " + std::to_string(res.height);
+
+    res.status = STATUS_OK;
+    return res;
   }
   //------------------------------------------------------------------------------------------------------------------------------
   GET_NET_STATS::response core_rpc_server::invoke(GET_NET_STATS::request&& req, rpc_context context)
@@ -2765,56 +2750,6 @@
     return res;
   }
 
-<<<<<<< HEAD
-  const command_line::arg_descriptor<std::string, false, true, 2> core_rpc_server::arg_rpc_bind_port = {
-      "rpc-bind-port"
-    , "Port for RPC server"
-    , std::to_string(config::RPC_DEFAULT_PORT)
-    , {{ &cryptonote::arg_testnet_on, &cryptonote::arg_stagenet_on }}
-    , [](std::array<bool, 2> testnet_stagenet, bool defaulted, std::string val)->std::string {
-        if (testnet_stagenet[0] && defaulted)
-          return std::to_string(config::testnet::RPC_DEFAULT_PORT);
-        else if (testnet_stagenet[1] && defaulted)
-          return std::to_string(config::stagenet::RPC_DEFAULT_PORT);
-        return val;
-      }
-    };
-
-  const command_line::arg_descriptor<std::string> core_rpc_server::arg_bootstrap_daemon_login = {
-      "bootstrap-daemon-login"
-    , "Specify username:password for the bootstrap daemon login"
-    , ""
-    };
-
-  const command_line::arg_descriptor<std::string> core_rpc_server::arg_rpc_restricted_bind_port = {
-      "rpc-restricted-bind-port"
-    , "Port for restricted RPC server"
-    , ""
-    };
-
-  const command_line::arg_descriptor<bool> core_rpc_server::arg_restricted_rpc = {
-      "restricted-rpc"
-    , "Restrict RPC to view only commands and do not return privacy sensitive data in RPC calls"
-    , false
-    };
-
-  const command_line::arg_descriptor<std::string> core_rpc_server::arg_bootstrap_daemon_address = {
-      "bootstrap-daemon-address"
-    , "URL of a 'bootstrap' remote daemon that the connected wallets can use while this daemon is still not fully synced"
-    , ""
-    };
-
-  //
-  // Sispop
-  //
-  const command_line::arg_descriptor<int> core_rpc_server::arg_rpc_long_poll_connections = {
-      "rpc-long-poll-connections"
-    , "Number of RPC connections allocated for long polling wallet queries to the TX pool"
-    , 16
-    };
-=======
->>>>>>> 5da9b81e
-
   GET_QUORUM_STATE::response core_rpc_server::invoke(GET_QUORUM_STATE::request&& req, rpc_context context)
   {
     GET_QUORUM_STATE::response res{};
@@ -3078,7 +3013,7 @@
     auto& netconf = m_core.get_net_config();
     m_core.get_service_node_list().access_proof(sn_info.pubkey, [&entry, &netconf](const auto &proof) {
         entry.service_node_version     = proof.proof->version;
-        entry.lokinet_version          = proof.proof->lokinet_version;
+        entry.sispopnet_version          = proof.proof->sispopnet_version;
         entry.storage_server_version   = proof.proof->storage_server_version;
         entry.public_ip                = epee::string_tools::get_ip_string_from_int32(proof.proof->public_ip);
         entry.storage_port             = proof.proof->storage_https_port;
@@ -3316,17 +3251,7 @@
     // argument: true if this ping should trigger an immediate proof send (i.e. first ping after
     // startup or after a ping expiry), false for an ordinary ping.
     template <typename RPC, typename Success>
-<<<<<<< HEAD
-    auto handle_ping(
-            std::array<uint16_t, 3> cur_version,
-            std::array<uint16_t, 3> required,
-            std::string_view name,
-            std::atomic<std::time_t>& update,
-            std::chrono::seconds lifetime,
-            Success success)
-=======
     auto handle_ping(std::array<int, 3> cur_version, std::array<int, 3> required, const char* name, std::atomic<std::time_t>& update, time_t lifetime, Success success)
->>>>>>> 5da9b81e
     {
       typename RPC::response res{};
       if (cur_version < required) {
@@ -3337,11 +3262,7 @@
       } else {
         auto now = std::time(nullptr);
         auto old = update.exchange(now);
-<<<<<<< HEAD
-        bool significant = std::chrono::seconds{now - old} > lifetime; // Print loudly for the first ping after startup/expiry
-=======
         bool significant = old + lifetime < now; // Print loudly for the first ping after startup/expiry
->>>>>>> 5da9b81e
         if (significant)
           MGINFO_GREEN("Received ping from " << name << " " << version_printer{cur_version});
         else
@@ -3356,16 +3277,9 @@
   //------------------------------------------------------------------------------------------------------------------------------
   STORAGE_SERVER_PING::response core_rpc_server::invoke(STORAGE_SERVER_PING::request&& req, rpc_context context)
   {
-<<<<<<< HEAD
-    m_core.ss_version = {req.version_major, req.version_minor, req.version_patch};
-    return handle_ping<STORAGE_SERVER_PING>(
-      {req.version_major, req.version_minor, req.version_patch}, service_nodes::MIN_STORAGE_SERVER_VERSION,
-      "Storage Server", m_core.m_last_storage_server_ping, m_core.get_net_config().UPTIME_PROOF_FREQUENCY,
-=======
     return handle_ping<STORAGE_SERVER_PING>(
       {req.version_major, req.version_minor, req.version_patch}, service_nodes::MIN_STORAGE_SERVER_VERSION,
       "Storage Server", m_core.m_last_storage_server_ping, STORAGE_SERVER_PING_LIFETIME,
->>>>>>> 5da9b81e
       [this, &req](bool significant) {
         m_core.m_storage_lmq_port = req.storage_lmq_port;
         if (significant)
@@ -3373,23 +3287,11 @@
       });
   }
   //------------------------------------------------------------------------------------------------------------------------------
-<<<<<<< HEAD
-  bool core_rpc_server::on_sispopnet_ping(const COMMAND_RPC_SISPOPNET_PING::request& req,
-                                        COMMAND_RPC_SISPOPNET_PING::response& res,
-                                        epee::json_rpc::error&,
-                                        const connection_context*)
-  {
-    m_core.sispopnet_version = req.version;
+  SISPOPNET_PING::response core_rpc_server::invoke(SISPOPNET_PING::request&& req, rpc_context context)
+  {
     return handle_ping<SISPOPNET_PING>(
         req.version, service_nodes::MIN_SISPOPNET_VERSION,
-        "Sispopnet", m_core.m_last_sispopnet_ping, m_core.get_net_config().UPTIME_PROOF_FREQUENCY,
-=======
-  LOKINET_PING::response core_rpc_server::invoke(LOKINET_PING::request&& req, rpc_context context)
-  {
-    return handle_ping<LOKINET_PING>(
-        req.version, service_nodes::MIN_LOKINET_VERSION,
-        "Lokinet", m_core.m_last_lokinet_ping, LOKINET_PING_LIFETIME,
->>>>>>> 5da9b81e
+        "Sispopnet", m_core.m_last_sispopnet_ping, SISPOPNET_PING_LIFETIME,
         [this](bool significant) { if (significant) m_core.reset_proof_interval(); });
   }
   //------------------------------------------------------------------------------------------------------------------------------
@@ -3600,11 +3502,11 @@
         entry.name_hash                                        = record.name_hash;
         entry.owner                                            = record.owner.to_string(nettype());
         if (record.backup_owner) entry.backup_owner            = record.backup_owner.to_string(nettype());
-        entry.encrypted_value                                  = lokimq::to_hex(record.encrypted_value.to_view());
+        entry.encrypted_value                                  = sispopmq::to_hex(record.encrypted_value.to_view());
         entry.register_height                                  = record.register_height;
         entry.update_height                                    = record.update_height;
-        entry.txid                                             = lokimq::to_hex(tools::view_guts(record.txid));
-        if (record.prev_txid) entry.prev_txid                  = lokimq::to_hex(tools::view_guts(record.prev_txid));
+        entry.txid                                             = sispopmq::to_hex(tools::view_guts(record.txid));
+        if (record.prev_txid) entry.prev_txid                  = sispopmq::to_hex(tools::view_guts(record.prev_txid));
       }
     }
 
@@ -3656,11 +3558,11 @@
       entry.name_hash       = std::move(record.name_hash);
       if (record.owner) entry.owner = record.owner.to_string(nettype());
       if (record.backup_owner) entry.backup_owner = record.backup_owner.to_string(nettype());
-      entry.encrypted_value = lokimq::to_hex(record.encrypted_value.to_view());
+      entry.encrypted_value = sispopmq::to_hex(record.encrypted_value.to_view());
       entry.register_height = record.register_height;
       entry.update_height   = record.update_height;
-      entry.txid            = lokimq::to_hex(tools::view_guts(record.txid));
-      if (record.prev_txid) entry.prev_txid = lokimq::to_hex(tools::view_guts(record.prev_txid));
+      entry.txid            = sispopmq::to_hex(tools::view_guts(record.txid));
+      if (record.prev_txid) entry.prev_txid = sispopmq::to_hex(tools::view_guts(record.prev_txid));
     }
 
     res.status = STATUS_OK;
