// Copyright (c) 2017-2019, The Monero Project
// 
// All rights reserved.
// 
// Redistribution and use in source and binary forms, with or without modification, are
// permitted provided that the following conditions are met:
// 
// 1. Redistributions of source code must retain the above copyright notice, this list of
//    conditions and the following disclaimer.
// 
// 2. Redistributions in binary form must reproduce the above copyright notice, this list
//    of conditions and the following disclaimer in the documentation and/or other
//    materials provided with the distribution.
// 
// 3. Neither the name of the copyright holder nor the names of its contributors may be
//    used to endorse or promote products derived from this software without specific
//    prior written permission.
// 
// THIS SOFTWARE IS PROVIDED BY THE COPYRIGHT HOLDERS AND CONTRIBUTORS "AS IS" AND ANY
// EXPRESS OR IMPLIED WARRANTIES, INCLUDING, BUT NOT LIMITED TO, THE IMPLIED WARRANTIES OF
// MERCHANTABILITY AND FITNESS FOR A PARTICULAR PURPOSE ARE DISCLAIMED. IN NO EVENT SHALL
// THE COPYRIGHT HOLDER OR CONTRIBUTORS BE LIABLE FOR ANY DIRECT, INDIRECT, INCIDENTAL,
// SPECIAL, EXEMPLARY, OR CONSEQUENTIAL DAMAGES (INCLUDING, BUT NOT LIMITED TO,
// PROCUREMENT OF SUBSTITUTE GOODS OR SERVICES; LOSS OF USE, DATA, OR PROFITS; OR BUSINESS
// INTERRUPTION) HOWEVER CAUSED AND ON ANY THEORY OF LIABILITY, WHETHER IN CONTRACT,
// STRICT LIABILITY, OR TORT (INCLUDING NEGLIGENCE OR OTHERWISE) ARISING IN ANY WAY OUT OF
// THE USE OF THIS SOFTWARE, EVEN IF ADVISED OF THE POSSIBILITY OF SUCH DAMAGE.

#include "daemon_handler.h"

// likely included by daemon_handler.h's includes,
// but including here for clarity
#include "cryptonote_core/cryptonote_core.h"
#include "cryptonote_basic/cryptonote_format_utils.h"
#include "cryptonote_basic/blobdatatype.h"
#include "ringct/rctSigs.h"
#include "version.h"

namespace cryptonote
{

namespace rpc
{

  void DaemonHandler::handle(const GetHeight::Request& req, GetHeight::Response& res)
  {
    res.height = m_core.get_current_blockchain_height();

    res.status = Message::STATUS_OK;
  }

  void DaemonHandler::handle(const GetBlocksFast::Request& req, GetBlocksFast::Response& res)
  {
    std::vector<std::pair<std::pair<blobdata, crypto::hash>, std::vector<std::pair<crypto::hash, blobdata> > > > blocks;

    if(!m_core.find_blockchain_supplement(req.start_height, req.block_ids, blocks, res.current_height, res.start_height, req.prune, true, COMMAND_RPC_GET_BLOCKS_FAST_MAX_COUNT))
    {
      res.status = Message::STATUS_FAILED;
      res.error_details = "core::find_blockchain_supplement() returned false";
      return;
    }

    res.blocks.resize(blocks.size());
    res.output_indices.resize(blocks.size());

    auto it = blocks.begin();

    uint64_t block_count = 0;
    while (it != blocks.end())
    {
      cryptonote::rpc::block_with_transactions& bwt = res.blocks[block_count];

      if (!parse_and_validate_block_from_blob(it->first.first, bwt.block))
      {
        res.blocks.clear();
        res.output_indices.clear();
        res.status = Message::STATUS_FAILED;
        res.error_details = "failed retrieving a requested block";
        return;
      }

      if (it->second.size() != bwt.block.tx_hashes.size())
      {
          res.blocks.clear();
          res.output_indices.clear();
          res.status = Message::STATUS_FAILED;
          res.error_details = "incorrect number of transactions retrieved for block";
          return;
      }

      cryptonote::rpc::block_output_indices& indices = res.output_indices[block_count];

      // miner tx output indices
      {
        cryptonote::rpc::tx_output_indices tx_indices;
        if (!m_core.get_tx_outputs_gindexs(get_transaction_hash(bwt.block.miner_tx), tx_indices))
        {
          res.status = Message::STATUS_FAILED;
          res.error_details = "core::get_tx_outputs_gindexs() returned false";
          return;
        }
        indices.push_back(std::move(tx_indices));
      }

      auto hash_it = bwt.block.tx_hashes.begin();
      bwt.transactions.reserve(it->second.size());
      for (const auto& blob : it->second)
      {
        bwt.transactions.emplace_back();
        if (!parse_and_validate_tx_from_blob(blob.second, bwt.transactions.back()))
        {
          res.blocks.clear();
          res.output_indices.clear();
          res.status = Message::STATUS_FAILED;
          res.error_details = "failed retrieving a requested transaction";
          return;
        }

        cryptonote::rpc::tx_output_indices tx_indices;
        if (!m_core.get_tx_outputs_gindexs(*hash_it, tx_indices))
        {
          res.status = Message::STATUS_FAILED;
          res.error_details = "core::get_tx_outputs_gindexs() returned false";
          return;
        }

        indices.push_back(std::move(tx_indices));
        ++hash_it;
      }

      it++;
      block_count++;
    }

    res.status = Message::STATUS_OK;
  }

  void DaemonHandler::handle(const GetHashesFast::Request& req, GetHashesFast::Response& res)
  {
    res.start_height = req.start_height;

    auto& chain = m_core.get_blockchain_storage();

    if (!chain.find_blockchain_supplement(req.known_hashes, res.hashes, res.start_height, res.current_height, false))
    {
      res.status = Message::STATUS_FAILED;
      res.error_details = "Blockchain::find_blockchain_supplement() returned false";
      return;
    }

    res.status = Message::STATUS_OK;
  }

  void DaemonHandler::handle(const GetTransactions::Request& req, GetTransactions::Response& res)
  {
    std::vector<cryptonote::transaction> found_txs_vec;
    std::vector<crypto::hash> missed_vec;

    bool r = m_core.get_transactions(req.tx_hashes, found_txs_vec, missed_vec);

    // TODO: consider fixing core::get_transactions to not hide exceptions
    if (!r)
    {
      res.status = Message::STATUS_FAILED;
      res.error_details = "core::get_transactions() returned false (exception caught there)";
      return;
    }

    size_t num_found = found_txs_vec.size();

    std::vector<uint64_t> heights(num_found);
    std::vector<bool> in_pool(num_found, false);
    std::vector<crypto::hash> found_hashes(num_found);

    for (size_t i=0; i < num_found; i++)
    {
      found_hashes[i] = get_transaction_hash(found_txs_vec[i]);
      heights[i] = m_core.get_blockchain_storage().get_db().get_tx_block_height(found_hashes[i]);
    }

    // if any missing from blockchain, check in tx pool
    if (!missed_vec.empty())
    {
      std::vector<cryptonote::transaction> pool_txs;

      m_core.get_pool().get_transactions(pool_txs);

      for (const auto& tx : pool_txs)
      {
        crypto::hash h = get_transaction_hash(tx);

        auto itr = std::find(missed_vec.begin(), missed_vec.end(), h);

        if (itr != missed_vec.end())
        {
          found_hashes.push_back(h);
          found_txs_vec.push_back(tx);
          heights.push_back(std::numeric_limits<uint64_t>::max());
          in_pool.push_back(true);
          missed_vec.erase(itr);
        }
      }
    }

    for (size_t i=0; i < found_hashes.size(); i++)
    {
      cryptonote::rpc::transaction_info info;
      info.height = heights[i];
      info.in_pool = in_pool[i];
      info.transaction = std::move(found_txs_vec[i]);

      res.txs.emplace(found_hashes[i], std::move(info));
    }
                                      
    res.missed_hashes = std::move(missed_vec);
    res.status = Message::STATUS_OK;
  }

  void DaemonHandler::handle(const KeyImagesSpent::Request& req, KeyImagesSpent::Response& res)
  {
    res.spent_status.resize(req.key_images.size(), KeyImagesSpent::STATUS::UNSPENT);

    std::vector<bool> chain_spent_status;
    std::vector<bool> pool_spent_status;

    m_core.are_key_images_spent(req.key_images, chain_spent_status);
    m_core.are_key_images_spent_in_pool(req.key_images, pool_spent_status);

    if ((chain_spent_status.size() != req.key_images.size()) || (pool_spent_status.size() != req.key_images.size()))
    {
      res.status = Message::STATUS_FAILED;
      res.error_details = "tx_pool::have_key_images_as_spent() gave vectors of wrong size(s).";
      return;
    }

    for(size_t i=0; i < req.key_images.size(); i++)
    {
      if ( chain_spent_status[i] )
      {
        res.spent_status[i] = KeyImagesSpent::STATUS::SPENT_IN_BLOCKCHAIN;
      }
      else if ( pool_spent_status[i] )
      {
        res.spent_status[i] = KeyImagesSpent::STATUS::SPENT_IN_POOL;
      }
    }

    res.status = Message::STATUS_OK;
  }

  void DaemonHandler::handle(const GetTxGlobalOutputIndices::Request& req, GetTxGlobalOutputIndices::Response& res)
  {
    if (!m_core.get_tx_outputs_gindexs(req.tx_hash, res.output_indices))
    {
      res.status = Message::STATUS_FAILED;
      res.error_details = "core::get_tx_outputs_gindexs() returned false";
      return;
    }

    res.status = Message::STATUS_OK;

  }

  void DaemonHandler::handle(const SendRawTx::Request& req, SendRawTx::Response& res)
  {
    handleTxBlob(cryptonote::tx_to_blob(req.tx), req.relay, res);
  }

  void DaemonHandler::handle(const SendRawTxHex::Request& req, SendRawTxHex::Response& res)
  {
    std::string tx_blob;
    if(!epee::string_tools::parse_hexstr_to_binbuff(req.tx_as_hex, tx_blob))
    {
      MERROR("[SendRawTxHex]: Failed to parse tx from hexbuff: " << req.tx_as_hex);
      res.status = Message::STATUS_FAILED;
      res.error_details = "Invalid hex";
      return;
    }
    handleTxBlob(tx_blob, req.relay, res);
  }

  void DaemonHandler::handleTxBlob(const std::string& tx_blob, bool relay, SendRawTx::Response& res)
  {
    if (!m_p2p.get_payload_object().is_synchronized())
    {
      res.status = Message::STATUS_FAILED;
      res.error_details = "Not ready to accept transactions; try again later";
      return;
    }

    cryptonote_connection_context fake_context{};
    tx_verification_context tvc{};

    if(!m_core.handle_incoming_tx(tx_blob, tvc, tx_pool_options::new_tx(!relay)) || tvc.m_verifivation_failed)
    {
      if (tvc.m_verifivation_failed)
      {
        MERROR("[SendRawTx]: tx verification failed");
      }
      else
      {
        MERROR("[SendRawTx]: Failed to process tx");
      }
      res.status = Message::STATUS_FAILED;
      res.error_details = "";

      if (tvc.m_low_mixin)
      {
        res.error_details = "mixin too low";
      }
      if (tvc.m_double_spend)
      {
        if (!res.error_details.empty()) res.error_details += " and ";
        res.error_details = "double spend";
      }
      if (tvc.m_invalid_input)
      {
        if (!res.error_details.empty()) res.error_details += " and ";
        res.error_details = "invalid input";
      }
      if (tvc.m_invalid_output)
      {
        if (!res.error_details.empty()) res.error_details += " and ";
        res.error_details = "invalid output";
      }
      if (tvc.m_too_big)
      {
        if (!res.error_details.empty()) res.error_details += " and ";
        res.error_details = "too big";
      }
      if (tvc.m_overspend)
      {
        if (!res.error_details.empty()) res.error_details += " and ";
        res.error_details = "overspend";
      }
      if (tvc.m_fee_too_low)
      {
        if (!res.error_details.empty()) res.error_details += " and ";
        res.error_details = "fee too low";
      }
      if (tvc.m_not_rct)
      {
        if (!res.error_details.empty()) res.error_details += " and ";
        res.error_details = "tx is not ringct";
      }
<<<<<<< HEAD
      if (tvc.m_invalid_version)
      {
        if (!res.error_details.empty()) res.error_details += " and ";
        res.error_details = "tx is not version 2 or later";
      }
      if (tvc.m_invalid_type)
      {
        if (!res.error_details.empty()) res.error_details += " and ";
        res.error_details = "tx has an invalid type";
      }
      if (tvc.m_key_image_locked_by_snode)
      {
        if (!res.error_details.empty()) res.error_details += " and ";
        res.error_details = "tx uses outputs that are locked by the service node network";
      }
      if (tvc.m_key_image_blacklisted)
      {
        if (!res.error_details.empty()) res.error_details += " and ";
        res.error_details = "tx uses a key image that has been temporarily blacklisted by the service node network";
=======
      if (tvc.m_too_few_outputs)
      {
        if (!res.error_details.empty()) res.error_details += " and ";
        res.error_details = "too few outputs";
>>>>>>> df83ed74
      }
      if (res.error_details.empty())
      {
        res.error_details = "an unknown issue was found with the transaction";
      }

      return;
    }

    if(!tvc.m_should_be_relayed || !relay)
    {
      MERROR("[SendRawTx]: tx accepted, but not relayed");
      res.error_details = "Not relayed";
      res.relayed = false;
      res.status = Message::STATUS_OK;

      return;
    }

    NOTIFY_NEW_TRANSACTIONS::request r;
    r.txs.push_back(tx_blob);
    m_core.get_protocol()->relay_transactions(r, fake_context);

    //TODO: make sure that tx has reached other nodes here, probably wait to receive reflections from other nodes
    res.status = Message::STATUS_OK;
    res.relayed = true;

    return;
  }

  void DaemonHandler::handle(const StartMining::Request& req, StartMining::Response& res)
  {
    cryptonote::address_parse_info info;
    if(!get_account_address_from_str(info, m_core.get_nettype(), req.miner_address))
    {
      res.error_details = "Failed, wrong address";
      LOG_PRINT_L0(res.error_details);
      res.status = Message::STATUS_FAILED;
      return;
    }
    if (info.is_subaddress)
    {
      res.error_details = "Failed, mining to subaddress isn't supported yet";
      LOG_PRINT_L0(res.error_details);
      res.status = Message::STATUS_FAILED;
      return;
    }

    unsigned int concurrency_count = boost::thread::hardware_concurrency() * 4;

    // if we couldn't detect threads, set it to a ridiculously high number
    if(concurrency_count == 0)
    {
      concurrency_count = 257;
    }

    // if there are more threads requested than the hardware supports
    // then we fail and log that.
    if(req.threads_count > concurrency_count)
    {
      res.error_details = "Failed, too many threads relative to CPU cores.";
      LOG_PRINT_L0(res.error_details);
      res.status = Message::STATUS_FAILED;
      return;
    }

    if(!m_core.get_miner().start(info.address, static_cast<size_t>(req.threads_count), req.do_background_mining, req.ignore_battery))
    {
      res.error_details = "Failed, mining not started";
      LOG_PRINT_L0(res.error_details);
      res.status = Message::STATUS_FAILED;
      return;
    }
    res.status = Message::STATUS_OK;
    res.error_details = "";

  }

  void DaemonHandler::handle(const GetInfo::Request& req, GetInfo::Response& res)
  {
    res.info.height = m_core.get_current_blockchain_height();

    res.info.target_height = m_core.get_target_blockchain_height();

    if (res.info.height > res.info.target_height)
    {
      res.info.target_height = res.info.height;
    }

    auto& chain = m_core.get_blockchain_storage();

    res.info.difficulty = chain.get_difficulty_for_next_block();

    res.info.target = chain.get_difficulty_target();

    res.info.tx_count = chain.get_total_transactions() - res.info.height; //without coinbase

    res.info.tx_pool_size = m_core.get_pool().get_transactions_count();

    res.info.alt_blocks_count = chain.get_alternative_blocks_count();

    uint64_t total_conn = m_p2p.get_public_connections_count();
    res.info.outgoing_connections_count = m_p2p.get_public_outgoing_connections_count();
    res.info.incoming_connections_count = total_conn - res.info.outgoing_connections_count;

    res.info.white_peerlist_size = m_p2p.get_public_white_peers_count();

    res.info.grey_peerlist_size = m_p2p.get_public_gray_peers_count();

    res.info.mainnet = m_core.get_nettype() == MAINNET;
    res.info.testnet = m_core.get_nettype() == TESTNET;
    res.info.stagenet = m_core.get_nettype() == STAGENET;
    res.info.cumulative_difficulty = m_core.get_blockchain_storage().get_db().get_block_cumulative_difficulty(res.info.height - 1);
    res.info.block_size_limit = res.info.block_weight_limit = m_core.get_blockchain_storage().get_current_cumulative_block_weight_limit();
    res.info.block_size_median = res.info.block_weight_median = m_core.get_blockchain_storage().get_current_cumulative_block_weight_median();
    res.info.start_time = (uint64_t)m_core.get_start_time();
    res.info.version = LOKI_VERSION_STR;

    res.status = Message::STATUS_OK;
    res.error_details = "";
  }

  void DaemonHandler::handle(const StopMining::Request& req, StopMining::Response& res)
  {
    if(!m_core.get_miner().stop())
    {
      res.error_details = "Failed, mining not stopped";
      LOG_PRINT_L0(res.error_details);
      res.status = Message::STATUS_FAILED;
      return;
    }

    res.status = Message::STATUS_OK;
    res.error_details = "";
  }

  void DaemonHandler::handle(const MiningStatus::Request& req, MiningStatus::Response& res)
  {
    const cryptonote::miner& lMiner = m_core.get_miner();
    res.active = lMiner.is_mining();
    res.is_background_mining_enabled = lMiner.get_is_background_mining_enabled();
    
    if ( lMiner.is_mining() ) {
      res.speed = lMiner.get_speed();
      res.threads_count = lMiner.get_threads_count();
      const account_public_address& lMiningAdr = lMiner.get_mining_address();
      res.address = get_account_address_as_str(m_core.get_nettype(), false, lMiningAdr);
    }

    res.status = Message::STATUS_OK;
    res.error_details = "";
  }

  void DaemonHandler::handle(const SaveBC::Request& req, SaveBC::Response& res)
  {
    if (!m_core.get_blockchain_storage().store_blockchain())
    {
      res.status = Message::STATUS_FAILED;
      res.error_details = "Error storing the blockchain";
    }
    else
    {
      res.status = Message::STATUS_OK;
    }
  }

  void DaemonHandler::handle(const GetBlockHash::Request& req, GetBlockHash::Response& res)
  {
    if (m_core.get_current_blockchain_height() <= req.height)
    {
      res.hash = crypto::null_hash;
      res.status = Message::STATUS_FAILED;
      res.error_details = "height given is higher than current chain height";
      return;
    }

    res.hash = m_core.get_block_id_by_height(req.height);

    res.status = Message::STATUS_OK;
  }

  void DaemonHandler::handle(const GetBlockTemplate::Request& req, GetBlockTemplate::Response& res)
  {
    res.status = Message::STATUS_FAILED;
    res.error_details = "RPC method not yet implemented.";
  }

  void DaemonHandler::handle(const SubmitBlock::Request& req, SubmitBlock::Response& res)
  {
    res.status = Message::STATUS_FAILED;
    res.error_details = "RPC method not yet implemented.";
  }

  void DaemonHandler::handle(const GetLastBlockHeader::Request& req, GetLastBlockHeader::Response& res)
  {
    const crypto::hash block_hash = m_core.get_tail_id();

    if (!getBlockHeaderByHash(block_hash, res.header))
    {
      res.status = Message::STATUS_FAILED;
      res.error_details = "Requested block does not exist";
      return;
    }

    res.status = Message::STATUS_OK;
  }

  void DaemonHandler::handle(const GetBlockHeaderByHash::Request& req, GetBlockHeaderByHash::Response& res)
  {
    if (!getBlockHeaderByHash(req.hash, res.header))
    {
      res.status = Message::STATUS_FAILED;
      res.error_details = "Requested block does not exist";
      return;
    }

    res.status = Message::STATUS_OK;
  }

  void DaemonHandler::handle(const GetBlockHeaderByHeight::Request& req, GetBlockHeaderByHeight::Response& res)
  {
    const crypto::hash block_hash = m_core.get_block_id_by_height(req.height);

    if (!getBlockHeaderByHash(block_hash, res.header))
    {
      res.status = Message::STATUS_FAILED;
      res.error_details = "Requested block does not exist";
      return;
    }

    res.status = Message::STATUS_OK;
  }

  void DaemonHandler::handle(const GetBlockHeadersByHeight::Request& req, GetBlockHeadersByHeight::Response& res)
  {
    res.headers.resize(req.heights.size());

    for (size_t i=0; i < req.heights.size(); i++)
    {
      const crypto::hash block_hash = m_core.get_block_id_by_height(req.heights[i]);

      if (!getBlockHeaderByHash(block_hash, res.headers[i]))
      {
        res.status = Message::STATUS_FAILED;
        res.error_details = "A requested block does not exist";
        return;
      }
    }

    res.status = Message::STATUS_OK;
  }

  void DaemonHandler::handle(const GetBlock::Request& req, GetBlock::Response& res)
  {
    res.status = Message::STATUS_FAILED;
    res.error_details = "RPC method not yet implemented.";
  }

  void DaemonHandler::handle(const GetPeerList::Request& req, GetPeerList::Response& res)
  {
    res.status = Message::STATUS_FAILED;
    res.error_details = "RPC method not yet implemented.";
  }

  void DaemonHandler::handle(const SetLogHashRate::Request& req, SetLogHashRate::Response& res)
  {
    res.status = Message::STATUS_FAILED;
    res.error_details = "RPC method not yet implemented.";
  }

  void DaemonHandler::handle(const SetLogLevel::Request& req, SetLogLevel::Response& res)
  {
    if (req.level < 0 || req.level > 4)
    {
      res.status = Message::STATUS_FAILED;
      res.error_details = "Error: log level not valid";
    }
    else
    {
      res.status = Message::STATUS_OK;
      mlog_set_log_level(req.level);
    }
  }

  void DaemonHandler::handle(const GetTransactionPool::Request& req, GetTransactionPool::Response& res)
  {
    bool r = m_core.get_pool().get_pool_for_rpc(res.transactions, res.key_images);

    if (!r) res.status = Message::STATUS_FAILED;
    else res.status = Message::STATUS_OK;
  }

  void DaemonHandler::handle(const GetConnections::Request& req, GetConnections::Response& res)
  {
    res.status = Message::STATUS_FAILED;
    res.error_details = "RPC method not yet implemented.";
  }

  void DaemonHandler::handle(const GetBlockHeadersRange::Request& req, GetBlockHeadersRange::Response& res)
  {
    res.status = Message::STATUS_FAILED;
    res.error_details = "RPC method not yet implemented.";
  }

  void DaemonHandler::handle(const StopDaemon::Request& req, StopDaemon::Response& res)
  {
    res.status = Message::STATUS_FAILED;
    res.error_details = "RPC method not yet implemented.";
  }

  void DaemonHandler::handle(const StartSaveGraph::Request& req, StartSaveGraph::Response& res)
  {
    res.status = Message::STATUS_FAILED;
    res.error_details = "RPC method not yet implemented.";
  }

  void DaemonHandler::handle(const StopSaveGraph::Request& req, StopSaveGraph::Response& res)
  {
    res.status = Message::STATUS_FAILED;
    res.error_details = "RPC method not yet implemented.";
  }

  void DaemonHandler::handle(const HardForkInfo::Request& req, HardForkInfo::Response& res)
  {
    const Blockchain &blockchain = m_core.get_blockchain_storage();
    uint8_t version = req.version > 0 ? req.version : blockchain.get_ideal_hard_fork_version();
    res.info.version = blockchain.get_current_hard_fork_version();
    res.info.enabled = blockchain.get_hard_fork_voting_info(version, res.info.window, res.info.votes, res.info.threshold, res.info.earliest_height, res.info.voting);
    res.info.state = blockchain.get_hard_fork_state();
    res.status = Message::STATUS_OK;
  }

  void DaemonHandler::handle(const GetBans::Request& req, GetBans::Response& res)
  {
    res.status = Message::STATUS_FAILED;
    res.error_details = "RPC method not yet implemented.";
  }

  void DaemonHandler::handle(const SetBans::Request& req, SetBans::Response& res)
  {
    res.status = Message::STATUS_FAILED;
    res.error_details = "RPC method not yet implemented.";
  }

  void DaemonHandler::handle(const FlushTransactionPool::Request& req, FlushTransactionPool::Response& res)
  {
    res.status = Message::STATUS_FAILED;
    res.error_details = "RPC method not yet implemented.";
  }

  void DaemonHandler::handle(const GetOutputHistogram::Request& req, GetOutputHistogram::Response& res)
  {
    std::map<uint64_t, std::tuple<uint64_t, uint64_t, uint64_t> > histogram;
    try
    {
      histogram = m_core.get_blockchain_storage().get_output_histogram(req.amounts, req.unlocked, req.recent_cutoff);
    }
    catch (const std::exception &e)
    {
      res.status = Message::STATUS_FAILED;
      res.error_details = e.what();
      return;
    }

    res.histogram.clear();
    res.histogram.reserve(histogram.size());
    for (const auto &i: histogram)
    {
      if (std::get<0>(i.second) >= req.min_count && (std::get<0>(i.second) <= req.max_count || req.max_count == 0))
        res.histogram.emplace_back(output_amount_count{i.first, std::get<0>(i.second), std::get<1>(i.second), std::get<2>(i.second)});
    }

    res.status = Message::STATUS_OK;
  }

  void DaemonHandler::handle(const GetOutputKeys::Request& req, GetOutputKeys::Response& res)
  {
    try
    {
      for (const auto& i : req.outputs)
      {
        crypto::public_key key;
        rct::key mask;
        bool unlocked;
        m_core.get_blockchain_storage().get_output_key_mask_unlocked(i.amount, i.index, key, mask, unlocked);
        res.keys.emplace_back(output_key_mask_unlocked{key, mask, unlocked});
      }
    }
    catch (const std::exception& e)
    {
      res.status = Message::STATUS_FAILED;
      res.error_details = e.what();
      return;
    }

    res.status = Message::STATUS_OK;
  }

  void DaemonHandler::handle(const GetRPCVersion::Request& req, GetRPCVersion::Response& res)
  {
    res.version = DAEMON_RPC_VERSION_ZMQ;
    res.status = Message::STATUS_OK;
  }

  void DaemonHandler::handle(const GetFeeEstimate::Request& req, GetFeeEstimate::Response& res)
  {
    res.hard_fork_version = m_core.get_blockchain_storage().get_current_hard_fork_version();
    auto fees = m_core.get_blockchain_storage().get_dynamic_base_fee_estimate(req.num_grace_blocks);
    res.estimated_base_fee_per_byte = fees.first;
    res.estimated_base_fee_per_output = fees.second;

    if (res.hard_fork_version < HF_VERSION_PER_BYTE_FEE)
    {
       res.size_scale = 1024; // per KiB fee
       res.fee_mask = 1;
    }
    else
    {
      res.size_scale = 1; // per byte fee
      res.fee_mask = Blockchain::get_fee_quantization_mask();
    }
    res.status = Message::STATUS_OK;
  }

  void DaemonHandler::handle(const GetOutputDistribution::Request& req, GetOutputDistribution::Response& res)
  {
    try
    {
      res.distributions.reserve(req.amounts.size());

      const uint64_t req_to_height = req.to_height ? req.to_height : (m_core.get_current_blockchain_height() - 1);
      for (std::uint64_t amount : req.amounts)
      {
        auto data = rpc::RpcHandler::get_output_distribution([this](uint64_t amount, uint64_t from, uint64_t to, uint64_t &start_height, std::vector<uint64_t> &distribution, uint64_t &base) { return m_core.get_output_distribution(amount, from, to, start_height, distribution, base); }, amount, req.from_height, req_to_height, [this](uint64_t height) { return m_core.get_blockchain_storage().get_db().get_block_hash_from_height(height); }, req.cumulative, m_core.get_current_blockchain_height());
        if (!data)
        {
          res.distributions.clear();
          res.status = Message::STATUS_FAILED;
          res.error_details = "Failed to get output distribution";
          return;
        }
        res.distributions.push_back(output_distribution{std::move(*data), amount, req.cumulative});
      }
      res.status = Message::STATUS_OK;
    }
    catch (const std::exception& e)
    {
      res.distributions.clear();
      res.status = Message::STATUS_FAILED;
      res.error_details = e.what();
    }
  }

  bool DaemonHandler::getBlockHeaderByHash(const crypto::hash& hash_in, cryptonote::rpc::BlockHeaderResponse& header)
  {
    block b;

    if (!m_core.get_block_by_hash(hash_in, b))
    {
      return false;
    }

    header.hash = hash_in;
    if (b.miner_tx.vin.size() != 1 || b.miner_tx.vin.front().type() != typeid(txin_gen))
    {
      return false;
    }
    header.height = boost::get<txin_gen>(b.miner_tx.vin.front()).height;

    header.major_version = b.major_version;
    header.minor_version = b.minor_version;
    header.timestamp = b.timestamp;
    header.nonce = b.nonce;
    header.prev_id = b.prev_id;

    header.depth = m_core.get_current_blockchain_height() - header.height - 1;

    header.reward = 0;
    for (const auto& out : b.miner_tx.vout)
    {
      header.reward += out.amount;
    }

    header.difficulty = m_core.get_blockchain_storage().block_difficulty(header.height);

    return true;
  }

  std::string DaemonHandler::handle(const std::string& request)
  {
    MDEBUG("Handling RPC request: " << request);

    Message* resp_message = NULL;

    try
    {
      FullMessage req_full(request, true);

      rapidjson::Value& req_json = req_full.getMessage();

      const std::string request_type = req_full.getRequestType();

      // create correct Message subclass and call handle() on it
      REQ_RESP_TYPES_MACRO(request_type, GetHeight, req_json, resp_message, handle);
      REQ_RESP_TYPES_MACRO(request_type, GetBlocksFast, req_json, resp_message, handle);
      REQ_RESP_TYPES_MACRO(request_type, GetHashesFast, req_json, resp_message, handle);
      REQ_RESP_TYPES_MACRO(request_type, GetTransactions, req_json, resp_message, handle);
      REQ_RESP_TYPES_MACRO(request_type, KeyImagesSpent, req_json, resp_message, handle);
      REQ_RESP_TYPES_MACRO(request_type, GetTxGlobalOutputIndices, req_json, resp_message, handle);
      REQ_RESP_TYPES_MACRO(request_type, SendRawTx, req_json, resp_message, handle);
      REQ_RESP_TYPES_MACRO(request_type, SendRawTxHex, req_json, resp_message, handle);
      REQ_RESP_TYPES_MACRO(request_type, GetInfo, req_json, resp_message, handle);
      REQ_RESP_TYPES_MACRO(request_type, StartMining, req_json, resp_message, handle);
      REQ_RESP_TYPES_MACRO(request_type, StopMining, req_json, resp_message, handle);
      REQ_RESP_TYPES_MACRO(request_type, MiningStatus, req_json, resp_message, handle);
      REQ_RESP_TYPES_MACRO(request_type, SaveBC, req_json, resp_message, handle);
      REQ_RESP_TYPES_MACRO(request_type, GetBlockHash, req_json, resp_message, handle);
      REQ_RESP_TYPES_MACRO(request_type, GetLastBlockHeader, req_json, resp_message, handle);
      REQ_RESP_TYPES_MACRO(request_type, GetBlockHeaderByHash, req_json, resp_message, handle);
      REQ_RESP_TYPES_MACRO(request_type, GetBlockHeaderByHeight, req_json, resp_message, handle);
      REQ_RESP_TYPES_MACRO(request_type, GetBlockHeadersByHeight, req_json, resp_message, handle);
      REQ_RESP_TYPES_MACRO(request_type, GetPeerList, req_json, resp_message, handle);
      REQ_RESP_TYPES_MACRO(request_type, SetLogLevel, req_json, resp_message, handle);
      REQ_RESP_TYPES_MACRO(request_type, GetTransactionPool, req_json, resp_message, handle);
      REQ_RESP_TYPES_MACRO(request_type, HardForkInfo, req_json, resp_message, handle);
      REQ_RESP_TYPES_MACRO(request_type, GetOutputHistogram, req_json, resp_message, handle);
      REQ_RESP_TYPES_MACRO(request_type, GetOutputKeys, req_json, resp_message, handle);
      REQ_RESP_TYPES_MACRO(request_type, GetRPCVersion, req_json, resp_message, handle);
      REQ_RESP_TYPES_MACRO(request_type, GetFeeEstimate, req_json, resp_message, handle);
      REQ_RESP_TYPES_MACRO(request_type, GetOutputDistribution, req_json, resp_message, handle);

      // if none of the request types matches
      if (resp_message == NULL)
      {
        return BAD_REQUEST(request_type, req_full.getID());
      }

      FullMessage resp_full = FullMessage::responseMessage(resp_message, req_full.getID());

      const std::string response = resp_full.getJson();
      delete resp_message;
      resp_message = NULL;

      MDEBUG("Returning RPC response: " << response);

      return response;
    }
    catch (const std::exception& e)
    {
      if (resp_message)
      {
        delete resp_message;
      }

      return BAD_JSON(e.what());
    }
  }

}  // namespace rpc

}  // namespace cryptonote<|MERGE_RESOLUTION|>--- conflicted
+++ resolved
@@ -343,7 +343,11 @@
         if (!res.error_details.empty()) res.error_details += " and ";
         res.error_details = "tx is not ringct";
       }
-<<<<<<< HEAD
+      if (tvc.m_too_few_outputs)
+      {
+        if (!res.error_details.empty()) res.error_details += " and ";
+        res.error_details = "too few outputs";
+      }
       if (tvc.m_invalid_version)
       {
         if (!res.error_details.empty()) res.error_details += " and ";
@@ -363,12 +367,6 @@
       {
         if (!res.error_details.empty()) res.error_details += " and ";
         res.error_details = "tx uses a key image that has been temporarily blacklisted by the service node network";
-=======
-      if (tvc.m_too_few_outputs)
-      {
-        if (!res.error_details.empty()) res.error_details += " and ";
-        res.error_details = "too few outputs";
->>>>>>> df83ed74
       }
       if (res.error_details.empty())
       {
