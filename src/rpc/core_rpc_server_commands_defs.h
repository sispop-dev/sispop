--- conflicted
+++ resolved
@@ -1757,10 +1757,8 @@
     typedef epee::misc_utils::struct_init<response_t> response;
   };
 
-<<<<<<< HEAD
-  LOKI_RPC_DOC_INTROSPECT
-  // Send a command to the daemon to safely disconnect and shut down.
-=======
+  LOKI_RPC_DOC_INTROSPECT
+  // Set the bootstrap daemon to use for data on the blockchain whilst syncing the chain.
   struct COMMAND_RPC_SET_BOOTSTRAP_DAEMON
   {
     struct request_t
@@ -1779,16 +1777,17 @@
 
     struct response_t
     {
-      std::string status;
-
-      BEGIN_KV_SERIALIZE_MAP()
-        KV_SERIALIZE(status)
-      END_KV_SERIALIZE_MAP()
-    };
-    typedef epee::misc_utils::struct_init<response_t> response;
-  };
-
->>>>>>> d4d5a443
+      std::string status;  // General RPC error code. "OK" means everything looks good.
+
+      BEGIN_KV_SERIALIZE_MAP()
+        KV_SERIALIZE(status)
+      END_KV_SERIALIZE_MAP()
+    };
+    typedef epee::misc_utils::struct_init<response_t> response;
+  };
+
+  LOKI_RPC_DOC_INTROSPECT
+  // Send a command to the daemon to safely disconnect and shut down.
   struct COMMAND_RPC_STOP_DAEMON
   {
     struct request_t
