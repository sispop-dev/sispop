--- conflicted
+++ resolved
@@ -64,15 +64,7 @@
 // has its own version, and that clients can just test major to see
 // whether they can talk to a given daemon without having to know in
 // advance which version they will stop working with
-<<<<<<< HEAD
-  constexpr version_t VERSION = {3, 6};
-=======
-// Don't go over 32767 for any of these
-#define CORE_RPC_VERSION_MAJOR 3
-#define CORE_RPC_VERSION_MINOR 0
-#define MAKE_CORE_RPC_VERSION(major,minor) (((major)<<16)|(minor))
-#define CORE_RPC_VERSION MAKE_CORE_RPC_VERSION(CORE_RPC_VERSION_MAJOR, CORE_RPC_VERSION_MINOR)
->>>>>>> a1736a94
+  constexpr version_t VERSION = {3, 7};
 
   /// Makes a version array from a packed 32-bit integer version
   constexpr version_t make_version(uint32_t version)
@@ -1166,25 +1158,7 @@
 
     txpool_stats(): bytes_total(0), bytes_min(0), bytes_max(0), bytes_med(0), fee_total(0), oldest(0), txs_total(0), num_failing(0), num_10m(0), num_not_relayed(0), histo_98pc(0), num_double_spends(0) {}
 
-<<<<<<< HEAD
     KV_MAP_SERIALIZABLE
-=======
-    BEGIN_KV_SERIALIZE_MAP()
-      KV_SERIALIZE(bytes_total)
-      KV_SERIALIZE(bytes_min)
-      KV_SERIALIZE(bytes_max)
-      KV_SERIALIZE(bytes_med)
-      KV_SERIALIZE(fee_total)
-      KV_SERIALIZE(oldest)
-      KV_SERIALIZE(txs_total)
-      KV_SERIALIZE(num_failing)
-      KV_SERIALIZE(num_10m)
-      KV_SERIALIZE(num_not_relayed)
-      KV_SERIALIZE(histo_98pc)
-      KV_SERIALIZE(histo)
-      KV_SERIALIZE(num_double_spends)
-    END_KV_SERIALIZE_MAP()
->>>>>>> a1736a94
   };
 
   LOKI_RPC_DOC_INTROSPECT
