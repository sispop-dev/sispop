// Copyright (c) 2014-2019, The Monero Project
// 
// All rights reserved.
// 
// Redistribution and use in source and binary forms, with or without modification, are
// permitted provided that the following conditions are met:
// 
// 1. Redistributions of source code must retain the above copyright notice, this list of
//    conditions and the following disclaimer.
// 
// 2. Redistributions in binary form must reproduce the above copyright notice, this list
//    of conditions and the following disclaimer in the documentation and/or other
//    materials provided with the distribution.
// 
// 3. Neither the name of the copyright holder nor the names of its contributors may be
//    used to endorse or promote products derived from this software without specific
//    prior written permission.
// 
// THIS SOFTWARE IS PROVIDED BY THE COPYRIGHT HOLDERS AND CONTRIBUTORS "AS IS" AND ANY
// EXPRESS OR IMPLIED WARRANTIES, INCLUDING, BUT NOT LIMITED TO, THE IMPLIED WARRANTIES OF
// MERCHANTABILITY AND FITNESS FOR A PARTICULAR PURPOSE ARE DISCLAIMED. IN NO EVENT SHALL
// THE COPYRIGHT HOLDER OR CONTRIBUTORS BE LIABLE FOR ANY DIRECT, INDIRECT, INCIDENTAL,
// SPECIAL, EXEMPLARY, OR CONSEQUENTIAL DAMAGES (INCLUDING, BUT NOT LIMITED TO,
// PROCUREMENT OF SUBSTITUTE GOODS OR SERVICES; LOSS OF USE, DATA, OR PROFITS; OR BUSINESS
// INTERRUPTION) HOWEVER CAUSED AND ON ANY THEORY OF LIABILITY, WHETHER IN CONTRACT,
// STRICT LIABILITY, OR TORT (INCLUDING NEGLIGENCE OR OTHERWISE) ARISING IN ANY WAY OUT OF
// THE USE OF THIS SOFTWARE, EVEN IF ADVISED OF THE POSSIBILITY OF SUCH DAMAGE.

#pragma once

#ifdef WIN32

#undef UNICODE
#undef _UNICODE

#include <string>
#include <windows.h>

namespace windows
{
  bool check_admin(bool & result);

  bool ensure_admin(std::string const &arguments);
<<<<<<< HEAD

//  bool install_service(char const *service_name, std::string const &arguments);
=======
>>>>>>> 5da9b81e

  bool install_service(char const *service_name, std::string const &arguments);

<<<<<<< HEAD
  bool uninstall_service(
      std::string const & service_name
    );
  bool start_service(
      std::string const & service_name
    );
  bool stop_service(
      std::string const & service_name
    );
=======
  bool uninstall_service(char const *service_name);

  bool start_service(char const *service_name);

  bool stop_service(char const *service_name);
>>>>>>> 5da9b81e
}
#endif<|MERGE_RESOLUTION|>--- conflicted
+++ resolved
@@ -41,30 +41,13 @@
   bool check_admin(bool & result);
 
   bool ensure_admin(std::string const &arguments);
-<<<<<<< HEAD
-
-//  bool install_service(char const *service_name, std::string const &arguments);
-=======
->>>>>>> 5da9b81e
 
   bool install_service(char const *service_name, std::string const &arguments);
 
-<<<<<<< HEAD
-  bool uninstall_service(
-      std::string const & service_name
-    );
-  bool start_service(
-      std::string const & service_name
-    );
-  bool stop_service(
-      std::string const & service_name
-    );
-=======
   bool uninstall_service(char const *service_name);
 
   bool start_service(char const *service_name);
 
   bool stop_service(char const *service_name);
->>>>>>> 5da9b81e
 }
 #endif