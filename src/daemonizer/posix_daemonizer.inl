// Copyright (c) 2014-2019, The Monero Project
// Copyright (c)      2018-2023, The Oxen Project
// 
// All rights reserved.
// 
// Redistribution and use in source and binary forms, with or without modification, are
// permitted provided that the following conditions are met:
// 
// 1. Redistributions of source code must retain the above copyright notice, this list of
//    conditions and the following disclaimer.
// 
// 2. Redistributions in binary form must reproduce the above copyright notice, this list
//    of conditions and the following disclaimer in the documentation and/or other
//    materials provided with the distribution.
// 
// 3. Neither the name of the copyright holder nor the names of its contributors may be
//    used to endorse or promote products derived from this software without specific
//    prior written permission.
// 
// THIS SOFTWARE IS PROVIDED BY THE COPYRIGHT HOLDERS AND CONTRIBUTORS "AS IS" AND ANY
// EXPRESS OR IMPLIED WARRANTIES, INCLUDING, BUT NOT LIMITED TO, THE IMPLIED WARRANTIES OF
// MERCHANTABILITY AND FITNESS FOR A PARTICULAR PURPOSE ARE DISCLAIMED. IN NO EVENT SHALL
// THE COPYRIGHT HOLDER OR CONTRIBUTORS BE LIABLE FOR ANY DIRECT, INDIRECT, INCIDENTAL,
// SPECIAL, EXEMPLARY, OR CONSEQUENTIAL DAMAGES (INCLUDING, BUT NOT LIMITED TO,
// PROCUREMENT OF SUBSTITUTE GOODS OR SERVICES; LOSS OF USE, DATA, OR PROFITS; OR BUSINESS
// INTERRUPTION) HOWEVER CAUSED AND ON ANY THEORY OF LIABILITY, WHETHER IN CONTRACT,
// STRICT LIABILITY, OR TORT (INCLUDING NEGLIGENCE OR OTHERWISE) ARISING IN ANY WAY OUT OF
// THE USE OF THIS SOFTWARE, EVEN IF ADVISED OF THE POSSIBILITY OF SUCH DAMAGE.

#pragma once

#include "common/scoped_message_writer.h"
#include "common/file.h"
#include "common/command_line.h"

#include <boost/filesystem/operations.hpp>
#include <boost/filesystem/path.hpp>

namespace daemonizer
{
  namespace
  {
    const command_line::arg_descriptor<bool> arg_detach = {
      "detach" // deprecated, but still here to print an error msg if you try to use it
    , ""
    };
    const command_line::arg_descriptor<bool> arg_non_interactive = {
      "non-interactive"
    , "Run non-interactive"
    };
  }

  inline void init_options(
      boost::program_options::options_description & hidden_options
    , boost::program_options::options_description & normal_options
    )
  {
    command_line::add_arg(hidden_options, arg_detach);
    command_line::add_arg(normal_options, arg_non_interactive);
  }

  inline boost::filesystem::path get_default_data_dir()
  {
    return boost::filesystem::absolute(tools::get_default_data_dir());
  }

  inline boost::filesystem::path get_relative_path_base(
      boost::program_options::variables_map const & vm
    )
  {
    return boost::filesystem::current_path();
  }

  template <typename Application, typename... Args>
  bool daemonize(
      const char* name, int argc, const char* argv[],
      boost::program_options::variables_map vm,
      Args&&... args)
  {
    (void)name; (void)argc; (void)argv; // Only used for Windows
    if (command_line::has_arg(vm, arg_detach))
    {
<<<<<<< HEAD
      tools::success_msg_writer() << "Forking to background...";
      std::string pidfile;
      if (command_line::has_arg(vm, arg_pidfile))
      {
        pidfile = command_line::get_arg(vm, arg_pidfile);
      }
      posix::fork(pidfile);
      auto daemon = executor.create_daemon(vm);
      return daemon.run();
    }
    else if (command_line::has_arg(vm, arg_non_interactive))
    {
      return executor.run_non_interactive(vm);
    }
    else
    {
      //LOG_PRINT_L0("Sispop '" << SISPOP_RELEASE_NAME << "' (v" << SISPOP_VERSION_FULL);
      return executor.run_interactive(vm);
=======
      MFATAL("--detach is no longer supported. Use systemd (or another process manager), tmux, screen, or nohup instead");
      return false;
>>>>>>> 5da9b81e
    }
    bool interactive = !command_line::has_arg(vm, arg_non_interactive);
    return Application{std::move(vm), std::forward<Args>(args)...}.run(interactive);
  }
}<|MERGE_RESOLUTION|>--- conflicted
+++ resolved
@@ -80,29 +80,8 @@
     (void)name; (void)argc; (void)argv; // Only used for Windows
     if (command_line::has_arg(vm, arg_detach))
     {
-<<<<<<< HEAD
-      tools::success_msg_writer() << "Forking to background...";
-      std::string pidfile;
-      if (command_line::has_arg(vm, arg_pidfile))
-      {
-        pidfile = command_line::get_arg(vm, arg_pidfile);
-      }
-      posix::fork(pidfile);
-      auto daemon = executor.create_daemon(vm);
-      return daemon.run();
-    }
-    else if (command_line::has_arg(vm, arg_non_interactive))
-    {
-      return executor.run_non_interactive(vm);
-    }
-    else
-    {
-      //LOG_PRINT_L0("Sispop '" << SISPOP_RELEASE_NAME << "' (v" << SISPOP_VERSION_FULL);
-      return executor.run_interactive(vm);
-=======
       MFATAL("--detach is no longer supported. Use systemd (or another process manager), tmux, screen, or nohup instead");
       return false;
->>>>>>> 5da9b81e
     }
     bool interactive = !command_line::has_arg(vm, arg_non_interactive);
     return Application{std::move(vm), std::forward<Args>(args)...}.run(interactive);
