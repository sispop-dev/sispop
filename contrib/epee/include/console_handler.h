// Copyright (c) 2006-2013, Andrey N. Sabelnikov, www.sabelnikov.net
// All rights reserved.
//
// Redistribution and use in source and binary forms, with or without
// modification, are permitted provided that the following conditions are met:
// * Redistributions of source code must retain the above copyright
// notice, this list of conditions and the following disclaimer.
// * Redistributions in binary form must reproduce the above copyright
// notice, this list of conditions and the following disclaimer in the
// documentation and/or other materials provided with the distribution.
// * Neither the name of the Andrey N. Sabelnikov nor the
// names of its contributors may be used to endorse or promote products
// derived from this software without specific prior written permission.
//
// THIS SOFTWARE IS PROVIDED BY THE COPYRIGHT HOLDERS AND CONTRIBUTORS "AS IS" AND
// ANY EXPRESS OR IMPLIED WARRANTIES, INCLUDING, BUT NOT LIMITED TO, THE IMPLIED
// WARRANTIES OF MERCHANTABILITY AND FITNESS FOR A PARTICULAR PURPOSE ARE
// DISCLAIMED. IN NO EVENT SHALL THE COPYRIGHT OWNER  BE LIABLE FOR ANY
// DIRECT, INDIRECT, INCIDENTAL, SPECIAL, EXEMPLARY, OR CONSEQUENTIAL DAMAGES
// (INCLUDING, BUT NOT LIMITED TO, PROCUREMENT OF SUBSTITUTE GOODS OR SERVICES;
// LOSS OF USE, DATA, OR PROFITS; OR BUSINESS INTERRUPTION) HOWEVER CAUSED AND
// ON ANY THEORY OF LIABILITY, WHETHER IN CONTRACT, STRICT LIABILITY, OR TORT
// (INCLUDING NEGLIGENCE OR OTHERWISE) ARISING IN ANY WAY OUT OF THE USE OF THIS
// SOFTWARE, EVEN IF ADVISED OF THE POSSIBILITY OF SUCH DAMAGE.
//

#pragma once

#include "misc_log_ex.h"
#include "string_tools.h"
#include <functional>
#include <atomic>
#include <condition_variable>
#include <functional>
#include <mutex>
#include <thread>
#include <iostream>
#include <any>
#include <unordered_map>
#ifdef __OpenBSD__
#include <stdio.h>
#endif
#include <boost/algorithm/string/classification.hpp>
#include <boost/algorithm/string/split.hpp>

#ifdef HAVE_READLINE
  #include "readline_buffer.h"
#endif
#include "readline_suspend.h"

#undef MONERO_DEFAULT_LOG_CATEGORY
#define MONERO_DEFAULT_LOG_CATEGORY "console_handler"

namespace epee
{
  class async_stdin_reader
  {
  public:
    async_stdin_reader()
      : m_run(true)
      , m_has_read_request(false)
      , m_read_status(state_init)
    {
#ifdef HAVE_READLINE
      m_readline_buffer.start();
#endif
      m_reader_thread = std::thread([this] { reader_thread_func(); });
    }

    ~async_stdin_reader()
    {
      try { stop(); }
      catch (...) { /* ignore */ }
    }

#ifdef HAVE_READLINE
    rdln::readline_buffer& get_readline_buffer()
    {
      return m_readline_buffer;
    }
#endif

    // Not thread safe. Only one thread can call this method at once.
    bool get_line(std::string& line)
    {
      if (!start_read())
        return false;

      if (state_eos == m_read_status)
        return false;

      std::unique_lock<std::mutex> lock(m_response_mutex);
      m_response_cv.wait(lock, [this] { return m_read_status != state_init; });

      bool res = false;
      if (state_success == m_read_status)
      {
        line = m_line;
        res = true;
      }

      if (!eos() && m_read_status != state_cancelled)
        m_read_status = state_init;

      return res;
    }

    bool eos() const { return m_read_status == state_eos; }

    void stop()
    {
      if (m_run)
      {
        m_run.store(false, std::memory_order_relaxed);

#if defined(WIN32)
        ::CloseHandle(::GetStdHandle(STD_INPUT_HANDLE));
#endif

        m_request_cv.notify_one();
        m_reader_thread.join();
#ifdef HAVE_READLINE
        m_readline_buffer.stop();
#endif
      }
    }

    void cancel()
    {
      std::unique_lock<std::mutex> lock(m_response_mutex);
      m_read_status = state_cancelled;
      m_has_read_request = false;
      m_response_cv.notify_one();
    }

  private:
    bool start_read()
    {
      std::unique_lock<std::mutex> lock(m_request_mutex);
      if (!m_run.load(std::memory_order_relaxed) || m_has_read_request)
        return false;

      m_has_read_request = true;
      m_request_cv.notify_one();
      return true;
    }

    bool wait_read()
    {
      std::unique_lock<std::mutex> lock(m_request_mutex);
      m_request_cv.wait(lock, [this] { return m_has_read_request || !m_run; });

      if (m_has_read_request)
      {
        m_has_read_request = false;
        return true;
      }

      return false;
    }

    bool wait_stdin_data()
    {
#if !defined(WIN32)
      #if defined(__OpenBSD__) || defined(__ANDROID__)
      int stdin_fileno = fileno(stdin);
      #else
      int stdin_fileno = ::fileno(stdin);
      #endif

      while (m_run.load(std::memory_order_relaxed))
      {
        if (m_read_status == state_cancelled)
          return false;

        fd_set read_set;
        FD_ZERO(&read_set);
        FD_SET(stdin_fileno, &read_set);

        struct timeval tv;
        tv.tv_sec = 0;
        tv.tv_usec = 100 * 1000;

        int retval = ::select(stdin_fileno + 1, &read_set, NULL, NULL, &tv);
        if (retval < 0)
          return false;
        else if (0 < retval)
          return true;
      }
#else
      while (m_run.load(std::memory_order_relaxed))
      {
        if (m_read_status == state_cancelled)
          return false;

        int retval = ::WaitForSingleObject(::GetStdHandle(STD_INPUT_HANDLE), 100);
        switch (retval)
        {
          case WAIT_FAILED:
            return false;
          case WAIT_OBJECT_0:
            return true;
          default:
            break;
        }
      }
#endif

      return true;
    }

    void reader_thread_func()
    {
      while (true)
      {
        if (!wait_read())
          break;

        std::string line;
        bool read_ok = true;
#ifdef HAVE_READLINE
reread:
#endif
        if (wait_stdin_data())
        {
          if (m_run.load(std::memory_order_relaxed))
          {
#ifdef HAVE_READLINE
            switch (m_readline_buffer.get_line(line))
            {
            case rdln::empty:   goto eof;
            case rdln::partial: goto reread;
            case rdln::full:    break;
            }
#else
            if (m_read_status != state_cancelled)
              std::getline(std::cin, line);
#endif
            read_ok = !std::cin.eof() && !std::cin.fail();
          }
        }
        else
        {
          read_ok = false;
        }
        if (std::cin.eof()) {
#ifdef HAVE_READLINE
eof:
#endif
          m_read_status = state_eos;
          m_response_cv.notify_one();
          break;
        }
        else
        {
          std::unique_lock<std::mutex> lock(m_response_mutex);
          if (m_run.load(std::memory_order_relaxed))
          {
            m_line = std::move(line);
            m_read_status = read_ok ? state_success : state_error;
          }
          else
          {
            m_read_status = state_cancelled;
          }
          m_response_cv.notify_one();
        }
      }
    }

    enum t_state
    {
      state_init,
      state_success,
      state_error,
      state_cancelled,
      state_eos
    };

  private:
    std::thread m_reader_thread;
    std::atomic<bool> m_run;
#ifdef HAVE_READLINE
    rdln::readline_buffer m_readline_buffer;
#endif

    std::string m_line;
    bool m_has_read_request;
    t_state m_read_status;

    std::mutex m_request_mutex;
    std::mutex m_response_mutex;
    std::condition_variable m_request_cv;
    std::condition_variable m_response_cv;
  };

  class async_console_handler
  {
  public:
    async_console_handler()
    {
    }

    template<class t_server, class chain_handler>
    bool run(t_server* psrv, chain_handler ch_handler, std::function<std::string()> prompt, const std::string& usage = "")
    {
      return run(prompt, usage, [&](const std::string& cmd) { return ch_handler(psrv, cmd); }, [&] { psrv->send_stop_signal(); });
    }

    template<class chain_handler>
    bool run(chain_handler ch_handler, std::function<std::string()> prompt, const std::string& usage = "", std::function<void()> exit_handler = NULL)
    {
      return run(prompt, usage, [&](const std::optional<std::string>& cmd) { return ch_handler(cmd); }, exit_handler);
    }

    void stop()
    {
      m_running = false;
      m_stdin_reader.stop();
    }

    void cancel()
    {
      m_cancel = true;
      m_stdin_reader.cancel();
    }

    void print_prompt()
    {
      std::string prompt = m_prompt();
      if (!prompt.empty())
      {
#ifdef HAVE_READLINE
        std::string color_prompt = "\001\033[1;33m\002" + prompt;
        if (' ' != prompt.back())
          color_prompt += " ";
        color_prompt += "\001\033[0m\002";
        m_stdin_reader.get_readline_buffer().set_prompt(color_prompt);
#else
        epee::set_console_color(epee::console_color_yellow, true);
        std::cout << prompt;
        if (' ' != prompt.back())
          std::cout << ' ';
        epee::reset_console_color();
        std::cout.flush();
#endif
      }
    }

  private:
    template<typename t_cmd_handler>
    bool run(std::function<std::string()> prompt, const std::string& usage, const t_cmd_handler& cmd_handler, std::function<void()> exit_handler)
    {
      bool continue_handle = true;
      m_prompt = prompt;
      while(continue_handle)
      {
        try
        {
          if (!m_running)
          {
            break;
          }
          print_prompt();

          std::string command;
          bool get_line_ret = m_stdin_reader.get_line(command);
          if (!m_running)
            break;
          if (m_stdin_reader.eos())
          {
            MGINFO("EOF on stdin, exiting");
            std::cout << std::endl;
            break;
          }

          if (m_cancel)
          {
            MDEBUG("Input cancelled");
            cmd_handler(std::nullopt);
            m_cancel = false;
            continue;
          }
          if (!get_line_ret)
          {
            MERROR("Failed to read line.");
          }

          string_tools::trim(command);

          LOG_PRINT_L2("Read command: " << command);
          if (command.empty())
          {
            continue;
          }
          else if(0 == command.compare("exit") || 0 == command.compare("q"))
          {
            continue_handle = false;
          }
          else
          {
            cmd_handler(command);
          }
        }
        catch (const std::exception &ex)
        {
          LOG_ERROR("Exception at [console_handler], what=" << ex.what());
        }
      }
      if (exit_handler)
        exit_handler();
      return true;
    }

  private:
    async_stdin_reader m_stdin_reader;
    std::atomic<bool> m_running = {true};
    std::atomic<bool> m_cancel = {false};
    std::function<std::string()> m_prompt;
  };

<<<<<<< HEAD

  template<class t_server, class t_handler>
  bool start_default_console(t_server* ptsrv, t_handler handlr, std::function<std::string(void)> prompt, const std::string& usage = "")
  {
    std::shared_ptr<async_console_handler> console_handler = std::make_shared<async_console_handler>();
    boost::thread([=](){console_handler->run<t_server, t_handler>(ptsrv, handlr, prompt, usage);}).detach();
    return true;
  }

  template<class t_server, class t_handler>
  bool start_default_console(t_server* ptsrv, t_handler handlr, const std::string& prompt, const std::string& usage = "")
  {
    return start_default_console(ptsrv, handlr, [prompt](){ return prompt; }, usage);
  }

  template<class t_server>
  bool start_default_console(t_server* ptsrv, const std::string& prompt, const std::string& usage = "")
  {
    return start_default_console(ptsrv, empty_commands_handler<t_server>, prompt, usage);
  }

  template<class t_server, class t_handler>
    bool no_srv_param_adapter(t_server* ptsrv, const std::string& cmd, t_handler handlr)
    {
      return handlr(cmd);
    }

  template<class t_server, class t_handler>
  bool run_default_console_handler_no_srv_param(t_server* ptsrv, t_handler handlr, std::function<std::string(void)> prompt, const std::string& usage = "")
  {
    async_console_handler console_handler;
    using namespace boost::placeholders;
    return console_handler.run(ptsrv, boost::bind<bool>(no_srv_param_adapter<t_server, t_handler>, _1, _2, handlr), prompt, usage);
  }

  template<class t_server, class t_handler>
  bool run_default_console_handler_no_srv_param(t_server* ptsrv, t_handler handlr, const std::string& prompt, const std::string& usage = "")
  {
    return run_default_console_handler_no_srv_param(ptsrv, handlr, [prompt](){return prompt;},usage);
  }

  template<class t_server, class t_handler>
  bool start_default_console_handler_no_srv_param(t_server* ptsrv, t_handler handlr, std::function<std::string(void)> prompt, const std::string& usage = "")
  {
    boost::thread( boost::bind(run_default_console_handler_no_srv_param<t_server, t_handler>, ptsrv, handlr, prompt, usage) );
    return true;
  }

  template<class t_server, class t_handler>
  bool start_default_console_handler_no_srv_param(t_server* ptsrv, t_handler handlr, const std::string& prompt, const std::string& usage = "")
  {
    return start_default_console_handler_no_srv_param(ptsrv, handlr, [prompt](){return prompt;}, usage);
  }

  /*template<class a>
  bool f(int i, a l)
  {
    return true;
  }*/
  /*
  template<class chain_handler>
  bool default_console_handler2(chain_handler ch_handler, const std::string usage)
  */


  /*template<class t_handler>
  bool start_default_console2(t_handler handlr, const std::string& usage = "")
  {
    //std::string usage_local = usage;
    boost::thread( boost::bind(default_console_handler2<t_handler>, handlr, usage) );
    //boost::function<bool ()> p__ = boost::bind(f<t_handler>, 1, handlr);
    //boost::function<bool ()> p__ = boost::bind(default_console_handler2<t_handler>, handlr, usage);
    //boost::thread tr(p__);
    return true;
  }*/

=======
>>>>>>> 5da9b81e
  class command_handler {
  public:
    using callback = std::function<bool(const std::vector<std::string> &)>;
    using empty_callback = std::function<bool()>;
    using lookup = std::unordered_map<std::string, std::pair<callback, std::pair<std::string, std::string>>>;

    /// Go through registered commands in sorted order, call the function with three string
    /// arguments: command name, usage, and description.
    template <typename Function>
    void for_each(Function f)
    {
      for (const auto& x : m_command_handlers)
        f(x.first, x.second.second.first, x.second.second.second);
    }

    /// Returns {usage, description} for a given command.
    std::pair<std::string, std::string> get_documentation(const std::vector<std::string>& cmd)
    {
      if(cmd.empty())
        return {"", ""};
      auto it = m_command_handlers.find(cmd.front());
      if(it == m_command_handlers.end())
        return {"", ""};
      return it->second.second;
    }

    using pre_handler_callback = std::function<std::any(const std::string& cmd)>;
    using post_handler_callback = std::function<void(const std::string& cmd, bool& handler_result, std::any pre_handler_result)>;

    /// Sets a pre-handler than runs immediately before any handler set up with `set_handler`.
    /// Called with the command name.  If the handler returns a value it will be stored in a
    /// `std::any` and then passed into the `post_handler`.  Pre- and post-handlers are only invoked
    /// on valid commands.
    template <typename Callback>
    void pre_handler(Callback handler)
    {
      using Return = decltype(handler(""s));
      if constexpr (std::is_void_v<Return>)
        m_pre_handler = [f=std::move(handler)](const std::string& cmd) { f(cmd); return std::any{}; };
      else if constexpr (std::is_same_v<Return, std::any>)
        m_pre_handler = handler;
      else
        m_pre_handler = [f=std::move(handler)](const std::string& cmd) -> std::any { return f(cmd); };
    }

    /// Sets a post-handler that runs immediately after a handler set up with `set_handler`.  Takes
    /// three arguments:
    /// - the command name
    /// - a `bool&` containing the result returned by the handler (which can be modified by the post
    ///   handler to affect the callback return, if desired)
    /// - an `std::any` containing the result of the pre-handler.  (If not pre-handler was set up or
    ///   the pre-handler has a void return, the std::any will be empty).
    ///
    /// The post handler is not invoked at all if the command handler throws an exception.
    void post_handler(post_handler_callback handler)
    {
      m_post_handler = std::move(handler);
    }

    void set_handler(const std::string& cmd, callback hndlr, std::string usage = "", std::string description = "")
    {
      lookup::mapped_type & vt = m_command_handlers[cmd];
      vt.first = std::move(hndlr);
      if (description.empty())
        vt.second = {cmd, std::move(usage)};
      else
        vt.second = {std::move(usage), std::move(description)};
#ifdef HAVE_READLINE
      rdln::readline_buffer::add_completion(cmd);
#endif
    }

    /// Throws invalid_command on bad command with what() set to the command name, otherwise
    /// returns the result of the command (true generally means success, false means failure).
    struct invalid_command : std::invalid_argument { using std::invalid_argument::invalid_argument; };
    bool process_command(const std::vector<std::string>& cmd)
    {
      if(!cmd.size())
        throw invalid_command{"(empty)"};
      auto it = m_command_handlers.find(cmd.front());
      if (it == m_command_handlers.end())
        throw invalid_command{cmd.front()};

      std::any pre_result;
      if (m_pre_handler)
        pre_result = m_pre_handler(cmd.front());

      bool result = it->second.first(std::vector<std::string>{cmd.begin()+1, cmd.end()});

      if (m_post_handler)
        m_post_handler(cmd.front(), result, std::move(pre_result));

      return result;
    }

    bool process_command_and_log(const std::vector<std::string> &cmd)
    {
      try
      {
        return process_command(cmd);
      }
      catch (const invalid_command &e)
      {
        rdln::suspend_readline pause_readline;
        std::cout << "Unknown command: " << e.what() << ". Try 'help' for available commands\n";
      }
      catch (const std::exception &e)
      {
        rdln::suspend_readline pause_readline;
        std::cout << "Command errored: " << cmd.front() << ", " << e.what();
      }

      return false;
    }

    bool process_command_and_log(const std::optional<std::string>& cmd)
    {
      if (!cmd)
        return m_cancel_handler();
      std::vector<std::string> cmd_v;
      boost::split(cmd_v,*cmd,boost::is_any_of(" "), boost::token_compress_on);
      return process_command_and_log(cmd_v);
    }

    void set_cancel_handler(const empty_callback& hndlr)
    {
      m_cancel_handler = hndlr;
    }

  private:
    pre_handler_callback m_pre_handler;
    post_handler_callback m_post_handler;
    lookup m_command_handlers;
    empty_callback m_cancel_handler;
  };

  /************************************************************************/
  /*                                                                      */
  /************************************************************************/
  class console_handlers_binder : public command_handler
  {
    typedef command_handler::callback console_command_handler;
    typedef command_handler::lookup command_handlers_map;
    std::thread m_console_thread;
    async_console_handler m_console_handler;
  public:
    ~console_handlers_binder() {
      try
      {
        stop_handling();
        if (m_console_thread.joinable())
          m_console_thread.join();
      }
      catch (const std::exception &e)
      { /*ignore*/
      }
    }

    bool start_handling(std::function<std::string()> prompt, const std::string& usage_string = "", std::function<void()> exit_handler = NULL)
    {
      m_console_thread = std::thread{std::bind(&console_handlers_binder::run_handling, this, prompt, usage_string, exit_handler)};
      return true;
    }
    bool start_handling(const std::string &prompt, const std::string& usage_string = "", std::function<void()> exit_handler = NULL)
    {
      return start_handling([prompt](){ return prompt; }, usage_string, exit_handler);
    }

    void stop_handling()
    {
      m_console_handler.stop();
    }

    bool run_handling(std::function<std::string()> prompt, const std::string& usage_string, std::function<void()> exit_handler = NULL)
    {
<<<<<<< HEAD
      return m_console_handler.run(boost::bind(&console_handlers_binder::process_command_str, this, boost::placeholders::_1), prompt, usage_string, exit_handler);
=======
      return m_console_handler.run([this](const auto& arg) { return process_command_and_log(arg); }, prompt, usage_string, exit_handler);
>>>>>>> 5da9b81e
    }

    void print_prompt()
    {
      m_console_handler.print_prompt();
    }

    void cancel_input()
    {
      m_console_handler.cancel();
    }
  };
}<|MERGE_RESOLUTION|>--- conflicted
+++ resolved
@@ -419,85 +419,6 @@
     std::function<std::string()> m_prompt;
   };
 
-<<<<<<< HEAD
-
-  template<class t_server, class t_handler>
-  bool start_default_console(t_server* ptsrv, t_handler handlr, std::function<std::string(void)> prompt, const std::string& usage = "")
-  {
-    std::shared_ptr<async_console_handler> console_handler = std::make_shared<async_console_handler>();
-    boost::thread([=](){console_handler->run<t_server, t_handler>(ptsrv, handlr, prompt, usage);}).detach();
-    return true;
-  }
-
-  template<class t_server, class t_handler>
-  bool start_default_console(t_server* ptsrv, t_handler handlr, const std::string& prompt, const std::string& usage = "")
-  {
-    return start_default_console(ptsrv, handlr, [prompt](){ return prompt; }, usage);
-  }
-
-  template<class t_server>
-  bool start_default_console(t_server* ptsrv, const std::string& prompt, const std::string& usage = "")
-  {
-    return start_default_console(ptsrv, empty_commands_handler<t_server>, prompt, usage);
-  }
-
-  template<class t_server, class t_handler>
-    bool no_srv_param_adapter(t_server* ptsrv, const std::string& cmd, t_handler handlr)
-    {
-      return handlr(cmd);
-    }
-
-  template<class t_server, class t_handler>
-  bool run_default_console_handler_no_srv_param(t_server* ptsrv, t_handler handlr, std::function<std::string(void)> prompt, const std::string& usage = "")
-  {
-    async_console_handler console_handler;
-    using namespace boost::placeholders;
-    return console_handler.run(ptsrv, boost::bind<bool>(no_srv_param_adapter<t_server, t_handler>, _1, _2, handlr), prompt, usage);
-  }
-
-  template<class t_server, class t_handler>
-  bool run_default_console_handler_no_srv_param(t_server* ptsrv, t_handler handlr, const std::string& prompt, const std::string& usage = "")
-  {
-    return run_default_console_handler_no_srv_param(ptsrv, handlr, [prompt](){return prompt;},usage);
-  }
-
-  template<class t_server, class t_handler>
-  bool start_default_console_handler_no_srv_param(t_server* ptsrv, t_handler handlr, std::function<std::string(void)> prompt, const std::string& usage = "")
-  {
-    boost::thread( boost::bind(run_default_console_handler_no_srv_param<t_server, t_handler>, ptsrv, handlr, prompt, usage) );
-    return true;
-  }
-
-  template<class t_server, class t_handler>
-  bool start_default_console_handler_no_srv_param(t_server* ptsrv, t_handler handlr, const std::string& prompt, const std::string& usage = "")
-  {
-    return start_default_console_handler_no_srv_param(ptsrv, handlr, [prompt](){return prompt;}, usage);
-  }
-
-  /*template<class a>
-  bool f(int i, a l)
-  {
-    return true;
-  }*/
-  /*
-  template<class chain_handler>
-  bool default_console_handler2(chain_handler ch_handler, const std::string usage)
-  */
-
-
-  /*template<class t_handler>
-  bool start_default_console2(t_handler handlr, const std::string& usage = "")
-  {
-    //std::string usage_local = usage;
-    boost::thread( boost::bind(default_console_handler2<t_handler>, handlr, usage) );
-    //boost::function<bool ()> p__ = boost::bind(f<t_handler>, 1, handlr);
-    //boost::function<bool ()> p__ = boost::bind(default_console_handler2<t_handler>, handlr, usage);
-    //boost::thread tr(p__);
-    return true;
-  }*/
-
-=======
->>>>>>> 5da9b81e
   class command_handler {
   public:
     using callback = std::function<bool(const std::vector<std::string> &)>;
@@ -673,11 +594,7 @@
 
     bool run_handling(std::function<std::string()> prompt, const std::string& usage_string, std::function<void()> exit_handler = NULL)
     {
-<<<<<<< HEAD
-      return m_console_handler.run(boost::bind(&console_handlers_binder::process_command_str, this, boost::placeholders::_1), prompt, usage_string, exit_handler);
-=======
       return m_console_handler.run([this](const auto& arg) { return process_command_and_log(arg); }, prompt, usage_string, exit_handler);
->>>>>>> 5da9b81e
     }
 
     void print_prompt()
