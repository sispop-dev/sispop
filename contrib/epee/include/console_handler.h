--- conflicted
+++ resolved
@@ -507,20 +507,13 @@
   public:
     ~console_handlers_binder() {
       stop_handling();
-      if (m_console_thread.get() != nullptr)
-      {
-        m_console_thread->join();
-      }
+      if (m_console_thread.joinable())
+        m_console_thread.join();
     }
 
     bool start_handling(std::function<std::string(void)> prompt, const std::string& usage_string = "", std::function<void(void)> exit_handler = NULL)
     {
-<<<<<<< HEAD
       m_console_thread = std::thread{std::bind(&console_handlers_binder::run_handling, this, prompt, usage_string, exit_handler)};
-      m_console_thread.detach();
-=======
-      m_console_thread.reset(new boost::thread(boost::bind(&console_handlers_binder::run_handling, this, prompt, usage_string, exit_handler)));
->>>>>>> f1ca98a7
       return true;
     }
     bool start_handling(const std::string &prompt, const std::string& usage_string = "", std::function<void(void)> exit_handler = NULL)
