--- conflicted
+++ resolved
@@ -259,11 +259,7 @@
         }
       }
       template <typename It>
-<<<<<<< HEAD
-      void match_number2(It& star_end_string, It buf_end, boost::string_ref& val, bool& is_float_val, bool& is_signed_val)
-=======
       void match_number2(It& star_end_string, It buf_end, std::string_view& val, bool& is_float_val, bool& is_signed_val)
->>>>>>> 5da9b81e
       {
         val = {};
         uint8_t float_flag = 0;
@@ -300,11 +296,7 @@
         ASSERT_MES_AND_THROW("wrong number in json entry: " << std::string(star_end_string, buf_end));
       }
       template <typename It>
-<<<<<<< HEAD
-      bool match_number(It& star_end_string, It buf_end, boost::string_ref& val)
-=======
       bool match_number(It& star_end_string, It buf_end, std::string_view& val)
->>>>>>> 5da9b81e
       {
         try
         {
@@ -318,11 +310,7 @@
         }
       }
       template <typename It>
-<<<<<<< HEAD
-      void match_word2(It& star_end_string, It buf_end, boost::string_ref& val)
-=======
       void match_word2(It& star_end_string, It buf_end, std::string_view& val)
->>>>>>> 5da9b81e
       {
         val = {};
 
@@ -342,11 +330,7 @@
         ASSERT_MES_AND_THROW("failed to match word number in json entry: " << std::string(star_end_string, buf_end));
       }
       template <typename It>
-<<<<<<< HEAD
-      bool match_word(It& star_end_string, It buf_end, boost::string_ref& val)
-=======
       bool match_word(It& star_end_string, It buf_end, std::string_view& val)
->>>>>>> 5da9b81e
       {
         try
         {
