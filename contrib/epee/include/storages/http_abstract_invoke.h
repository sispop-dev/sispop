--- conflicted
+++ resolved
@@ -101,11 +101,7 @@
     }
 
     template<class t_request, class t_response, class t_transport>
-<<<<<<< HEAD
-    bool invoke_http_json_rpc(const boost::string_ref uri, std::string method_name, const t_request& out_struct, t_response& result_struct, t_transport& transport, std::chrono::milliseconds timeout = std::chrono::seconds(15), const boost::string_ref http_method = "GET", const std::string& req_id = "0")
-=======
     bool invoke_http_json_rpc(const boost::string_ref uri, std::string method_name, const t_request& out_struct, t_response& result_struct, epee::json_rpc::error &error_struct, t_transport& transport, std::chrono::milliseconds timeout = std::chrono::seconds(15), const boost::string_ref http_method = "POST", const std::string& req_id = "0")
->>>>>>> 2d729fbd
     {
       epee::json_rpc::request<t_request> req_t{};
       req_t.jsonrpc = "2.0";
@@ -126,8 +122,6 @@
       return true;
     }
 
-<<<<<<< HEAD
-=======
     template<class t_request, class t_response, class t_transport>
     bool invoke_http_json_rpc(const boost::string_ref uri, std::string method_name, const t_request& out_struct, t_response& result_struct, t_transport& transport, std::chrono::milliseconds timeout = std::chrono::seconds(15), const boost::string_ref http_method = "POST", const std::string& req_id = "0")
     {
@@ -135,7 +129,6 @@
       return invoke_http_json_rpc(uri, method_name, out_struct, result_struct, error_struct, transport, timeout, http_method, req_id);
     }
 
->>>>>>> 2d729fbd
     template<class t_command, class t_transport>
     bool invoke_http_json_rpc(const boost::string_ref uri, typename t_command::request& out_struct, typename t_command::response& result_struct, t_transport& transport, std::chrono::milliseconds timeout = std::chrono::seconds(15), const boost::string_ref http_method = "POST", const std::string& req_id = "0")
     {
