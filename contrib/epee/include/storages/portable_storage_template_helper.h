// Copyright (c) 2006-2013, Andrey N. Sabelnikov, www.sabelnikov.net
// All rights reserved.
// 
// Redistribution and use in source and binary forms, with or without
// modification, are permitted provided that the following conditions are met:
// * Redistributions of source code must retain the above copyright
// notice, this list of conditions and the following disclaimer.
// * Redistributions in binary form must reproduce the above copyright
// notice, this list of conditions and the following disclaimer in the
// documentation and/or other materials provided with the distribution.
// * Neither the name of the Andrey N. Sabelnikov nor the
// names of its contributors may be used to endorse or promote products
// derived from this software without specific prior written permission.
// 
// THIS SOFTWARE IS PROVIDED BY THE COPYRIGHT HOLDERS AND CONTRIBUTORS "AS IS" AND
// ANY EXPRESS OR IMPLIED WARRANTIES, INCLUDING, BUT NOT LIMITED TO, THE IMPLIED
// WARRANTIES OF MERCHANTABILITY AND FITNESS FOR A PARTICULAR PURPOSE ARE
// DISCLAIMED. IN NO EVENT SHALL THE COPYRIGHT OWNER  BE LIABLE FOR ANY
// DIRECT, INDIRECT, INCIDENTAL, SPECIAL, EXEMPLARY, OR CONSEQUENTIAL DAMAGES
// (INCLUDING, BUT NOT LIMITED TO, PROCUREMENT OF SUBSTITUTE GOODS OR SERVICES;
// LOSS OF USE, DATA, OR PROFITS; OR BUSINESS INTERRUPTION) HOWEVER CAUSED AND
// ON ANY THEORY OF LIABILITY, WHETHER IN CONTRACT, STRICT LIABILITY, OR TORT
// (INCLUDING NEGLIGENCE OR OTHERWISE) ARISING IN ANY WAY OUT OF THE USE OF THIS
// SOFTWARE, EVEN IF ADVISED OF THE POSSIBILITY OF SUCH DAMAGE.
// 

#pragma once

#include <string>
#include <string_view>

#include "parserse_base_utils.h"
#include "portable_storage.h"
#include "file_io_utils.h"

namespace epee
{
  namespace serialization
  {
    //-----------------------------------------------------------------------------------------------------------
<<<<<<< HEAD
    template<class t_struct>
    bool load_t_from_json(t_struct& out, std::string_view json_buff)
=======
    template <typename T>
    bool load_t_from_json(T& out, std::string_view json_buff)
>>>>>>> 5da9b81e
    {
      portable_storage ps;
      bool rs = ps.load_from_json(json_buff);
      if(!rs)
        return false;

      return out.load(ps);
    }
    //-----------------------------------------------------------------------------------------------------------
    template<class t_struct>
    bool load_t_from_json_file(t_struct& out, const std::string& json_file)
    {
      std::string f_buff;
      if(!file_io_utils::load_file_to_string(json_file, f_buff))
        return false;

      return load_t_from_json(out, f_buff);
    }
    //-----------------------------------------------------------------------------------------------------------
    template<class t_struct>
    bool store_t_to_json(t_struct& str_in, std::string& json_buff, size_t indent = 0, bool insert_newlines = true)
    {
      portable_storage ps;
      str_in.store(ps);
      ps.dump_as_json(json_buff, indent, insert_newlines);
      return true;
    }
    //-----------------------------------------------------------------------------------------------------------
    template<class t_struct>
    std::string store_t_to_json(t_struct& str_in, size_t indent = 0, bool insert_newlines = true)
    {
      std::string json_buff;
      store_t_to_json(str_in, json_buff, indent, insert_newlines);
      return json_buff;
    }
    //-----------------------------------------------------------------------------------------------------------
    template<class t_struct>
    bool store_t_to_json_file(t_struct& str_in, const std::string& fpath)
    {
      std::string json_buff;
      store_t_to_json(str_in, json_buff);
      return file_io_utils::save_string_to_file(fpath, json_buff);
    }
    //-----------------------------------------------------------------------------------------------------------
    template<class t_struct>
    bool load_t_from_binary(t_struct& out, const epee::span<const uint8_t> binary_buff)
    {
      portable_storage ps;
      bool rs = ps.load_from_binary(binary_buff);
      if(!rs)
        return false;

      return out.load(ps);
    }
    //-----------------------------------------------------------------------------------------------------------
    template<class t_struct>
    bool load_t_from_binary(t_struct& out, std::string_view binary_buff)
    {
      portable_storage ps;
      if (!ps.load_from_binary(binary_buff))
        return false;

      return out.load(ps);
    }
    //-----------------------------------------------------------------------------------------------------------
    template<class t_struct>
    bool load_t_from_binary_file(t_struct& out, const std::string& binary_file)
    {
      std::string f_buff;
      if(!file_io_utils::load_file_to_string(binary_file, f_buff))
        return false;

      return load_t_from_binary(out, f_buff);
    }
    //-----------------------------------------------------------------------------------------------------------
    template<class t_struct>
    bool store_t_to_binary(t_struct& str_in, std::string& binary_buff, size_t indent = 0)
    {
      portable_storage ps;
      str_in.store(ps);
      return ps.store_to_binary(binary_buff);
    }
    //-----------------------------------------------------------------------------------------------------------
    template<class t_struct>
    std::string store_t_to_binary(t_struct& str_in, size_t indent = 0)
    {
      std::string binary_buff;
      store_t_to_binary(str_in, binary_buff, indent);
      return binary_buff;
    }
  }
}<|MERGE_RESOLUTION|>--- conflicted
+++ resolved
@@ -38,13 +38,8 @@
   namespace serialization
   {
     //-----------------------------------------------------------------------------------------------------------
-<<<<<<< HEAD
-    template<class t_struct>
-    bool load_t_from_json(t_struct& out, std::string_view json_buff)
-=======
     template <typename T>
     bool load_t_from_json(T& out, std::string_view json_buff)
->>>>>>> 5da9b81e
     {
       portable_storage ps;
       bool rs = ps.load_from_json(json_buff);
