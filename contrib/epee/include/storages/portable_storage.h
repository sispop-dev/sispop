--- conflicted
+++ resolved
@@ -136,13 +136,6 @@
       bool        delete_entry(const std::string& pentry_name, section* parent_section = nullptr);
 
       //-------------------------------------------------------------------------------
-<<<<<<< HEAD
-      bool		store_to_binary(binarybuffer& target);
-      bool		load_from_binary(const epee::span<const uint8_t> target);
-      bool		load_from_binary(std::string_view target) { return load_from_binary(epee::strspan<uint8_t>(target)); }
-      bool		  dump_as_json(std::string& targetObj, size_t indent = 0, bool insert_newlines = true);
-      bool		  load_from_json(std::string_view source);
-=======
       bool store_to_binary(std::string& target);
       bool load_from_binary(const epee::span<const uint8_t> target);
       bool load_from_binary(std::string_view target) { return load_from_binary(epee::strspan<uint8_t>(target)); }
@@ -161,7 +154,6 @@
             ? static_cast<const T*>(context)
             : nullptr;
       }
->>>>>>> 5da9b81e
 
     private:
       section m_root;
@@ -185,52 +177,8 @@
       };
 #pragma pack(pop)
     };
-<<<<<<< HEAD
-    inline
-    bool portable_storage::dump_as_json(std::string& buff, size_t indent, bool insert_newlines)
-    {
-      TRY_ENTRY();
-      std::stringstream ss;
-      epee::serialization::dump_as_json(ss, m_root, indent, insert_newlines);
-      buff = ss.str();
-      return true;
-      CATCH_ENTRY("portable_storage::dump_as_json", false)
-    }
-    inline
-    bool portable_storage::load_from_json(std::string_view source)
-    {
-      TRY_ENTRY();
-      return json::load_from_json(source, *this);
-      CATCH_ENTRY("portable_storage::load_from_json", false)
-    }
-
-    template<class trace_policy>
-    bool portable_storage::dump_as_xml(std::string& targetObj, const std::string& root_name)
-    {
-      return false;//TODO: don't think i ever again will use xml - ambiguous and "overtagged" format
-    }
-
-    inline
-    bool portable_storage::store_to_binary(binarybuffer& target)
-    {
-      TRY_ENTRY();
-      std::stringstream ss;
-      storage_block_header sbh{};
-      sbh.m_signature_a = SWAP32LE(PORTABLE_STORAGE_SIGNATUREA);
-      sbh.m_signature_b = SWAP32LE(PORTABLE_STORAGE_SIGNATUREB);
-      sbh.m_ver = PORTABLE_STORAGE_FORMAT_VER;
-      ss.write((const char*)&sbh, sizeof(storage_block_header));
-      pack_entry_to_buff(ss, m_root);
-      target = ss.str();
-      return true;
-      CATCH_ENTRY("portable_storage::store_to_binary", false)
-    }
-    inline
-    bool portable_storage::load_from_binary(const epee::span<const uint8_t> source)
-=======
     template <typename T>
     bool portable_storage::get_value(const std::string& value_name, T& val, section* parent_section)
->>>>>>> 5da9b81e
     {
       static_assert(variant_contains<T, storage_entry>);
       //TRY_ENTRY();
