--- conflicted
+++ resolved
@@ -56,29 +56,17 @@
 cmake_minimum_required(VERSION 3.10)
 message(STATUS "CMake version ${CMAKE_VERSION}")
 
-<<<<<<< HEAD
 project(sispop
     VERSION 7.1.9
     LANGUAGES CXX C)
-set(SISPOP_RELEASE_CODENAME "Valiant Vidar")
-=======
-project(loki
-    VERSION 7.1.9
-    LANGUAGES CXX C)
-set(LOKI_RELEASE_CODENAME "Valiant Vidar")
->>>>>>> 5da9b81e
+set(SISPOP_RELEASE_CODENAME "Clean Water")
 
 # String value to append to the full version string; this is intended to easily identify whether a
 # binary was build from the release or development branches.  This should be permanently set to an
 # empty string on `master`, "-dev" on the `dev` branch, and can be set externally (via cmake
 # arguments) where it makes sense to take some other branch release with an extra value.
-<<<<<<< HEAD
 if(NOT DEFINED SISPOP_RELEASE_SUFFIX)
   set(SISPOP_RELEASE_SUFFIX "-dev")
-=======
-if(NOT DEFINED LOKI_RELEASE_SUFFIX)
-  set(LOKI_RELEASE_SUFFIX "-dev")
->>>>>>> 5da9b81e
 endif()
 
 if(POLICY CMP0079)
@@ -286,11 +274,7 @@
     check_submodule(external/rapidjson)
     check_submodule(external/trezor-common)
     check_submodule(external/randomx)
-<<<<<<< HEAD
-    check_submodule(external/sispop-mq mapbox-variant cppzmq)
-=======
-    check_submodule(external/loki-mq cppzmq)
->>>>>>> 5da9b81e
+    check_submodule(external/sispop-mq cppzmq)
     if(BUILD_TESTS)
       check_submodule(external/googletest)
     endif()
@@ -478,11 +462,7 @@
     target_link_libraries(sodium INTERFACE sodium_vendor)
   endif()
 
-<<<<<<< HEAD
   # Need this target export so that sispop-mq properly picks up sodium
-=======
-  # Need this target export so that loki-mq properly picks up sodium
->>>>>>> 5da9b81e
   export(TARGETS sodium NAMESPACE sodium:: FILE sodium-exports.cmake)
 endif()
 
@@ -501,11 +481,7 @@
     if(SYSTEMD_FOUND)
       target_compile_definitions(systemd INTERFACE ENABLE_SYSTEMD)
       target_link_libraries(systemd INTERFACE PkgConfig::SYSTEMD)
-<<<<<<< HEAD
-    else()
-=======
     elseif(CMAKE_SYSTEM_NAME STREQUAL Linux)
->>>>>>> 5da9b81e
       message(WARNING "systemd not found; building without systemd support (use -DWITH_SYSTEMD=OFF to suppress this warning)")
     endif()
 endif()
@@ -777,14 +753,6 @@
   # At least some CLANGs default to not enough for monero
   set(CMAKE_CXX_FLAGS "${CMAKE_CXX_FLAGS} -ftemplate-depth=900")
 
-<<<<<<< HEAD
-  set(CMAKE_C_FLAGS_DEBUG "${CMAKE_C_FLAGS_DEBUG} ${DEBUG_FLAGS}")
-  set(CMAKE_CXX_FLAGS_DEBUG "${CMAKE_CXX_FLAGS_DEBUG} ${DEBUG_FLAGS}")
-  set(CMAKE_C_FLAGS_RELEASE "${CMAKE_C_FLAGS_RELEASE} ${RELEASE_FLAGS}")
-  set(CMAKE_CXX_FLAGS_RELEASE "${CMAKE_CXX_FLAGS_RELEASE} ${RELEASE_FLAGS}")
-
-=======
->>>>>>> 5da9b81e
   if(STATIC)
     # STATIC already configures most deps to be linked in statically,
     # here we make more deps static if the platform permits it
@@ -821,11 +789,7 @@
 if(BUILD_STATIC_DEPS)
   # StaticBuild.cmake sets Boost targets up for us
 elseif (WIN32)
-<<<<<<< HEAD
-  find_package(Boost 1.58 QUIET REQUIRED COMPONENTS system filesystem thread date_time chrono regex serialization program_options locale)
-=======
   find_package(Boost 1.58 QUIET REQUIRED COMPONENTS system filesystem thread date_time serialization program_options locale)
->>>>>>> 5da9b81e
 else()
   find_package(Boost 1.58 QUIET REQUIRED COMPONENTS system filesystem thread date_time serialization program_options)
 endif()
@@ -928,15 +892,12 @@
   endif()
 endif()
 
-<<<<<<< HEAD
-=======
-option(LOKI_DEBUG_SHORT_PROOFS "Developer option to substantially reduce uptime proof intervals for local test network debugging (the result lokid will not be usable on the live networks)" OFF)
-if (LOKI_DEBUG_SHORT_PROOFS)
+option(SISPOP_DEBUG_SHORT_PROOFS "Developer option to substantially reduce uptime proof intervals for local test network debugging (the result ssispopd will not be usable on the live networks)" OFF)
+if (SISPOP_DEBUG_SHORT_PROOFS)
   add_definitions(-DUPTIME_PROOF_BASE_MINUTE=3) # 20x faster uptime proofs
 endif()
 
 
->>>>>>> 5da9b81e
 if(BUILD_STATIC_DEPS)
   # sqlite3 target already set up
 else()
@@ -995,21 +956,12 @@
   )
 endif()
 
-<<<<<<< HEAD
-get_property(sispop_exec_tgts GLOBAL PROPERTY sispop_executable_targets)
+get_property(ssispop_exec_tgts GLOBAL PROPERTY ssispop_executable_targets)
 set(strip_binaries "")
-foreach(tgt ${sispop_exec_tgts})
+foreach(tgt ${ssispop_exec_tgts})
   list(APPEND strip_binaries COMMAND ${CMAKE_STRIP} $<TARGET_FILE:${tgt}>)
 endforeach()
-add_custom_target(strip_binaries ${strip_binaries} DEPENDS ${sispop_exec_tgts})
-=======
-get_property(loki_exec_tgts GLOBAL PROPERTY loki_executable_targets)
-set(strip_binaries "")
-foreach(tgt ${loki_exec_tgts})
-  list(APPEND strip_binaries COMMAND ${CMAKE_STRIP} $<TARGET_FILE:${tgt}>)
-endforeach()
-add_custom_target(strip_binaries ${strip_binaries} DEPENDS ${loki_exec_tgts})
->>>>>>> 5da9b81e
+add_custom_target(strip_binaries ${strip_binaries} DEPENDS ${ssispop_exec_tgts})
 
 execute_process(COMMAND tar --version RESULT_VARIABLE tar_exit_code OUTPUT_VARIABLE tar_vers)
 set(git_tag "unknown")
@@ -1036,29 +988,17 @@
   endif()
   set(default_archive create_zip) # .tar.xz files are too scary for Windows users
 endif()
-<<<<<<< HEAD
-set(tar_dir "sispop-${tar_os}-${PROJECT_VERSION}${SISPOP_RELEASE_SUFFIX}-${git_tag}")
-=======
-set(tar_dir "loki-${tar_os}-${PROJECT_VERSION}${LOKI_RELEASE_SUFFIX}-${git_tag}")
->>>>>>> 5da9b81e
+set(tar_dir "ssispop-${tar_os}-${PROJECT_VERSION}${SISPOP_RELEASE_SUFFIX}-${git_tag}")
 add_custom_target(create_tarxz
   COMMAND ${CMAKE_COMMAND} -E rename bin "${tar_dir}"
   COMMAND ${CMAKE_COMMAND} -E tar cvJ "${tar_dir}.tar.xz" -- "${tar_dir}"
   COMMAND ${CMAKE_COMMAND} -E rename "${tar_dir}" bin
-<<<<<<< HEAD
-  DEPENDS ${sispop_exec_tgts})
-=======
-  DEPENDS ${loki_exec_tgts})
->>>>>>> 5da9b81e
+  DEPENDS ${ssispop_exec_tgts})
 
 add_custom_target(create_zip
   COMMAND ${CMAKE_COMMAND} -E rename bin "${tar_dir}"
   COMMAND ${CMAKE_COMMAND} -E tar cv "${tar_dir}.zip" --format=zip -- "${tar_dir}"
   COMMAND ${CMAKE_COMMAND} -E rename "${tar_dir}" bin
-<<<<<<< HEAD
-  DEPENDS ${sispop_exec_tgts})
-=======
-  DEPENDS ${loki_exec_tgts})
->>>>>>> 5da9b81e
+  DEPENDS ${ssispop_exec_tgts})
 
 add_custom_target(create_archive DEPENDS ${default_archive})